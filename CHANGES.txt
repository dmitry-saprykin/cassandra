<<<<<<< HEAD
1.1.1-dev
 * (Hadoop) fix split generation regression (CASSANDRA-4259)
 * ignore min/max compactions settings in LCS, while preserving
   behavior that min=max=0 disables autocompaction (CASSANDRA-4233)
 * log number of rows read from saved cache (CASSANDRA-4249)
 * calculate exact size required for cleanup operations (CASSANDRA-1404)
 * avoid blocking additional writes during flush when the commitlog
   gets behind temporarily (CASSANDRA-1991)
 * enable caching on index CFs based on data CF cache setting (CASSANDRA-4197)
 * warn on invalid replication strategy creation options (CASSANDRA-4046)
 * remove [Freeable]Memory finalizers (CASSANDRA-4222)
 * include tombstone size in ColumnFamily.size, which can prevent OOM
   during sudden mass delete operations (CASSANDRA-3741)
 * Open 1 sstableScanner per level for leveled compaction (CASSANDRA-4142)
 * Optimize reads when row deletion timestamps allow us to restrict
   the set of sstables we check (CASSANDRA-4116)
 * incremental repair by token range (CASSANDRA-3912)
 * streaming commitlog backup + pitr (CASSANDRA-3690)
 * avoid generating redundant compaction tasks during streaming
   (CASSANDRA-4174)
 * add -cf option to nodetool snapshot, and takeColumnFamilySnapshot to
   StorageService mbean (CASSANDRA-556)
 * optimize cleanup to drop entire sstables where possible (CASSANDRA-4079)
 * optimize truncate when autosnapshot is disabled (CASSANDRA-4153)
 * add support for commitlog archiving and point-in-time recovery
   (CASSANDRA-3647)
 * update caches to use byte[] keys to reduce memory overhead (CASSANDRA-3966)
 * add column limit to cli (CASSANDRA-3012, 4098)
 * clean up and optimize DataOutputBuffer, used by CQL compression and
   CompositeType (CASSANDRA-4072)
 * optimize commitlog checksumming (CASSANDRA-3610)
 * identify and blacklist corrupted SSTables from future compactions 
   (CASSANDRA-2261)
 * Move CfDef and KsDef validation out of thrift (CASSANDRA-4037)
 * Expose repairing by a user provided range (CASSANDRA-3912)
 * Add way to force the cassandra-cli to refresh it's schema (CASSANDRA-4052)
 * Avoids having replicate on write tasks stacking up at CL.ONE (CASSANDRA-2889)
 * (cql3) Fix order by for reversed queries (CASSANDRA-4160)
 * (cql3) Add ReversedType support (CASSANDRA-4004)
 * (cql3) Add timeuuid type (CASSANDRA-4194)
 * (cql3) Minor fixes (CASSANDRA-4185)
 * (cql3) Fix prepared statement in BATCH (CASSANDRA-4202)
 * (cql3) Reduce the list of reserved keywords (CASSANDRA-4186)
 * (cql3) Move max/min compaction thresholds to compaction strategy options
   (CASSANDRA-4187)
 * Fix exception during move when localhost is the only source (CASSANDRA-4200)
 * (cql3) Allow paging through non-ordered partitioner results (CASSANDRA-3771)
 * (cql3) Fix drop index (CASSANDRA-4192)
 * (cql3) Don't return range ghosts anymore (CASSANDRA-3982)
 * fix the problem re-creating Keyspace/ColumnFamily (CASSANDRA-4219)
 * fix SecondaryIndex LelevedManifest save upon snapshot (CASSANDRA-4230)
 * fix missing arrayOffset in FBUtilities.hash (CASSANDRA-4250)
 * (cql3) Add name of parameters in CqlResultSet (CASSANDRA-4242)
 * (cql3) Correctly validat order by queries (CASSANDRA-4246)
Merged from 1.0:
 * Fix super columns bug where cache is not updated (CASSANDRA-4190)
 * fix maxTimestamp to include row tombstones (CASSANDRA-4116)
 * (CLI) properly handle quotes in create/update keyspace commands (CASSANDRA-4129)
 * Avoids possible deadlock during bootstrap (CASSANDRA-4159)
 * fix stress tool that hangs forever on timeout or error (CASSANDRA-4128)
 * Fix super columns bug where cache is not updated (CASSANDRA-4190)
 * stress tool to return appropriate exit code on failure (CASSANDRA-4188)
 * fix compaction NPE when out of disk space and assertions disabled
   (CASSANDRA-3985)
 * ensure unique streaming session id's (CASSANDRA-4223)

1.1.0-final
 * average a reduced liveRatio estimate with the previous one (CASSANDRA-4065)
 * Allow KS and CF names up to 48 characters (CASSANDRA-4157)
 * fix stress build (CASSANDRA-4140)
 * add time remaining estimate to nodetool compactionstats (CASSANDRA-4167)
 * (cql) fix NPE in cql3 ALTER TABLE (CASSANDRA-4163)
 * (cql) Add support for CL.TWO and CL.THREE in CQL (CASSANDRA-4156)
 * (cql) Fix type in CQL3 ALTER TABLE preventing update (CASSANDRA-4170)
 * (cql) Throw invalid exception from CQL3 on obsolete options (CASSANDRA-4171)
 * (cqlsh) fix recognizing uppercase SELECT keyword (CASSANDRA-4161)
 * Pig: wide row support (CASSANDRA-3909)
Merged from 1.0:
=======
1.0.11
 * synchronize LCS getEstimatedTasks to avoid CME (CASSANDRA-4255)
 * ensure unique streaming session id's (CASSANDRA-4223)


1.0.10
 * fix maxTimestamp to include row tombstones (CASSANDRA-4116)
>>>>>>> 641b021d
 * avoid streaming empty files with bulk loader if sstablewriter errors out
   (CASSANDRA-3946)


1.1-rc1
 * Include stress tool in binary builds (CASSANDRA-4103)
 * (Hadoop) fix wide row iteration when last row read was deleted
   (CASSANDRA-4154)
 * fix read_repair_chance to really default to 0.1 in the cli (CASSANDRA-4114)
 * Adds caching and bloomFilterFpChange to CQL options (CASSANDRA-4042)
 * Adds posibility to autoconfigure size of the KeyCache (CASSANDRA-4087)
 * fix KEYS index from skipping results (CASSANDRA-3996)
 * Remove sliced_buffer_size_in_kb dead option (CASSANDRA-4076)
 * make loadNewSStable preserve sstable version (CASSANDRA-4077)
 * Respect 1.0 cache settings as much as possible when upgrading 
   (CASSANDRA-4088)
 * relax path length requirement for sstable files when upgrading on 
   non-Windows platforms (CASSANDRA-4110)
 * fix terminination of the stress.java when errors were encountered
   (CASSANDRA-4128)
 * Move CfDef and KsDef validation out of thrift (CASSANDRA-4037)
 * Fix get_paged_slice (CASSANDRA-4136)
 * CQL3: Support slice with exclusive start and stop (CASSANDRA-3785)
Merged from 1.0:
 * support PropertyFileSnitch in bulk loader (CASSANDRA-4145)
 * add auto_snapshot option allowing disabling snapshot before drop/truncate
   (CASSANDRA-3710)
 * allow short snitch names (CASSANDRA-4130)


1.1-beta2
 * rename loaded sstables to avoid conflicts with local snapshots
   (CASSANDRA-3967)
 * start hint replay as soon as FD notifies that the target is back up
   (CASSANDRA-3958)
 * avoid unproductive deserializing of cached rows during compaction
   (CASSANDRA-3921)
 * fix concurrency issues with CQL keyspace creation (CASSANDRA-3903)
 * Show Effective Owership via Nodetool ring <keyspace> (CASSANDRA-3412)
 * Update ORDER BY syntax for CQL3 (CASSANDRA-3925)
 * Fix BulkRecordWriter to not throw NPE if reducer gets no map data from Hadoop (CASSANDRA-3944)
 * Fix bug with counters in super columns (CASSANDRA-3821)
 * Remove deprecated merge_shard_chance (CASSANDRA-3940)
 * add a convenient way to reset a node's schema (CASSANDRA-2963)
 * fix for intermittent SchemaDisagreementException (CASSANDRA-3884)
 * CLI `list <CF>` to limit number of columns and their order (CASSANDRA-3012)
 * ignore deprecated KsDef/CfDef/ColumnDef fields in native schema (CASSANDRA-3963)
 * CLI to report when unsupported column_metadata pair was given (CASSANDRA-3959)
 * reincarnate removed and deprecated KsDef/CfDef attributes (CASSANDRA-3953)
 * Fix race between writes and read for cache (CASSANDRA-3862)
 * perform static initialization of StorageProxy on start-up (CASSANDRA-3797)
 * support trickling fsync() on writes (CASSANDRA-3950)
 * expose counters for unavailable/timeout exceptions given to thrift clients (CASSANDRA-3671)
 * avoid quadratic startup time in LeveledManifest (CASSANDRA-3952)
 * Add type information to new schema_ columnfamilies and remove thrift
   serialization for schema (CASSANDRA-3792)
 * add missing column validator options to the CLI help (CASSANDRA-3926)
 * skip reading saved key cache if CF's caching strategy is NONE or ROWS_ONLY (CASSANDRA-3954)
 * Unify migration code (CASSANDRA-4017)
Merged from 1.0:
 * cqlsh: guess correct version of Python for Arch Linux (CASSANDRA-4090)
 * (CLI) properly handle quotes in create/update keyspace commands (CASSANDRA-4129)
 * Avoids possible deadlock during bootstrap (CASSANDRA-4159)
 * fix stress tool that hangs forever on timeout or error (CASSANDRA-4128)
 * Fix super columns bug where cache is not updated (CASSANDRA-4190)
 * stress tool to return appropriate exit code on failure (CASSANDRA-4188)


1.0.9
 * improve index sampling performance (CASSANDRA-4023)
 * always compact away deleted hints immediately after handoff (CASSANDRA-3955)
 * delete hints from dropped ColumnFamilies on handoff instead of
   erroring out (CASSANDRA-3975)
 * add CompositeType ref to the CLI doc for create/update column family (CASSANDRA-3980)
 * Pig: support Counter ColumnFamilies (CASSANDRA-3973)
 * Pig: Composite column support (CASSANDRA-3684)
 * Avoid NPE during repair when a keyspace has no CFs (CASSANDRA-3988)
 * Fix division-by-zero error on get_slice (CASSANDRA-4000)
 * don't change manifest level for cleanup, scrub, and upgradesstables
   operations under LeveledCompactionStrategy (CASSANDRA-3989, 4112)
 * fix race leading to super columns assertion failure (CASSANDRA-3957)
 * fix NPE on invalid CQL delete command (CASSANDRA-3755)
 * allow custom types in CLI's assume command (CASSANDRA-4081)
 * fix totalBytes count for parallel compactions (CASSANDRA-3758)
 * fix intermittent NPE in get_slice (CASSANDRA-4095)
 * remove unnecessary asserts in native code interfaces (CASSANDRA-4096)
 * Validate blank keys in CQL to avoid assertion errors (CASSANDRA-3612)
 * cqlsh: fix bad decoding of some column names (CASSANDRA-4003)
 * cqlsh: fix incorrect padding with unicode chars (CASSANDRA-4033)
 * Fix EC2 snitch incorrectly reporting region (CASSANDRA-4026)
 * Shut down thrift during decommission (CASSANDRA-4086)
 * Expose nodetool cfhistograms for 2ndary indexes (CASSANDRA-4063)
Merged from 0.8:
 * Fix ConcurrentModificationException in gossiper (CASSANDRA-4019)


1.1-beta1
 * (cqlsh)
   + add SOURCE and CAPTURE commands, and --file option (CASSANDRA-3479)
   + add ALTER COLUMNFAMILY WITH (CASSANDRA-3523)
   + bundle Python dependencies with Cassandra (CASSANDRA-3507)
   + added to Debian package (CASSANDRA-3458)
   + display byte data instead of erroring out on decode failure 
     (CASSANDRA-3874)
 * add nodetool rebuild_index (CASSANDRA-3583)
 * add nodetool rangekeysample (CASSANDRA-2917)
 * Fix streaming too much data during move operations (CASSANDRA-3639)
 * Nodetool and CLI connect to localhost by default (CASSANDRA-3568)
 * Reduce memory used by primary index sample (CASSANDRA-3743)
 * (Hadoop) separate input/output configurations (CASSANDRA-3197, 3765)
 * avoid returning internal Cassandra classes over JMX (CASSANDRA-2805)
 * add row-level isolation via SnapTree (CASSANDRA-2893)
 * Optimize key count estimation when opening sstable on startup
   (CASSANDRA-2988)
 * multi-dc replication optimization supporting CL > ONE (CASSANDRA-3577)
 * add command to stop compactions (CASSANDRA-1740, 3566, 3582)
 * multithreaded streaming (CASSANDRA-3494)
 * removed in-tree redhat spec (CASSANDRA-3567)
 * "defragment" rows for name-based queries under STCS, again (CASSANDRA-2503)
 * Recycle commitlog segments for improved performance 
   (CASSANDRA-3411, 3543, 3557, 3615)
 * update size-tiered compaction to prioritize small tiers (CASSANDRA-2407)
 * add message expiration logic to OutboundTcpConnection (CASSANDRA-3005)
 * off-heap cache to use sun.misc.Unsafe instead of JNA (CASSANDRA-3271)
 * EACH_QUORUM is only supported for writes (CASSANDRA-3272)
 * replace compactionlock use in schema migration by checking CFS.isValid
   (CASSANDRA-3116)
 * recognize that "SELECT first ... *" isn't really "SELECT *" (CASSANDRA-3445)
 * Use faster bytes comparison (CASSANDRA-3434)
 * Bulk loader is no longer a fat client, (HADOOP) bulk load output format
   (CASSANDRA-3045)
 * (Hadoop) add support for KeyRange.filter
 * remove assumption that keys and token are in bijection
   (CASSANDRA-1034, 3574, 3604)
 * always remove endpoints from delevery queue in HH (CASSANDRA-3546)
 * fix race between cf flush and its 2ndary indexes flush (CASSANDRA-3547)
 * fix potential race in AES when a repair fails (CASSANDRA-3548)
 * Remove columns shadowed by a deleted container even when we cannot purge
   (CASSANDRA-3538)
 * Improve memtable slice iteration performance (CASSANDRA-3545)
 * more efficient allocation of small bloom filters (CASSANDRA-3618)
 * Use separate writer thread in SSTableSimpleUnsortedWriter (CASSANDRA-3619)
 * fsync the directory after new sstable or commitlog segment are created (CASSANDRA-3250)
 * fix minor issues reported by FindBugs (CASSANDRA-3658)
 * global key/row caches (CASSANDRA-3143, 3849)
 * optimize memtable iteration during range scan (CASSANDRA-3638)
 * introduce 'crc_check_chance' in CompressionParameters to support
   a checksum percentage checking chance similarly to read-repair (CASSANDRA-3611)
 * a way to deactivate global key/row cache on per-CF basis (CASSANDRA-3667)
 * fix LeveledCompactionStrategy broken because of generation pre-allocation
   in LeveledManifest (CASSANDRA-3691)
 * finer-grained control over data directories (CASSANDRA-2749)
 * Fix ClassCastException during hinted handoff (CASSANDRA-3694)
 * Upgrade Thrift to 0.7 (CASSANDRA-3213)
 * Make stress.java insert operation to use microseconds (CASSANDRA-3725)
 * Allows (internally) doing a range query with a limit of columns instead of
   rows (CASSANDRA-3742)
 * Allow rangeSlice queries to be start/end inclusive/exclusive (CASSANDRA-3749)
 * Fix BulkLoader to support new SSTable layout and add stream
   throttling to prevent an NPE when there is no yaml config (CASSANDRA-3752)
 * Allow concurrent schema migrations (CASSANDRA-1391, 3832)
 * Add SnapshotCommand to trigger snapshot on remote node (CASSANDRA-3721)
 * Make CFMetaData conversions to/from thrift/native schema inverses
   (CASSANDRA_3559)
 * Add initial code for CQL 3.0-beta (CASSANDRA-3781, 3753)
 * Add wide row support for ColumnFamilyInputFormat (CASSANDRA-3264)
 * Allow extending CompositeType comparator (CASSANDRA-3657)
 * Avoids over-paging during get_count (CASSANDRA-3798)
 * Add new command to rebuild a node without (repair) merkle tree calculations
   (CASSANDRA-3483, 3922)
 * respect not only row cache capacity but caching mode when
   trying to read data (CASSANDRA-3812)
 * fix system tests (CASSANDRA-3827)
 * CQL support for altering row key type in ALTER TABLE (CASSANDRA-3781)
 * turn compression on by default (CASSANDRA-3871)
 * make hexToBytes refuse invalid input (CASSANDRA-2851)
 * Make secondary indexes CF inherit compression and compaction from their
   parent CF (CASSANDRA-3877)
 * Finish cleanup up tombstone purge code (CASSANDRA-3872)
 * Avoid NPE on aboarted stream-out sessions (CASSANDRA-3904)
 * BulkRecordWriter throws NPE for counter columns (CASSANDRA-3906)
 * Support compression using BulkWriter (CASSANDRA-3907)


1.0.8
 * fix race between cleanup and flush on secondary index CFSes (CASSANDRA-3712)
 * avoid including non-queried nodes in rangeslice read repair
   (CASSANDRA-3843)
 * Only snapshot CF being compacted for snapshot_before_compaction 
   (CASSANDRA-3803)
 * Log active compactions in StatusLogger (CASSANDRA-3703)
 * Compute more accurate compaction score per level (CASSANDRA-3790)
 * Return InvalidRequest when using a keyspace that doesn't exist
   (CASSANDRA-3764)
 * disallow user modification of System keyspace (CASSANDRA-3738)
 * allow using sstable2json on secondary index data (CASSANDRA-3738)
 * (cqlsh) add DESCRIBE COLUMNFAMILIES (CASSANDRA-3586)
 * (cqlsh) format blobs correctly and use colors to improve output
   readability (CASSANDRA-3726)
 * synchronize BiMap of bootstrapping tokens (CASSANDRA-3417)
 * show index options in CLI (CASSANDRA-3809)
 * add optional socket timeout for streaming (CASSANDRA-3838)
 * fix truncate not to leave behind non-CFS backed secondary indexes
   (CASSANDRA-3844)
 * make CLI `show schema` to use output stream directly instead
   of StringBuilder (CASSANDRA-3842)
 * remove the wait on hint future during write (CASSANDRA-3870)
 * (cqlsh) ignore missing CfDef opts (CASSANDRA-3933)
 * (cqlsh) look for cqlshlib relative to realpath (CASSANDRA-3767)
 * Fix short read protection (CASSANDRA-3934)
 * Make sure infered and actual schema match (CASSANDRA-3371)
 * Fix NPE during HH delivery (CASSANDRA-3677)
 * Don't put boostrapping node in 'hibernate' status (CASSANDRA-3737)
 * Fix double quotes in windows bat files (CASSANDRA-3744)
 * Fix bad validator lookup (CASSANDRA-3789)
 * Fix soft reset in EC2MultiRegionSnitch (CASSANDRA-3835)
 * Don't leave zombie connections with THSHA thrift server (CASSANDRA-3867)
 * (cqlsh) fix deserialization of data (CASSANDRA-3874)
 * Fix removetoken force causing an inconsistent state (CASSANDRA-3876)
 * Fix ahndling of some types with Pig (CASSANDRA-3886)
 * Don't allow to drop the system keyspace (CASSANDRA-3759)
 * Make Pig deletes disabled by default and configurable (CASSANDRA-3628)
Merged from 0.8:
 * (Pig) fix CassandraStorage to use correct comparator in Super ColumnFamily
   case (CASSANDRA-3251)
 * fix thread safety issues in commitlog replay, primarily affecting
   systems with many (100s) of CF definitions (CASSANDRA-3751)
 * Fix relevant tomstone ignored with super columns (CASSANDRA-3875)


1.0.7
 * fix regression in HH page size calculation (CASSANDRA-3624)
 * retry failed stream on IOException (CASSANDRA-3686)
 * allow configuring bloom_filter_fp_chance (CASSANDRA-3497)
 * attempt hint delivery every ten minutes, or when failure detector
   notifies us that a node is back up, whichever comes first.  hint
   handoff throttle delay default changed to 1ms, from 50 (CASSANDRA-3554)
 * add nodetool setstreamthroughput (CASSANDRA-3571)
 * fix assertion when dropping a columnfamily with no sstables (CASSANDRA-3614)
 * more efficient allocation of small bloom filters (CASSANDRA-3618)
 * CLibrary.createHardLinkWithExec() to check for errors (CASSANDRA-3101)
 * Avoid creating empty and non cleaned writer during compaction (CASSANDRA-3616)
 * stop thrift service in shutdown hook so we can quiesce MessagingService
   (CASSANDRA-3335)
 * (CQL) compaction_strategy_options and compression_parameters for
   CREATE COLUMNFAMILY statement (CASSANDRA-3374)
 * Reset min/max compaction threshold when creating size tiered compaction
   strategy (CASSANDRA-3666)
 * Don't ignore IOException during compaction (CASSANDRA-3655)
 * Fix assertion error for CF with gc_grace=0 (CASSANDRA-3579)
 * Shutdown ParallelCompaction reducer executor after use (CASSANDRA-3711)
 * Avoid < 0 value for pending tasks in leveled compaction (CASSANDRA-3693)
 * (Hadoop) Support TimeUUID in Pig CassandraStorage (CASSANDRA-3327)
 * Check schema is ready before continuing boostrapping (CASSANDRA-3629)
 * Catch overflows during parsing of chunk_length_kb (CASSANDRA-3644)
 * Improve stream protocol mismatch errors (CASSANDRA-3652)
 * Avoid multiple thread doing HH to the same target (CASSANDRA-3681)
 * Add JMX property for rp_timeout_in_ms (CASSANDRA-2940)
 * Allow DynamicCompositeType to compare component of different types
   (CASSANDRA-3625)
 * Flush non-cfs backed secondary indexes (CASSANDRA-3659)
 * Secondary Indexes should report memory consumption (CASSANDRA-3155)
 * fix for SelectStatement start/end key are not set correctly
   when a key alias is involved (CASSANDRA-3700)
 * fix CLI `show schema` command insert of an extra comma in
   column_metadata (CASSANDRA-3714)
Merged from 0.8:
 * avoid logging (harmless) exception when GC takes < 1ms (CASSANDRA-3656)
 * prevent new nodes from thinking down nodes are up forever (CASSANDRA-3626)
 * use correct list of replicas for LOCAL_QUORUM reads when read repair
   is disabled (CASSANDRA-3696)
 * block on flush before compacting hints (may prevent OOM) (CASSANDRA-3733)


1.0.6
 * (CQL) fix cqlsh support for replicate_on_write (CASSANDRA-3596)
 * fix adding to leveled manifest after streaming (CASSANDRA-3536)
 * filter out unavailable cipher suites when using encryption (CASSANDRA-3178)
 * (HADOOP) add old-style api support for CFIF and CFRR (CASSANDRA-2799)
 * Support TimeUUIDType column names in Stress.java tool (CASSANDRA-3541)
 * (CQL) INSERT/UPDATE/DELETE/TRUNCATE commands should allow CF names to
   be qualified by keyspace (CASSANDRA-3419)
 * always remove endpoints from delevery queue in HH (CASSANDRA-3546)
 * fix race between cf flush and its 2ndary indexes flush (CASSANDRA-3547)
 * fix potential race in AES when a repair fails (CASSANDRA-3548)
 * fix default value validation usage in CLI SET command (CASSANDRA-3553)
 * Optimize componentsFor method for compaction and startup time
   (CASSANDRA-3532)
 * (CQL) Proper ColumnFamily metadata validation on CREATE COLUMNFAMILY 
   (CASSANDRA-3565)
 * fix compression "chunk_length_kb" option to set correct kb value for 
   thrift/avro (CASSANDRA-3558)
 * fix missing response during range slice repair (CASSANDRA-3551)
 * 'describe ring' moved from CLI to nodetool and available through JMX (CASSANDRA-3220)
 * add back partitioner to sstable metadata (CASSANDRA-3540)
 * fix NPE in get_count for counters (CASSANDRA-3601)
Merged from 0.8:
 * remove invalid assertion that table was opened before dropping it
   (CASSANDRA-3580)
 * range and index scans now only send requests to enough replicas to
   satisfy requested CL + RR (CASSANDRA-3598)
 * use cannonical host for local node in nodetool info (CASSANDRA-3556)
 * remove nonlocal DC write optimization since it only worked with
   CL.ONE or CL.LOCAL_QUORUM (CASSANDRA-3577, 3585)
 * detect misuses of CounterColumnType (CASSANDRA-3422)
 * turn off string interning in json2sstable, take 2 (CASSANDRA-2189)
 * validate compression parameters on add/update of the ColumnFamily 
   (CASSANDRA-3573)
 * Check for 0.0.0.0 is incorrect in CFIF (CASSANDRA-3584)
 * Increase vm.max_map_count in debian packaging (CASSANDRA-3563)
 * gossiper will never add itself to saved endpoints (CASSANDRA-3485)


1.0.5
 * revert CASSANDRA-3407 (see CASSANDRA-3540)
 * fix assertion error while forwarding writes to local nodes (CASSANDRA-3539)


1.0.4
 * fix self-hinting of timed out read repair updates and make hinted handoff
   less prone to OOMing a coordinator (CASSANDRA-3440)
 * expose bloom filter sizes via JMX (CASSANDRA-3495)
 * enforce RP tokens 0..2**127 (CASSANDRA-3501)
 * canonicalize paths exposed through JMX (CASSANDRA-3504)
 * fix "liveSize" stat when sstables are removed (CASSANDRA-3496)
 * add bloom filter FP rates to nodetool cfstats (CASSANDRA-3347)
 * record partitioner in sstable metadata component (CASSANDRA-3407)
 * add new upgradesstables nodetool command (CASSANDRA-3406)
 * skip --debug requirement to see common exceptions in CLI (CASSANDRA-3508)
 * fix incorrect query results due to invalid max timestamp (CASSANDRA-3510)
 * make sstableloader recognize compressed sstables (CASSANDRA-3521)
 * avoids race in OutboundTcpConnection in multi-DC setups (CASSANDRA-3530)
 * use SETLOCAL in cassandra.bat (CASANDRA-3506)
 * fix ConcurrentModificationException in Table.all() (CASSANDRA-3529)
Merged from 0.8:
 * fix concurrence issue in the FailureDetector (CASSANDRA-3519)
 * fix array out of bounds error in counter shard removal (CASSANDRA-3514)
 * avoid dropping tombstones when they might still be needed to shadow
   data in a different sstable (CASSANDRA-2786)


1.0.3
 * revert name-based query defragmentation aka CASSANDRA-2503 (CASSANDRA-3491)
 * fix invalidate-related test failures (CASSANDRA-3437)
 * add next-gen cqlsh to bin/ (CASSANDRA-3188, 3131, 3493)
 * (CQL) fix handling of rows with no columns (CASSANDRA-3424, 3473)
 * fix querying supercolumns by name returning only a subset of
   subcolumns or old subcolumn versions (CASSANDRA-3446)
 * automatically compute sha1 sum for uncompressed data files (CASSANDRA-3456)
 * fix reading metadata/statistics component for version < h (CASSANDRA-3474)
 * add sstable forward-compatibility (CASSANDRA-3478)
 * report compression ratio in CFSMBean (CASSANDRA-3393)
 * fix incorrect size exception during streaming of counters (CASSANDRA-3481)
 * (CQL) fix for counter decrement syntax (CASSANDRA-3418)
 * Fix race introduced by CASSANDRA-2503 (CASSANDRA-3482)
 * Fix incomplete deletion of delivered hints (CASSANDRA-3466)
 * Avoid rescheduling compactions when no compaction was executed 
   (CASSANDRA-3484)
 * fix handling of the chunk_length_kb compression options (CASSANDRA-3492)
Merged from 0.8:
 * fix updating CF row_cache_provider (CASSANDRA-3414)
 * CFMetaData.convertToThrift method to set RowCacheProvider (CASSANDRA-3405)
 * acquire compactionlock during truncate (CASSANDRA-3399)
 * fix displaying cfdef entries for super columnfamilies (CASSANDRA-3415)
 * Make counter shard merging thread safe (CASSANDRA-3178)
 * Revert CASSANDRA-2855
 * Fix bug preventing the use of efficient cross-DC writes (CASSANDRA-3472)
 * `describe ring` command for CLI (CASSANDRA-3220)
 * (Hadoop) skip empty rows when entire row is requested, redux (CASSANDRA-2855)


1.0.2
 * "defragment" rows for name-based queries under STCS (CASSANDRA-2503)
 * Add timing information to cassandra-cli GET/SET/LIST queries (CASSANDRA-3326)
 * Only create one CompressionMetadata object per sstable (CASSANDRA-3427)
 * cleanup usage of StorageService.setMode() (CASANDRA-3388)
 * Avoid large array allocation for compressed chunk offsets (CASSANDRA-3432)
 * fix DecimalType bytebuffer marshalling (CASSANDRA-3421)
 * fix bug that caused first column in per row indexes to be ignored 
   (CASSANDRA-3441)
 * add JMX call to clean (failed) repair sessions (CASSANDRA-3316)
 * fix sstableloader reference acquisition bug (CASSANDRA-3438)
 * fix estimated row size regression (CASSANDRA-3451)
 * make sure we don't return more columns than asked (CASSANDRA-3303, 3395)
Merged from 0.8:
 * acquire compactionlock during truncate (CASSANDRA-3399)
 * fix displaying cfdef entries for super columnfamilies (CASSANDRA-3415)


1.0.1
 * acquire references during index build to prevent delete problems
   on Windows (CASSANDRA-3314)
 * describe_ring should include datacenter/topology information (CASSANDRA-2882)
 * Thrift sockets are not properly buffered (CASSANDRA-3261)
 * performance improvement for bytebufferutil compare function (CASSANDRA-3286)
 * add system.versions ColumnFamily (CASSANDRA-3140)
 * reduce network copies (CASSANDRA-3333, 3373)
 * limit nodetool to 32MB of heap (CASSANDRA-3124)
 * (CQL) update parser to accept "timestamp" instead of "date" (CASSANDRA-3149)
 * Fix CLI `show schema` to include "compression_options" (CASSANDRA-3368)
 * Snapshot to include manifest under LeveledCompactionStrategy (CASSANDRA-3359)
 * (CQL) SELECT query should allow CF name to be qualified by keyspace (CASSANDRA-3130)
 * (CQL) Fix internal application error specifying 'using consistency ...'
   in lower case (CASSANDRA-3366)
 * fix Deflate compression when compression actually makes the data bigger
   (CASSANDRA-3370)
 * optimize UUIDGen to avoid lock contention on InetAddress.getLocalHost 
   (CASSANDRA-3387)
 * tolerate index being dropped mid-mutation (CASSANDRA-3334, 3313)
 * CompactionManager is now responsible for checking for new candidates
   post-task execution, enabling more consistent leveled compaction 
   (CASSANDRA-3391)
 * Cache HSHA threads (CASSANDRA-3372)
 * use CF/KS names as snapshot prefix for drop + truncate operations
   (CASSANDRA-2997)
 * Break bloom filters up to avoid heap fragmentation (CASSANDRA-2466)
 * fix cassandra hanging on jsvc stop (CASSANDRA-3302)
 * Avoid leveled compaction getting blocked on errors (CASSANDRA-3408)
 * Make reloading the compaction strategy safe (CASSANDRA-3409)
 * ignore 0.8 hints even if compaction begins before we try to purge
   them (CASSANDRA-3385)
 * remove procrun (bin\daemon) from Cassandra source tree and 
   artifacts (CASSANDRA-3331)
 * make cassandra compile under JDK7 (CASSANDRA-3275)
 * remove dependency of clientutil.jar to FBUtilities (CASSANDRA-3299)
 * avoid truncation errors by using long math on long values (CASSANDRA-3364)
 * avoid clock drift on some Windows machine (CASSANDRA-3375)
 * display cache provider in cli 'describe keyspace' command (CASSANDRA-3384)
 * fix incomplete topology information in describe_ring (CASSANDRA-3403)
 * expire dead gossip states based on time (CASSANDRA-2961)
 * improve CompactionTask extensibility (CASSANDRA-3330)
 * Allow one leveled compaction task to kick off another (CASSANDRA-3363)
 * allow encryption only between datacenters (CASSANDRA-2802)
Merged from 0.8:
 * fix truncate allowing data to be replayed post-restart (CASSANDRA-3297)
 * make iwriter final in IndexWriter to avoid NPE (CASSANDRA-2863)
 * (CQL) update grammar to require key clause in DELETE statement
   (CASSANDRA-3349)
 * (CQL) allow numeric keyspace names in USE statement (CASSANDRA-3350)
 * (Hadoop) skip empty rows when slicing the entire row (CASSANDRA-2855)
 * Fix handling of tombstone by SSTableExport/Import (CASSANDRA-3357)
 * fix ColumnIndexer to use long offsets (CASSANDRA-3358)
 * Improved CLI exceptions (CASSANDRA-3312)
 * Fix handling of tombstone by SSTableExport/Import (CASSANDRA-3357)
 * Only count compaction as active (for throttling) when they have
   successfully acquired the compaction lock (CASSANDRA-3344)
 * Display CLI version string on startup (CASSANDRA-3196)
 * (Hadoop) make CFIF try rpc_address or fallback to listen_address
   (CASSANDRA-3214)
 * (Hadoop) accept comma delimited lists of initial thrift connections
   (CASSANDRA-3185)
 * ColumnFamily min_compaction_threshold should be >= 2 (CASSANDRA-3342)
 * (Pig) add 0.8+ types and key validation type in schema (CASSANDRA-3280)
 * Fix completely removing column metadata using CLI (CASSANDRA-3126)
 * CLI `describe cluster;` output should be on separate lines for separate versions
   (CASSANDRA-3170)
 * fix changing durable_writes keyspace option during CF creation
   (CASSANDRA-3292)
 * avoid locking on update when no indexes are involved (CASSANDRA-3386)
 * fix assertionError during repair with ordered partitioners (CASSANDRA-3369)
 * correctly serialize key_validation_class for avro (CASSANDRA-3391)
 * don't expire counter tombstone after streaming (CASSANDRA-3394)
 * prevent nodes that failed to join from hanging around forever 
   (CASSANDRA-3351)
 * remove incorrect optimization from slice read path (CASSANDRA-3390)
 * Fix race in AntiEntropyService (CASSANDRA-3400)


1.0.0-final
 * close scrubbed sstable fd before deleting it (CASSANDRA-3318)
 * fix bug preventing obsolete commitlog segments from being removed
   (CASSANDRA-3269)
 * tolerate whitespace in seed CDL (CASSANDRA-3263)
 * Change default heap thresholds to max(min(1/2 ram, 1G), min(1/4 ram, 8GB))
   (CASSANDRA-3295)
 * Fix broken CompressedRandomAccessReaderTest (CASSANDRA-3298)
 * (CQL) fix type information returned for wildcard queries (CASSANDRA-3311)
 * add estimated tasks to LeveledCompactionStrategy (CASSANDRA-3322)
 * avoid including compaction cache-warming in keycache stats (CASSANDRA-3325)
 * run compaction and hinted handoff threads at MIN_PRIORITY (CASSANDRA-3308)
 * default hsha thrift server to cpu core count in rpc pool (CASSANDRA-3329)
 * add bin\daemon to binary tarball for Windows service (CASSANDRA-3331)
 * Fix places where uncompressed size of sstables was use in place of the
   compressed one (CASSANDRA-3338)
 * Fix hsha thrift server (CASSANDRA-3346)
 * Make sure repair only stream needed sstables (CASSANDRA-3345)


1.0.0-rc2
 * Log a meaningful warning when a node receives a message for a repair session
   that doesn't exist anymore (CASSANDRA-3256)
 * test for NUMA policy support as well as numactl presence (CASSANDRA-3245)
 * Fix FD leak when internode encryption is enabled (CASSANDRA-3257)
 * Remove incorrect assertion in mergeIterator (CASSANDRA-3260)
 * FBUtilities.hexToBytes(String) to throw NumberFormatException when string
   contains non-hex characters (CASSANDRA-3231)
 * Keep SimpleSnitch proximity ordering unchanged from what the Strategy
   generates, as intended (CASSANDRA-3262)
 * remove Scrub from compactionstats when finished (CASSANDRA-3255)
 * fix counter entry in jdbc TypesMap (CASSANDRA-3268)
 * fix full queue scenario for ParallelCompactionIterator (CASSANDRA-3270)
 * fix bootstrap process (CASSANDRA-3285)
 * don't try delivering hints if when there isn't any (CASSANDRA-3176)
 * CLI documentation change for ColumnFamily `compression_options` (CASSANDRA-3282)
 * ignore any CF ids sent by client for adding CF/KS (CASSANDRA-3288)
 * remove obsolete hints on first startup (CASSANDRA-3291)
 * use correct ISortedColumns for time-optimized reads (CASSANDRA-3289)
 * Evict gossip state immediately when a token is taken over by a new IP 
   (CASSANDRA-3259)


1.0.0-rc1
 * Update CQL to generate microsecond timestamps by default (CASSANDRA-3227)
 * Fix counting CFMetadata towards Memtable liveRatio (CASSANDRA-3023)
 * Kill server on wrapped OOME such as from FileChannel.map (CASSANDRA-3201)
 * remove unnecessary copy when adding to row cache (CASSANDRA-3223)
 * Log message when a full repair operation completes (CASSANDRA-3207)
 * Fix streamOutSession keeping sstables references forever if the remote end
   dies (CASSANDRA-3216)
 * Remove dynamic_snitch boolean from example configuration (defaulting to 
   true) and set default badness threshold to 0.1 (CASSANDRA-3229)
 * Base choice of random or "balanced" token on bootstrap on whether
   schema definitions were found (CASSANDRA-3219)
 * Fixes for LeveledCompactionStrategy score computation, prioritization,
   scheduling, and performance (CASSANDRA-3224, 3234)
 * parallelize sstable open at server startup (CASSANDRA-2988)
 * fix handling of exceptions writing to OutboundTcpConnection (CASSANDRA-3235)
 * Allow using quotes in "USE <keyspace>;" CLI command (CASSANDRA-3208)
 * Don't allow any cache loading exceptions to halt startup (CASSANDRA-3218)
 * Fix sstableloader --ignores option (CASSANDRA-3247)
 * File descriptor limit increased in packaging (CASSANDRA-3206)
 * Fix deadlock in commit log during flush (CASSANDRA-3253) 


1.0.0-beta1
 * removed binarymemtable (CASSANDRA-2692)
 * add commitlog_total_space_in_mb to prevent fragmented logs (CASSANDRA-2427)
 * removed commitlog_rotation_threshold_in_mb configuration (CASSANDRA-2771)
 * make AbstractBounds.normalize de-overlapp overlapping ranges (CASSANDRA-2641)
 * replace CollatingIterator, ReducingIterator with MergeIterator 
   (CASSANDRA-2062)
 * Fixed the ability to set compaction strategy in cli using create column 
   family command (CASSANDRA-2778)
 * clean up tmp files after failed compaction (CASSANDRA-2468)
 * restrict repair streaming to specific columnfamilies (CASSANDRA-2280)
 * don't bother persisting columns shadowed by a row tombstone (CASSANDRA-2589)
 * reset CF and SC deletion times after gc_grace (CASSANDRA-2317)
 * optimize away seek when compacting wide rows (CASSANDRA-2879)
 * single-pass streaming (CASSANDRA-2677, 2906, 2916, 3003)
 * use reference counting for deleting sstables instead of relying on GC
   (CASSANDRA-2521, 3179)
 * store hints as serialized mutations instead of pointers to data row
   (CASSANDRA-2045)
 * store hints in the coordinator node instead of in the closest replica 
   (CASSANDRA-2914)
 * add row_cache_keys_to_save CF option (CASSANDRA-1966)
 * check column family validity in nodetool repair (CASSANDRA-2933)
 * use lazy initialization instead of class initialization in NodeId
   (CASSANDRA-2953)
 * add paging to get_count (CASSANDRA-2894)
 * fix "short reads" in [multi]get (CASSANDRA-2643, 3157, 3192)
 * add optional compression for sstables (CASSANDRA-47, 2994, 3001, 3128)
 * add scheduler JMX metrics (CASSANDRA-2962)
 * add block level checksum for compressed data (CASSANDRA-1717)
 * make column family backed column map pluggable and introduce unsynchronized
   ArrayList backed one to speedup reads (CASSANDRA-2843, 3165, 3205)
 * refactoring of the secondary index api (CASSANDRA-2982)
 * make CL > ONE reads wait for digest reconciliation before returning
   (CASSANDRA-2494)
 * fix missing logging for some exceptions (CASSANDRA-2061)
 * refactor and optimize ColumnFamilyStore.files(...) and Descriptor.fromFilename(String)
   and few other places responsible for work with SSTable files (CASSANDRA-3040)
 * Stop reading from sstables once we know we have the most recent columns,
   for query-by-name requests (CASSANDRA-2498)
 * Add query-by-column mode to stress.java (CASSANDRA-3064)
 * Add "install" command to cassandra.bat (CASSANDRA-292)
 * clean up KSMetadata, CFMetadata from unnecessary
   Thrift<->Avro conversion methods (CASSANDRA-3032)
 * Add timeouts to client request schedulers (CASSANDRA-3079, 3096)
 * Cli to use hashes rather than array of hashes for strategy options (CASSANDRA-3081)
 * LeveledCompactionStrategy (CASSANDRA-1608, 3085, 3110, 3087, 3145, 3154, 3182)
 * Improvements of the CLI `describe` command (CASSANDRA-2630)
 * reduce window where dropped CF sstables may not be deleted (CASSANDRA-2942)
 * Expose gossip/FD info to JMX (CASSANDRA-2806)
 * Fix streaming over SSL when compressed SSTable involved (CASSANDRA-3051)
 * Add support for pluggable secondary index implementations (CASSANDRA-3078)
 * remove compaction_thread_priority setting (CASSANDRA-3104)
 * generate hints for replicas that timeout, not just replicas that are known
   to be down before starting (CASSANDRA-2034)
 * Add throttling for internode streaming (CASSANDRA-3080)
 * make the repair of a range repair all replica (CASSANDRA-2610, 3194)
 * expose the ability to repair the first range (as returned by the
   partitioner) of a node (CASSANDRA-2606)
 * Streams Compression (CASSANDRA-3015)
 * add ability to use multiple threads during a single compaction
   (CASSANDRA-2901)
 * make AbstractBounds.normalize support overlapping ranges (CASSANDRA-2641)
 * fix of the CQL count() behavior (CASSANDRA-3068)
 * use TreeMap backed column families for the SSTable simple writers
   (CASSANDRA-3148)
 * fix inconsistency of the CLI syntax when {} should be used instead of [{}]
   (CASSANDRA-3119)
 * rename CQL type names to match expected SQL behavior (CASSANDRA-3149, 3031)
 * Arena-based allocation for memtables (CASSANDRA-2252, 3162, 3163, 3168)
 * Default RR chance to 0.1 (CASSANDRA-3169)
 * Add RowLevel support to secondary index API (CASSANDRA-3147)
 * Make SerializingCacheProvider the default if JNA is available (CASSANDRA-3183)
 * Fix backwards compatibilty for CQL memtable properties (CASSANDRA-3190)
 * Add five-minute delay before starting compactions on a restarted server
   (CASSANDRA-3181)
 * Reduce copies done for intra-host messages (CASSANDRA-1788, 3144)
 * support of compaction strategy option for stress.java (CASSANDRA-3204)
 * make memtable throughput and column count thresholds no-ops (CASSANDRA-2449)
 * Return schema information along with the resultSet in CQL (CASSANDRA-2734)
 * Add new DecimalType (CASSANDRA-2883)
 * Fix assertion error in RowRepairResolver (CASSANDRA-3156)
 * Reduce unnecessary high buffer sizes (CASSANDRA-3171)
 * Pluggable compaction strategy (CASSANDRA-1610)
 * Add new broadcast_address config option (CASSANDRA-2491)


0.8.7
 * Kill server on wrapped OOME such as from FileChannel.map (CASSANDRA-3201)
 * Allow using quotes in "USE <keyspace>;" CLI command (CASSANDRA-3208)
 * Log message when a full repair operation completes (CASSANDRA-3207)
 * Don't allow any cache loading exceptions to halt startup (CASSANDRA-3218)
 * Fix sstableloader --ignores option (CASSANDRA-3247)
 * File descriptor limit increased in packaging (CASSANDRA-3206)
 * Log a meaningfull warning when a node receive a message for a repair session
   that doesn't exist anymore (CASSANDRA-3256)
 * Fix FD leak when internode encryption is enabled (CASSANDRA-3257)
 * FBUtilities.hexToBytes(String) to throw NumberFormatException when string
   contains non-hex characters (CASSANDRA-3231)
 * Keep SimpleSnitch proximity ordering unchanged from what the Strategy
   generates, as intended (CASSANDRA-3262)
 * remove Scrub from compactionstats when finished (CASSANDRA-3255)
 * Fix tool .bat files when CASSANDRA_HOME contains spaces (CASSANDRA-3258)
 * Force flush of status table when removing/updating token (CASSANDRA-3243)
 * Evict gossip state immediately when a token is taken over by a new IP (CASSANDRA-3259)
 * Fix bug where the failure detector can take too long to mark a host
   down (CASSANDRA-3273)
 * (Hadoop) allow wrapping ranges in queries (CASSANDRA-3137)
 * (Hadoop) check all interfaces for a match with split location
   before falling back to random replica (CASSANDRA-3211)
 * (Hadoop) Make Pig storage handle implements LoadMetadata (CASSANDRA-2777)
 * (Hadoop) Fix exception during PIG 'dump' (CASSANDRA-2810)
 * Fix stress COUNTER_GET option (CASSANDRA-3301)
 * Fix missing fields in CLI `show schema` output (CASSANDRA-3304)
 * Nodetool no longer leaks threads and closes JMX connections (CASSANDRA-3309)
 * fix truncate allowing data to be replayed post-restart (CASSANDRA-3297)
 * Move SimpleAuthority and SimpleAuthenticator to examples (CASSANDRA-2922)
 * Fix handling of tombstone by SSTableExport/Import (CASSANDRA-3357)
 * Fix transposition in cfHistograms (CASSANDRA-3222)
 * Allow using number as DC name when creating keyspace in CQL (CASSANDRA-3239)
 * Force flush of system table after updating/removing a token (CASSANDRA-3243)


0.8.6
 * revert CASSANDRA-2388
 * change TokenRange.endpoints back to listen/broadcast address to match
   pre-1777 behavior, and add TokenRange.rpc_endpoints instead (CASSANDRA-3187)
 * avoid trying to watch cassandra-topology.properties when loaded from jar
   (CASSANDRA-3138)
 * prevent users from creating keyspaces with LocalStrategy replication
   (CASSANDRA-3139)
 * fix CLI `show schema;` to output correct keyspace definition statement
   (CASSANDRA-3129)
 * CustomTThreadPoolServer to log TTransportException at DEBUG level
   (CASSANDRA-3142)
 * allow topology sort to work with non-unique rack names between 
   datacenters (CASSANDRA-3152)
 * Improve caching of same-version Messages on digest and repair paths
   (CASSANDRA-3158)
 * Randomize choice of first replica for counter increment (CASSANDRA-2890)
 * Fix using read_repair_chance instead of merge_shard_change (CASSANDRA-3202)
 * Avoid streaming data to nodes that already have it, on move as well as
   decommission (CASSANDRA-3041)
 * Fix divide by zero error in GCInspector (CASSANDRA-3164)
 * allow quoting of the ColumnFamily name in CLI `create column family`
   statement (CASSANDRA-3195)
 * Fix rolling upgrade from 0.7 to 0.8 problem (CASANDRA-3166)
 * Accomodate missing encryption_options in IncomingTcpConnection.stream
   (CASSANDRA-3212)


0.8.5
 * fix NPE when encryption_options is unspecified (CASSANDRA-3007)
 * include column name in validation failure exceptions (CASSANDRA-2849)
 * make sure truncate clears out the commitlog so replay won't re-
   populate with truncated data (CASSANDRA-2950)
 * fix NPE when debug logging is enabled and dropped CF is present
   in a commitlog segment (CASSANDRA-3021)
 * fix cassandra.bat when CASSANDRA_HOME contains spaces (CASSANDRA-2952)
 * fix to SSTableSimpleUnsortedWriter bufferSize calculation (CASSANDRA-3027)
 * make cleanup and normal compaction able to skip empty rows
   (rows containing nothing but expired tombstones) (CASSANDRA-3039)
 * work around native memory leak in com.sun.management.GarbageCollectorMXBean
   (CASSANDRA-2868)
 * validate that column names in column_metadata are not equal to key_alias
   on create/update of the ColumnFamily and CQL 'ALTER' statement (CASSANDRA-3036)
 * return an InvalidRequestException if an indexed column is assigned
   a value larger than 64KB (CASSANDRA-3057)
 * fix of numeric-only and string column names handling in CLI "drop index" 
   (CASSANDRA-3054)
 * prune index scan resultset back to original request for lazy
   resultset expansion case (CASSANDRA-2964)
 * (Hadoop) fail jobs when Cassandra node has failed but TaskTracker
   has not (CASSANDRA-2388)
 * fix dynamic snitch ignoring nodes when read_repair_chance is zero
   (CASSANDRA-2662)
 * avoid retaining references to dropped CFS objects in 
   CompactionManager.estimatedCompactions (CASSANDRA-2708)
 * expose rpc timeouts per host in MessagingServiceMBean (CASSANDRA-2941)
 * avoid including cwd in classpath for deb and rpm packages (CASSANDRA-2881)
 * remove gossip state when a new IP takes over a token (CASSANDRA-3071)
 * allow sstable2json to work on index sstable files (CASSANDRA-3059)
 * always hint counters (CASSANDRA-3099)
 * fix log4j initialization in EmbeddedCassandraService (CASSANDRA-2857)
 * remove gossip state when a new IP takes over a token (CASSANDRA-3071)
 * work around native memory leak in com.sun.management.GarbageCollectorMXBean
    (CASSANDRA-2868)
 * fix UnavailableException with writes at CL.EACH_QUORM (CASSANDRA-3084)
 * fix parsing of the Keyspace and ColumnFamily names in numeric
   and string representations in CLI (CASSANDRA-3075)
 * fix corner cases in Range.differenceToFetch (CASSANDRA-3084)
 * fix ip address String representation in the ring cache (CASSANDRA-3044)
 * fix ring cache compatibility when mixing pre-0.8.4 nodes with post-
   in the same cluster (CASSANDRA-3023)
 * make repair report failure when a node participating dies (instead of
   hanging forever) (CASSANDRA-2433)
 * fix handling of the empty byte buffer by ReversedType (CASSANDRA-3111)
 * Add validation that Keyspace names are case-insensitively unique (CASSANDRA-3066)
 * catch invalid key_validation_class before instantiating UpdateColumnFamily (CASSANDRA-3102)
 * make Range and Bounds objects client-safe (CASSANDRA-3108)
 * optionally skip log4j configuration (CASSANDRA-3061)
 * bundle sstableloader with the debian package (CASSANDRA-3113)
 * don't try to build secondary indexes when there is none (CASSANDRA-3123)
 * improve SSTableSimpleUnsortedWriter speed for large rows (CASSANDRA-3122)
 * handle keyspace arguments correctly in nodetool snapshot (CASSANDRA-3038)
 * Fix SSTableImportTest on windows (CASSANDRA-3043)
 * expose compactionThroughputMbPerSec through JMX (CASSANDRA-3117)
 * log keyspace and CF of large rows being compacted


0.8.4
 * change TokenRing.endpoints to be a list of rpc addresses instead of 
   listen/broadcast addresses (CASSANDRA-1777)
 * include files-to-be-streamed in StreamInSession.getSources (CASSANDRA-2972)
 * use JAVA env var in cassandra-env.sh (CASSANDRA-2785, 2992)
 * avoid doing read for no-op replicate-on-write at CL=1 (CASSANDRA-2892)
 * refuse counter write for CL.ANY (CASSANDRA-2990)
 * switch back to only logging recent dropped messages (CASSANDRA-3004)
 * always deserialize RowMutation for counters (CASSANDRA-3006)
 * ignore saved replication_factor strategy_option for NTS (CASSANDRA-3011)
 * make sure pre-truncate CL segments are discarded (CASSANDRA-2950)


0.8.3
 * add ability to drop local reads/writes that are going to timeout
   (CASSANDRA-2943)
 * revamp token removal process, keep gossip states for 3 days (CASSANDRA-2496)
 * don't accept extra args for 0-arg nodetool commands (CASSANDRA-2740)
 * log unavailableexception details at debug level (CASSANDRA-2856)
 * expose data_dir though jmx (CASSANDRA-2770)
 * don't include tmp files as sstable when create cfs (CASSANDRA-2929)
 * log Java classpath on startup (CASSANDRA-2895)
 * keep gossipped version in sync with actual on migration coordinator 
   (CASSANDRA-2946)
 * use lazy initialization instead of class initialization in NodeId
   (CASSANDRA-2953)
 * check column family validity in nodetool repair (CASSANDRA-2933)
 * speedup bytes to hex conversions dramatically (CASSANDRA-2850)
 * Flush memtables on shutdown when durable writes are disabled 
   (CASSANDRA-2958)
 * improved POSIX compatibility of start scripts (CASsANDRA-2965)
 * add counter support to Hadoop InputFormat (CASSANDRA-2981)
 * fix bug where dirty commitlog segments were removed (and avoid keeping 
   segments with no post-flush activity permanently dirty) (CASSANDRA-2829)
 * fix throwing exception with batch mutation of counter super columns
   (CASSANDRA-2949)
 * ignore system tables during repair (CASSANDRA-2979)
 * throw exception when NTS is given replication_factor as an option
   (CASSANDRA-2960)
 * fix assertion error during compaction of counter CFs (CASSANDRA-2968)
 * avoid trying to create index names, when no index exists (CASSANDRA-2867)
 * don't sample the system table when choosing a bootstrap token
   (CASSANDRA-2825)
 * gossiper notifies of local state changes (CASSANDRA-2948)
 * add asynchronous and half-sync/half-async thrift servers (CASSANDRA-1405)
 * fix potential use of free'd native memory in SerializingCache 
   (CASSANDRA-2951)
 * prune index scan resultset back to original request for lazy
   resultset expansion case (CASSANDRA-2964)
 * (Hadoop) fail jobs when Cassandra node has failed but TaskTracker
    has not (CASSANDRA-2388)


0.8.2
 * CQL: 
   - include only one row per unique key for IN queries (CASSANDRA-2717)
   - respect client timestamp on full row deletions (CASSANDRA-2912)
 * improve thread-safety in StreamOutSession (CASSANDRA-2792)
 * allow deleting a row and updating indexed columns in it in the
   same mutation (CASSANDRA-2773)
 * Expose number of threads blocked on submitting memtable to flush
   in JMX (CASSANDRA-2817)
 * add ability to return "endpoints" to nodetool (CASSANDRA-2776)
 * Add support for multiple (comma-delimited) coordinator addresses
   to ColumnFamilyInputFormat (CASSANDRA-2807)
 * fix potential NPE while scheduling read repair for range slice
   (CASSANDRA-2823)
 * Fix race in SystemTable.getCurrentLocalNodeId (CASSANDRA-2824)
 * Correctly set default for replicate_on_write (CASSANDRA-2835)
 * improve nodetool compactionstats formatting (CASSANDRA-2844)
 * fix index-building status display (CASSANDRA-2853)
 * fix CLI perpetuating obsolete KsDef.replication_factor (CASSANDRA-2846)
 * improve cli treatment of multiline comments (CASSANDRA-2852)
 * handle row tombstones correctly in EchoedRow (CASSANDRA-2786)
 * add MessagingService.get[Recently]DroppedMessages and
   StorageService.getExceptionCount (CASSANDRA-2804)
 * fix possibility of spurious UnavailableException for LOCAL_QUORUM
   reads with dynamic snitch + read repair disabled (CASSANDRA-2870)
 * add ant-optional as dependence for the debian package (CASSANDRA-2164)
 * add option to specify limit for get_slice in the CLI (CASSANDRA-2646)
 * decrease HH page size (CASSANDRA-2832)
 * reset cli keyspace after dropping the current one (CASSANDRA-2763)
 * add KeyRange option to Hadoop inputformat (CASSANDRA-1125)
 * fix protocol versioning (CASSANDRA-2818, 2860)
 * support spaces in path to log4j configuration (CASSANDRA-2383)
 * avoid including inferred types in CF update (CASSANDRA-2809)
 * fix JMX bulkload call (CASSANDRA-2908)
 * fix updating KS with durable_writes=false (CASSANDRA-2907)
 * add simplified facade to SSTableWriter for bulk loading use
   (CASSANDRA-2911)
 * fix re-using index CF sstable names after drop/recreate (CASSANDRA-2872)
 * prepend CF to default index names (CASSANDRA-2903)
 * fix hint replay (CASSANDRA-2928)
 * Properly synchronize repair's merkle tree computation (CASSANDRA-2816)


0.8.1
 * CQL:
   - support for insert, delete in BATCH (CASSANDRA-2537)
   - support for IN to SELECT, UPDATE (CASSANDRA-2553)
   - timestamp support for INSERT, UPDATE, and BATCH (CASSANDRA-2555)
   - TTL support (CASSANDRA-2476)
   - counter support (CASSANDRA-2473)
   - ALTER COLUMNFAMILY (CASSANDRA-1709)
   - DROP INDEX (CASSANDRA-2617)
   - add SCHEMA/TABLE as aliases for KS/CF (CASSANDRA-2743)
   - server handles wait-for-schema-agreement (CASSANDRA-2756)
   - key alias support (CASSANDRA-2480)
 * add support for comparator parameters and a generic ReverseType
   (CASSANDRA-2355)
 * add CompositeType and DynamicCompositeType (CASSANDRA-2231)
 * optimize batches containing multiple updates to the same row
   (CASSANDRA-2583)
 * adjust hinted handoff page size to avoid OOM with large columns 
   (CASSANDRA-2652)
 * mark BRAF buffer invalid post-flush so we don't re-flush partial
   buffers again, especially on CL writes (CASSANDRA-2660)
 * add DROP INDEX support to CLI (CASSANDRA-2616)
 * don't perform HH to client-mode [storageproxy] nodes (CASSANDRA-2668)
 * Improve forceDeserialize/getCompactedRow encapsulation (CASSANDRA-2659)
 * Don't write CounterUpdateColumn to disk in tests (CASSANDRA-2650)
 * Add sstable bulk loading utility (CASSANDRA-1278)
 * avoid replaying hints to dropped columnfamilies (CASSANDRA-2685)
 * add placeholders for missing rows in range query pseudo-RR (CASSANDRA-2680)
 * remove no-op HHOM.renameHints (CASSANDRA-2693)
 * clone super columns to avoid modifying them during flush (CASSANDRA-2675)
 * allow writes to bypass the commitlog for certain keyspaces (CASSANDRA-2683)
 * avoid NPE when bypassing commitlog during memtable flush (CASSANDRA-2781)
 * Added support for making bootstrap retry if nodes flap (CASSANDRA-2644)
 * Added statusthrift to nodetool to report if thrift server is running (CASSANDRA-2722)
 * Fixed rows being cached if they do not exist (CASSANDRA-2723)
 * Support passing tableName and cfName to RowCacheProviders (CASSANDRA-2702)
 * close scrub file handles (CASSANDRA-2669)
 * throttle migration replay (CASSANDRA-2714)
 * optimize column serializer creation (CASSANDRA-2716)
 * Added support for making bootstrap retry if nodes flap (CASSANDRA-2644)
 * Added statusthrift to nodetool to report if thrift server is running
   (CASSANDRA-2722)
 * Fixed rows being cached if they do not exist (CASSANDRA-2723)
 * fix truncate/compaction race (CASSANDRA-2673)
 * workaround large resultsets causing large allocation retention
   by nio sockets (CASSANDRA-2654)
 * fix nodetool ring use with Ec2Snitch (CASSANDRA-2733)
 * fix inconsistency window during bootstrap (CASSANDRA-833)
 * fix removing columns and subcolumns that are supressed by a row or
   supercolumn tombstone during replica resolution (CASSANDRA-2590)
 * support sstable2json against snapshot sstables (CASSANDRA-2386)
 * remove active-pull schema requests (CASSANDRA-2715)
 * avoid marking entire list of sstables as actively being compacted
   in multithreaded compaction (CASSANDRA-2765)
 * seek back after deserializing a row to update cache with (CASSANDRA-2752)
 * avoid skipping rows in scrub for counter column family (CASSANDRA-2759)
 * fix ConcurrentModificationException in repair when dealing with 0.7 node
   (CASSANDRA-2767)
 * use threadsafe collections for StreamInSession (CASSANDRA-2766)
 * avoid infinite loop when creating merkle tree (CASSANDRA-2758)
 * avoids unmarking compacting sstable prematurely in cleanup (CASSANDRA-2769)
 * fix NPE when the commit log is bypassed (CASSANDRA-2718)
 * don't throw an exception in SS.isRPCServerRunning (CASSANDRA-2721)
 * make stress.jar executable (CASSANDRA-2744)
 * add daemon mode to java stress (CASSANDRA-2267)
 * expose the DC and rack of a node through JMX and nodetool ring (CASSANDRA-2531)
 * fix cache mbean getSize (CASSANDRA-2781)
 * Add Date, Float, Double, and Boolean types (CASSANDRA-2530)
 * Add startup flag to renew counter node id (CASSANDRA-2788)
 * add jamm agent to cassandra.bat (CASSANDRA-2787)
 * fix repair hanging if a neighbor has nothing to send (CASSANDRA-2797)
 * purge tombstone even if row is in only one sstable (CASSANDRA-2801)
 * Fix wrong purge of deleted cf during compaction (CASSANDRA-2786)
 * fix race that could result in Hadoop writer failing to throw an
   exception encountered after close() (CASSANDRA-2755)
 * fix scan wrongly throwing assertion error (CASSANDRA-2653)
 * Always use even distribution for merkle tree with RandomPartitionner
   (CASSANDRA-2841)
 * fix describeOwnership for OPP (CASSANDRA-2800)
 * ensure that string tokens do not contain commas (CASSANDRA-2762)


0.8.0-final
 * fix CQL grammar warning and cqlsh regression from CASSANDRA-2622
 * add ant generate-cql-html target (CASSANDRA-2526)
 * update CQL consistency levels (CASSANDRA-2566)
 * debian packaging fixes (CASSANDRA-2481, 2647)
 * fix UUIDType, IntegerType for direct buffers (CASSANDRA-2682, 2684)
 * switch to native Thrift for Hadoop map/reduce (CASSANDRA-2667)
 * fix StackOverflowError when building from eclipse (CASSANDRA-2687)
 * only provide replication_factor to strategy_options "help" for
   SimpleStrategy, OldNetworkTopologyStrategy (CASSANDRA-2678, 2713)
 * fix exception adding validators to non-string columns (CASSANDRA-2696)
 * avoid instantiating DatabaseDescriptor in JDBC (CASSANDRA-2694)
 * fix potential stack overflow during compaction (CASSANDRA-2626)
 * clone super columns to avoid modifying them during flush (CASSANDRA-2675)
 * reset underlying iterator in EchoedRow constructor (CASSANDRA-2653)


0.8.0-rc1
 * faster flushes and compaction from fixing excessively pessimistic 
   rebuffering in BRAF (CASSANDRA-2581)
 * fix returning null column values in the python cql driver (CASSANDRA-2593)
 * fix merkle tree splitting exiting early (CASSANDRA-2605)
 * snapshot_before_compaction directory name fix (CASSANDRA-2598)
 * Disable compaction throttling during bootstrap (CASSANDRA-2612) 
 * fix CQL treatment of > and < operators in range slices (CASSANDRA-2592)
 * fix potential double-application of counter updates on commitlog replay
   by moving replay position from header to sstable metadata (CASSANDRA-2419)
 * JDBC CQL driver exposes getColumn for access to timestamp
 * JDBC ResultSetMetadata properties added to AbstractType
 * r/m clustertool (CASSANDRA-2607)
 * add support for presenting row key as a column in CQL result sets 
   (CASSANDRA-2622)
 * Don't allow {LOCAL|EACH}_QUORUM unless strategy is NTS (CASSANDRA-2627)
 * validate keyspace strategy_options during CQL create (CASSANDRA-2624)
 * fix empty Result with secondary index when limit=1 (CASSANDRA-2628)
 * Fix regression where bootstrapping a node with no schema fails
   (CASSANDRA-2625)
 * Allow removing LocationInfo sstables (CASSANDRA-2632)
 * avoid attempting to replay mutations from dropped keyspaces (CASSANDRA-2631)
 * avoid using cached position of a key when GT is requested (CASSANDRA-2633)
 * fix counting bloom filter true positives (CASSANDRA-2637)
 * initialize local ep state prior to gossip startup if needed (CASSANDRA-2638)
 * fix counter increment lost after restart (CASSANDRA-2642)
 * add quote-escaping via backslash to CLI (CASSANDRA-2623)
 * fix pig example script (CASSANDRA-2487)
 * fix dynamic snitch race in adding latencies (CASSANDRA-2618)
 * Start/stop cassandra after more important services such as mdadm in
   debian packaging (CASSANDRA-2481)


0.8.0-beta2
 * fix NPE compacting index CFs (CASSANDRA-2528)
 * Remove checking all column families on startup for compaction candidates 
   (CASSANDRA-2444)
 * validate CQL create keyspace options (CASSANDRA-2525)
 * fix nodetool setcompactionthroughput (CASSANDRA-2550)
 * move	gossip heartbeat back to its own thread (CASSANDRA-2554)
 * validate cql TRUNCATE columnfamily before truncating (CASSANDRA-2570)
 * fix batch_mutate for mixed standard-counter mutations (CASSANDRA-2457)
 * disallow making schema changes to system keyspace (CASSANDRA-2563)
 * fix sending mutation messages multiple times (CASSANDRA-2557)
 * fix incorrect use of NBHM.size in ReadCallback that could cause
   reads to time out even when responses were received (CASSAMDRA-2552)
 * trigger read repair correctly for LOCAL_QUORUM reads (CASSANDRA-2556)
 * Allow configuring the number of compaction thread (CASSANDRA-2558)
 * forceUserDefinedCompaction will attempt to compact what it is given
   even if the pessimistic estimate is that there is not enough disk space;
   automatic compactions will only compact 2 or more sstables (CASSANDRA-2575)
 * refuse to apply migrations with older timestamps than the current 
   schema (CASSANDRA-2536)
 * remove unframed Thrift transport option
 * include indexes in snapshots (CASSANDRA-2596)
 * improve ignoring of obsolete mutations in index maintenance (CASSANDRA-2401)
 * recognize attempt to drop just the index while leaving the column
   definition alone (CASSANDRA-2619)
  

0.8.0-beta1
 * remove Avro RPC support (CASSANDRA-926)
 * support for columns that act as incr/decr counters 
   (CASSANDRA-1072, 1937, 1944, 1936, 2101, 2093, 2288, 2105, 2384, 2236, 2342,
   2454)
 * CQL (CASSANDRA-1703, 1704, 1705, 1706, 1707, 1708, 1710, 1711, 1940, 
   2124, 2302, 2277, 2493)
 * avoid double RowMutation serialization on write path (CASSANDRA-1800)
 * make NetworkTopologyStrategy the default (CASSANDRA-1960)
 * configurable internode encryption (CASSANDRA-1567, 2152)
 * human readable column names in sstable2json output (CASSANDRA-1933)
 * change default JMX port to 7199 (CASSANDRA-2027)
 * backwards compatible internal messaging (CASSANDRA-1015)
 * atomic switch of memtables and sstables (CASSANDRA-2284)
 * add pluggable SeedProvider (CASSANDRA-1669)
 * Fix clustertool to not throw exception when calling get_endpoints (CASSANDRA-2437)
 * upgrade to thrift 0.6 (CASSANDRA-2412) 
 * repair works on a token range instead of full ring (CASSANDRA-2324)
 * purge tombstones from row cache (CASSANDRA-2305)
 * push replication_factor into strategy_options (CASSANDRA-1263)
 * give snapshots the same name on each node (CASSANDRA-1791)
 * remove "nodetool loadbalance" (CASSANDRA-2448)
 * multithreaded compaction (CASSANDRA-2191)
 * compaction throttling (CASSANDRA-2156)
 * add key type information and alias (CASSANDRA-2311, 2396)
 * cli no longer divides read_repair_chance by 100 (CASSANDRA-2458)
 * made CompactionInfo.getTaskType return an enum (CASSANDRA-2482)
 * add a server-wide cap on measured memtable memory usage and aggressively
   flush to keep under that threshold (CASSANDRA-2006)
 * add unified UUIDType (CASSANDRA-2233)
 * add off-heap row cache support (CASSANDRA-1969)


0.7.5
 * improvements/fixes to PIG driver (CASSANDRA-1618, CASSANDRA-2387,
   CASSANDRA-2465, CASSANDRA-2484)
 * validate index names (CASSANDRA-1761)
 * reduce contention on Table.flusherLock (CASSANDRA-1954)
 * try harder to detect failures during streaming, cleaning up temporary
   files more reliably (CASSANDRA-2088)
 * shut down server for OOM on a Thrift thread (CASSANDRA-2269)
 * fix tombstone handling in repair and sstable2json (CASSANDRA-2279)
 * preserve version when streaming data from old sstables (CASSANDRA-2283)
 * don't start repair if a neighboring node is marked as dead (CASSANDRA-2290)
 * purge tombstones from row cache (CASSANDRA-2305)
 * Avoid seeking when sstable2json exports the entire file (CASSANDRA-2318)
 * clear Built flag in system table when dropping an index (CASSANDRA-2320)
 * don't allow arbitrary argument for stress.java (CASSANDRA-2323)
 * validate values for index predicates in get_indexed_slice (CASSANDRA-2328)
 * queue secondary indexes for flush before the parent (CASSANDRA-2330)
 * allow job configuration to set the CL used in Hadoop jobs (CASSANDRA-2331)
 * add memtable_flush_queue_size defaulting to 4 (CASSANDRA-2333)
 * Allow overriding of initial_token, storage_port and rpc_port from system
   properties (CASSANDRA-2343)
 * fix comparator used for non-indexed secondary expressions in index scan
   (CASSANDRA-2347)
 * ensure size calculation and write phase of large-row compaction use
   the same threshold for TTL expiration (CASSANDRA-2349)
 * fix race when iterating CFs during add/drop (CASSANDRA-2350)
 * add ConsistencyLevel command to CLI (CASSANDRA-2354)
 * allow negative numbers in the cli (CASSANDRA-2358)
 * hard code serialVersionUID for tokens class (CASSANDRA-2361)
 * fix potential infinite loop in ByteBufferUtil.inputStream (CASSANDRA-2365)
 * fix encoding bugs in HintedHandoffManager, SystemTable when default
   charset is not UTF8 (CASSANDRA-2367)
 * avoids having removed node reappearing in Gossip (CASSANDRA-2371)
 * fix incorrect truncation of long to int when reading columns via block
   index (CASSANDRA-2376)
 * fix NPE during stream session (CASSANDRA-2377)
 * fix race condition that could leave orphaned data files when dropping CF or
   KS (CASSANDRA-2381)
 * fsync statistics component on write (CASSANDRA-2382)
 * fix duplicate results from CFS.scan (CASSANDRA-2406)
 * add IntegerType to CLI help (CASSANDRA-2414)
 * avoid caching token-only decoratedkeys (CASSANDRA-2416)
 * convert mmap assertion to if/throw so scrub can catch it (CASSANDRA-2417)
 * don't overwrite gc log (CASSANDR-2418)
 * invalidate row cache for streamed row to avoid inconsitencies
   (CASSANDRA-2420)
 * avoid copies in range/index scans (CASSANDRA-2425)
 * make sure we don't wipe data during cleanup if the node has not join
   the ring (CASSANDRA-2428)
 * Try harder to close files after compaction (CASSANDRA-2431)
 * re-set bootstrapped flag after move finishes (CASSANDRA-2435)
 * display validation_class in CLI 'describe keyspace' (CASSANDRA-2442)
 * make cleanup compactions cleanup the row cache (CASSANDRA-2451)
 * add column fields validation to scrub (CASSANDRA-2460)
 * use 64KB flush buffer instead of in_memory_compaction_limit (CASSANDRA-2463)
 * fix backslash substitutions in CLI (CASSANDRA-2492)
 * disable cache saving for system CFS (CASSANDRA-2502)
 * fixes for verifying destination availability under hinted conditions
   so UE can be thrown intead of timing out (CASSANDRA-2514)
 * fix update of validation class in column metadata (CASSANDRA-2512)
 * support LOCAL_QUORUM, EACH_QUORUM CLs outside of NTS (CASSANDRA-2516)
 * preserve version when streaming data from old sstables (CASSANDRA-2283)
 * fix backslash substitutions in CLI (CASSANDRA-2492)
 * count a row deletion as one operation towards memtable threshold 
   (CASSANDRA-2519)
 * support LOCAL_QUORUM, EACH_QUORUM CLs outside of NTS (CASSANDRA-2516)


0.7.4
 * add nodetool join command (CASSANDRA-2160)
 * fix secondary indexes on pre-existing or streamed data (CASSANDRA-2244)
 * initialize endpoint in gossiper earlier (CASSANDRA-2228)
 * add ability to write to Cassandra from Pig (CASSANDRA-1828)
 * add rpc_[min|max]_threads (CASSANDRA-2176)
 * add CL.TWO, CL.THREE (CASSANDRA-2013)
 * avoid exporting an un-requested row in sstable2json, when exporting 
   a key that does not exist (CASSANDRA-2168)
 * add incremental_backups option (CASSANDRA-1872)
 * add configurable row limit to Pig loadfunc (CASSANDRA-2276)
 * validate column values in batches as well as single-Column inserts
   (CASSANDRA-2259)
 * move sample schema from cassandra.yaml to schema-sample.txt,
   a cli scripts (CASSANDRA-2007)
 * avoid writing empty rows when scrubbing tombstoned rows (CASSANDRA-2296)
 * fix assertion error in range and index scans for CL < ALL
   (CASSANDRA-2282)
 * fix commitlog replay when flush position refers to data that didn't
   get synced before server died (CASSANDRA-2285)
 * fix fd leak in sstable2json with non-mmap'd i/o (CASSANDRA-2304)
 * reduce memory use during streaming of multiple sstables (CASSANDRA-2301)
 * purge tombstoned rows from cache after GCGraceSeconds (CASSANDRA-2305)
 * allow zero replicas in a NTS datacenter (CASSANDRA-1924)
 * make range queries respect snitch for local replicas (CASSANDRA-2286)
 * fix HH delivery when column index is larger than 2GB (CASSANDRA-2297)
 * make 2ary indexes use parent CF flush thresholds during initial build
   (CASSANDRA-2294)
 * update memtable_throughput to be a long (CASSANDRA-2158)


0.7.3
 * Keep endpoint state until aVeryLongTime (CASSANDRA-2115)
 * lower-latency read repair (CASSANDRA-2069)
 * add hinted_handoff_throttle_delay_in_ms option (CASSANDRA-2161)
 * fixes for cache save/load (CASSANDRA-2172, -2174)
 * Handle whole-row deletions in CFOutputFormat (CASSANDRA-2014)
 * Make memtable_flush_writers flush in parallel (CASSANDRA-2178)
 * Add compaction_preheat_key_cache option (CASSANDRA-2175)
 * refactor stress.py to have only one copy of the format string 
   used for creating row keys (CASSANDRA-2108)
 * validate index names for \w+ (CASSANDRA-2196)
 * Fix Cassandra cli to respect timeout if schema does not settle 
   (CASSANDRA-2187)
 * fix for compaction and cleanup writing old-format data into new-version 
   sstable (CASSANDRA-2211, -2216)
 * add nodetool scrub (CASSANDRA-2217, -2240)
 * fix sstable2json large-row pagination (CASSANDRA-2188)
 * fix EOFing on requests for the last bytes in a file (CASSANDRA-2213)
 * fix BufferedRandomAccessFile bugs (CASSANDRA-2218, -2241)
 * check for memtable flush_after_mins exceeded every 10s (CASSANDRA-2183)
 * fix cache saving on Windows (CASSANDRA-2207)
 * add validateSchemaAgreement call + synchronization to schema
   modification operations (CASSANDRA-2222)
 * fix for reversed slice queries on large rows (CASSANDRA-2212)
 * fat clients were writing local data (CASSANDRA-2223)
 * set DEFAULT_MEMTABLE_LIFETIME_IN_MINS to 24h
 * improve detection and cleanup of partially-written sstables 
   (CASSANDRA-2206)
 * fix supercolumn de/serialization when subcolumn comparator is different
   from supercolumn's (CASSANDRA-2104)
 * fix starting up on Windows when CASSANDRA_HOME contains whitespace
   (CASSANDRA-2237)
 * add [get|set][row|key]cacheSavePeriod to JMX (CASSANDRA-2100)
 * fix Hadoop ColumnFamilyOutputFormat dropping of mutations
   when batch fills up (CASSANDRA-2255)
 * move file deletions off of scheduledtasks executor (CASSANDRA-2253)


0.7.2
 * copy DecoratedKey.key when inserting into caches to avoid retaining
   a reference to the underlying buffer (CASSANDRA-2102)
 * format subcolumn names with subcomparator (CASSANDRA-2136)
 * fix column bloom filter deserialization (CASSANDRA-2165)


0.7.1
 * refactor MessageDigest creation code. (CASSANDRA-2107)
 * buffer network stack to avoid inefficient small TCP messages while avoiding
   the nagle/delayed ack problem (CASSANDRA-1896)
 * check log4j configuration for changes every 10s (CASSANDRA-1525, 1907)
 * more-efficient cross-DC replication (CASSANDRA-1530, -2051, -2138)
 * avoid polluting page cache with commitlog or sstable writes
   and seq scan operations (CASSANDRA-1470)
 * add RMI authentication options to nodetool (CASSANDRA-1921)
 * make snitches configurable at runtime (CASSANDRA-1374)
 * retry hadoop split requests on connection failure (CASSANDRA-1927)
 * implement describeOwnership for BOP, COPP (CASSANDRA-1928)
 * make read repair behave as expected for ConsistencyLevel > ONE
   (CASSANDRA-982, 2038)
 * distributed test harness (CASSANDRA-1859, 1964)
 * reduce flush lock contention (CASSANDRA-1930)
 * optimize supercolumn deserialization (CASSANDRA-1891)
 * fix CFMetaData.apply to only compare objects of the same class 
   (CASSANDRA-1962)
 * allow specifying specific SSTables to compact from JMX (CASSANDRA-1963)
 * fix race condition in MessagingService.targets (CASSANDRA-1959, 2094, 2081)
 * refuse to open sstables from a future version (CASSANDRA-1935)
 * zero-copy reads (CASSANDRA-1714)
 * fix copy bounds for word Text in wordcount demo (CASSANDRA-1993)
 * fixes for contrib/javautils (CASSANDRA-1979)
 * check more frequently for memtable expiration (CASSANDRA-2000)
 * fix writing SSTable column count statistics (CASSANDRA-1976)
 * fix streaming of multiple CFs during bootstrap (CASSANDRA-1992)
 * explicitly set JVM GC new generation size with -Xmn (CASSANDRA-1968)
 * add short options for CLI flags (CASSANDRA-1565)
 * make keyspace argument to "describe keyspace" in CLI optional
   when authenticated to keyspace already (CASSANDRA-2029)
 * added option to specify -Dcassandra.join_ring=false on startup
   to allow "warm spare" nodes or performing JMX maintenance before
   joining the ring (CASSANDRA-526)
 * log migrations at INFO (CASSANDRA-2028)
 * add CLI verbose option in file mode (CASSANDRA-2030)
 * add single-line "--" comments to CLI (CASSANDRA-2032)
 * message serialization tests (CASSANDRA-1923)
 * switch from ivy to maven-ant-tasks (CASSANDRA-2017)
 * CLI attempts to block for new schema to propagate (CASSANDRA-2044)
 * fix potential overflow in nodetool cfstats (CASSANDRA-2057)
 * add JVM shutdownhook to sync commitlog (CASSANDRA-1919)
 * allow nodes to be up without being part of  normal traffic (CASSANDRA-1951)
 * fix CLI "show keyspaces" with null options on NTS (CASSANDRA-2049)
 * fix possible ByteBuffer race conditions (CASSANDRA-2066)
 * reduce garbage generated by MessagingService to prevent load spikes
   (CASSANDRA-2058)
 * fix math in RandomPartitioner.describeOwnership (CASSANDRA-2071)
 * fix deletion of sstable non-data components (CASSANDRA-2059)
 * avoid blocking gossip while deleting handoff hints (CASSANDRA-2073)
 * ignore messages from newer versions, keep track of nodes in gossip 
   regardless of version (CASSANDRA-1970)
 * cache writing moved to CompactionManager to reduce i/o contention and
   updated to use non-cache-polluting writes (CASSANDRA-2053)
 * page through large rows when exporting to JSON (CASSANDRA-2041)
 * add flush_largest_memtables_at and reduce_cache_sizes_at options
   (CASSANDRA-2142)
 * add cli 'describe cluster' command (CASSANDRA-2127)
 * add cli support for setting username/password at 'connect' command 
   (CASSANDRA-2111)
 * add -D option to Stress.java to allow reading hosts from a file 
   (CASSANDRA-2149)
 * bound hints CF throughput between 32M and 256M (CASSANDRA-2148)
 * continue starting when invalid saved cache entries are encountered
   (CASSANDRA-2076)
 * add max_hint_window_in_ms option (CASSANDRA-1459)


0.7.0-final
 * fix offsets to ByteBuffer.get (CASSANDRA-1939)


0.7.0-rc4
 * fix cli crash after backgrounding (CASSANDRA-1875)
 * count timeouts in storageproxy latencies, and include latency 
   histograms in StorageProxyMBean (CASSANDRA-1893)
 * fix CLI get recognition of supercolumns (CASSANDRA-1899)
 * enable keepalive on intra-cluster sockets (CASSANDRA-1766)
 * count timeouts towards dynamicsnitch latencies (CASSANDRA-1905)
 * Expose index-building status in JMX + cli schema description
   (CASSANDRA-1871)
 * allow [LOCAL|EACH]_QUORUM to be used with non-NetworkTopology 
   replication Strategies
 * increased amount of index locks for faster commitlog replay
 * collect secondary index tombstones immediately (CASSANDRA-1914)
 * revert commitlog changes from #1780 (CASSANDRA-1917)
 * change RandomPartitioner min token to -1 to avoid collision w/
   tokens on actual nodes (CASSANDRA-1901)
 * examine the right nibble when validating TimeUUID (CASSANDRA-1910)
 * include secondary indexes in cleanup (CASSANDRA-1916)
 * CFS.scrubDataDirectories should also cleanup invalid secondary indexes
   (CASSANDRA-1904)
 * ability to disable/enable gossip on nodes to force them down
   (CASSANDRA-1108)


0.7.0-rc3
 * expose getNaturalEndpoints in StorageServiceMBean taking byte[]
   key; RMI cannot serialize ByteBuffer (CASSANDRA-1833)
 * infer org.apache.cassandra.locator for replication strategy classes
   when not otherwise specified
 * validation that generates less garbage (CASSANDRA-1814)
 * add TTL support to CLI (CASSANDRA-1838)
 * cli defaults to bytestype for subcomparator when creating
   column families (CASSANDRA-1835)
 * unregister index MBeans when index is dropped (CASSANDRA-1843)
 * make ByteBufferUtil.clone thread-safe (CASSANDRA-1847)
 * change exception for read requests during bootstrap from 
   InvalidRequest to Unavailable (CASSANDRA-1862)
 * respect row-level tombstones post-flush in range scans
   (CASSANDRA-1837)
 * ReadResponseResolver check digests against each other (CASSANDRA-1830)
 * return InvalidRequest when remove of subcolumn without supercolumn
   is requested (CASSANDRA-1866)
 * flush before repair (CASSANDRA-1748)
 * SSTableExport validates key order (CASSANDRA-1884)
 * large row support for SSTableExport (CASSANDRA-1867)
 * Re-cache hot keys post-compaction without hitting disk (CASSANDRA-1878)
 * manage read repair in coordinator instead of data source, to
   provide latency information to dynamic snitch (CASSANDRA-1873)


0.7.0-rc2
 * fix live-column-count of slice ranges including tombstoned supercolumn 
   with live subcolumn (CASSANDRA-1591)
 * rename o.a.c.internal.AntientropyStage -> AntiEntropyStage,
   o.a.c.request.Request_responseStage -> RequestResponseStage,
   o.a.c.internal.Internal_responseStage -> InternalResponseStage
 * add AbstractType.fromString (CASSANDRA-1767)
 * require index_type to be present when specifying index_name
   on ColumnDef (CASSANDRA-1759)
 * fix add/remove index bugs in CFMetadata (CASSANDRA-1768)
 * rebuild Strategy during system_update_keyspace (CASSANDRA-1762)
 * cli updates prompt to ... in continuation lines (CASSANDRA-1770)
 * support multiple Mutations per key in hadoop ColumnFamilyOutputFormat
   (CASSANDRA-1774)
 * improvements to Debian init script (CASSANDRA-1772)
 * use local classloader to check for version.properties (CASSANDRA-1778)
 * Validate that column names in column_metadata are valid for the
   defined comparator, and decode properly in cli (CASSANDRA-1773)
 * use cross-platform newlines in cli (CASSANDRA-1786)
 * add ExpiringColumn support to sstable import/export (CASSANDRA-1754)
 * add flush for each append to periodic commitlog mode; added
   periodic_without_flush option to disable this (CASSANDRA-1780)
 * close file handle used for post-flush truncate (CASSANDRA-1790)
 * various code cleanup (CASSANDRA-1793, -1794, -1795)
 * fix range queries against wrapped range (CASSANDRA-1781)
 * fix consistencylevel calculations for NetworkTopologyStrategy
   (CASSANDRA-1804)
 * cli support index type enum names (CASSANDRA-1810)
 * improved validation of column_metadata (CASSANDRA-1813)
 * reads at ConsistencyLevel > 1 throw UnavailableException
   immediately if insufficient live nodes exist (CASSANDRA-1803)
 * copy bytebuffers for local writes to avoid retaining the entire
   Thrift frame (CASSANDRA-1801)
 * fix NPE adding index to column w/o prior metadata (CASSANDRA-1764)
 * reduce fat client timeout (CASSANDRA-1730)
 * fix botched merge of CASSANDRA-1316


0.7.0-rc1
 * fix compaction and flush races with schema updates (CASSANDRA-1715)
 * add clustertool, config-converter, sstablekeys, and schematool 
   Windows .bat files (CASSANDRA-1723)
 * reject range queries received during bootstrap (CASSANDRA-1739)
 * fix wrapping-range queries on non-minimum token (CASSANDRA-1700)
 * add nodetool cfhistogram (CASSANDRA-1698)
 * limit repaired ranges to what the nodes have in common (CASSANDRA-1674)
 * index scan treats missing columns as not matching secondary
   expressions (CASSANDRA-1745)
 * Fix misuse of DataOutputBuffer.getData in AntiEntropyService
   (CASSANDRA-1729)
 * detect and warn when obsolete version of JNA is present (CASSANDRA-1760)
 * reduce fat client timeout (CASSANDRA-1730)
 * cleanup smallest CFs first to increase free temp space for larger ones
   (CASSANDRA-1811)
 * Update windows .bat files to work outside of main Cassandra
   directory (CASSANDRA-1713)
 * fix read repair regression from 0.6.7 (CASSANDRA-1727)
 * more-efficient read repair (CASSANDRA-1719)
 * fix hinted handoff replay (CASSANDRA-1656)
 * log type of dropped messages (CASSANDRA-1677)
 * upgrade to SLF4J 1.6.1
 * fix ByteBuffer bug in ExpiringColumn.updateDigest (CASSANDRA-1679)
 * fix IntegerType.getString (CASSANDRA-1681)
 * make -Djava.net.preferIPv4Stack=true the default (CASSANDRA-628)
 * add INTERNAL_RESPONSE verb to differentiate from responses related
   to client requests (CASSANDRA-1685)
 * log tpstats when dropping messages (CASSANDRA-1660)
 * include unreachable nodes in describeSchemaVersions (CASSANDRA-1678)
 * Avoid dropping messages off the client request path (CASSANDRA-1676)
 * fix jna errno reporting (CASSANDRA-1694)
 * add friendlier error for UnknownHostException on startup (CASSANDRA-1697)
 * include jna dependency in RPM package (CASSANDRA-1690)
 * add --skip-keys option to stress.py (CASSANDRA-1696)
 * improve cli handling of non-string keys and column names 
   (CASSANDRA-1701, -1693)
 * r/m extra subcomparator line in cli keyspaces output (CASSANDRA-1712)
 * add read repair chance to cli "show keyspaces"
 * upgrade to ConcurrentLinkedHashMap 1.1 (CASSANDRA-975)
 * fix index scan routing (CASSANDRA-1722)
 * fix tombstoning of supercolumns in range queries (CASSANDRA-1734)
 * clear endpoint cache after updating keyspace metadata (CASSANDRA-1741)
 * fix wrapping-range queries on non-minimum token (CASSANDRA-1700)
 * truncate includes secondary indexes (CASSANDRA-1747)
 * retain reference to PendingFile sstables (CASSANDRA-1749)
 * fix sstableimport regression (CASSANDRA-1753)
 * fix for bootstrap when no non-system tables are defined (CASSANDRA-1732)
 * handle replica unavailability in index scan (CASSANDRA-1755)
 * fix service initialization order deadlock (CASSANDRA-1756)
 * multi-line cli commands (CASSANDRA-1742)
 * fix race between snapshot and compaction (CASSANDRA-1736)
 * add listEndpointsPendingHints, deleteHintsForEndpoint JMX methods 
   (CASSANDRA-1551)


0.7.0-beta3
 * add strategy options to describe_keyspace output (CASSANDRA-1560)
 * log warning when using randomly generated token (CASSANDRA-1552)
 * re-organize JMX into .db, .net, .internal, .request (CASSANDRA-1217)
 * allow nodes to change IPs between restarts (CASSANDRA-1518)
 * remember ring state between restarts by default (CASSANDRA-1518)
 * flush index built flag so we can read it before log replay (CASSANDRA-1541)
 * lock row cache updates to prevent race condition (CASSANDRA-1293)
 * remove assertion causing rare (and harmless) error messages in
   commitlog (CASSANDRA-1330)
 * fix moving nodes with no keyspaces defined (CASSANDRA-1574)
 * fix unbootstrap when no data is present in a transfer range (CASSANDRA-1573)
 * take advantage of AVRO-495 to simplify our avro IDL (CASSANDRA-1436)
 * extend authorization hierarchy to column family (CASSANDRA-1554)
 * deletion support in secondary indexes (CASSANDRA-1571)
 * meaningful error message for invalid replication strategy class 
   (CASSANDRA-1566)
 * allow keyspace creation with RF > N (CASSANDRA-1428)
 * improve cli error handling (CASSANDRA-1580)
 * add cache save/load ability (CASSANDRA-1417, 1606, 1647)
 * add StorageService.getDrainProgress (CASSANDRA-1588)
 * Disallow bootstrap to an in-use token (CASSANDRA-1561)
 * Allow dynamic secondary index creation and destruction (CASSANDRA-1532)
 * log auto-guessed memtable thresholds (CASSANDRA-1595)
 * add ColumnDef support to cli (CASSANDRA-1583)
 * reduce index sample time by 75% (CASSANDRA-1572)
 * add cli support for column, strategy metadata (CASSANDRA-1578, 1612)
 * add cli support for schema modification (CASSANDRA-1584)
 * delete temp files on failed compactions (CASSANDRA-1596)
 * avoid blocking for dead nodes during removetoken (CASSANDRA-1605)
 * remove ConsistencyLevel.ZERO (CASSANDRA-1607)
 * expose in-progress compaction type in jmx (CASSANDRA-1586)
 * removed IClock & related classes from internals (CASSANDRA-1502)
 * fix removing tokens from SystemTable on decommission and removetoken
   (CASSANDRA-1609)
 * include CF metadata in cli 'show keyspaces' (CASSANDRA-1613)
 * switch from Properties to HashMap in PropertyFileSnitch to
   avoid synchronization bottleneck (CASSANDRA-1481)
 * PropertyFileSnitch configuration file renamed to 
   cassandra-topology.properties
 * add cli support for get_range_slices (CASSANDRA-1088, CASSANDRA-1619)
 * Make memtable flush thresholds per-CF instead of global 
   (CASSANDRA-1007, 1637)
 * add cli support for binary data without CfDef hints (CASSANDRA-1603)
 * fix building SSTable statistics post-stream (CASSANDRA-1620)
 * fix potential infinite loop in 2ary index queries (CASSANDRA-1623)
 * allow creating NTS keyspaces with no replicas configured (CASSANDRA-1626)
 * add jmx histogram of sstables accessed per read (CASSANDRA-1624)
 * remove system_rename_column_family and system_rename_keyspace from the
   client API until races can be fixed (CASSANDRA-1630, CASSANDRA-1585)
 * add cli sanity tests (CASSANDRA-1582)
 * update GC settings in cassandra.bat (CASSANDRA-1636)
 * cli support for index queries (CASSANDRA-1635)
 * cli support for updating schema memtable settings (CASSANDRA-1634)
 * cli --file option (CASSANDRA-1616)
 * reduce automatically chosen memtable sizes by 50% (CASSANDRA-1641)
 * move endpoint cache from snitch to strategy (CASSANDRA-1643)
 * fix commitlog recovery deleting the newly-created segment as well as
   the old ones (CASSANDRA-1644)
 * upgrade to Thrift 0.5 (CASSANDRA-1367)
 * renamed CL.DCQUORUM to LOCAL_QUORUM and DCQUORUMSYNC to EACH_QUORUM
 * cli truncate support (CASSANDRA-1653)
 * update GC settings in cassandra.bat (CASSANDRA-1636)
 * avoid logging when a node's ip/token is gossipped back to it (CASSANDRA-1666)


0.7-beta2
 * always use UTF-8 for hint keys (CASSANDRA-1439)
 * remove cassandra.yaml dependency from Hadoop and Pig (CASSADRA-1322)
 * expose CfDef metadata in describe_keyspaces (CASSANDRA-1363)
 * restore use of mmap_index_only option (CASSANDRA-1241)
 * dropping a keyspace with no column families generated an error 
   (CASSANDRA-1378)
 * rename RackAwareStrategy to OldNetworkTopologyStrategy, RackUnawareStrategy 
   to SimpleStrategy, DatacenterShardStrategy to NetworkTopologyStrategy,
   AbstractRackAwareSnitch to AbstractNetworkTopologySnitch (CASSANDRA-1392)
 * merge StorageProxy.mutate, mutateBlocking (CASSANDRA-1396)
 * faster UUIDType, LongType comparisons (CASSANDRA-1386, 1393)
 * fix setting read_repair_chance from CLI addColumnFamily (CASSANDRA-1399)
 * fix updates to indexed columns (CASSANDRA-1373)
 * fix race condition leaving to FileNotFoundException (CASSANDRA-1382)
 * fix sharded lock hash on index write path (CASSANDRA-1402)
 * add support for GT/E, LT/E in subordinate index clauses (CASSANDRA-1401)
 * cfId counter got out of sync when CFs were added (CASSANDRA-1403)
 * less chatty schema updates (CASSANDRA-1389)
 * rename column family mbeans. 'type' will now include either 
   'IndexColumnFamilies' or 'ColumnFamilies' depending on the CFS type.
   (CASSANDRA-1385)
 * disallow invalid keyspace and column family names. This includes name that
   matches a '^\w+' regex. (CASSANDRA-1377)
 * use JNA, if present, to take snapshots (CASSANDRA-1371)
 * truncate hints if starting 0.7 for the first time (CASSANDRA-1414)
 * fix FD leak in single-row slicepredicate queries (CASSANDRA-1416)
 * allow index expressions against columns that are not part of the 
   SlicePredicate (CASSANDRA-1410)
 * config-converter properly handles snitches and framed support 
   (CASSANDRA-1420)
 * remove keyspace argument from multiget_count (CASSANDRA-1422)
 * allow specifying cassandra.yaml location as (local or remote) URL
   (CASSANDRA-1126)
 * fix using DynamicEndpointSnitch with NetworkTopologyStrategy
   (CASSANDRA-1429)
 * Add CfDef.default_validation_class (CASSANDRA-891)
 * fix EstimatedHistogram.max (CASSANDRA-1413)
 * quorum read optimization (CASSANDRA-1622)
 * handle zero-length (or missing) rows during HH paging (CASSANDRA-1432)
 * include secondary indexes during schema migrations (CASSANDRA-1406)
 * fix commitlog header race during schema change (CASSANDRA-1435)
 * fix ColumnFamilyStoreMBeanIterator to use new type name (CASSANDRA-1433)
 * correct filename generated by xml->yaml converter (CASSANDRA-1419)
 * add CMSInitiatingOccupancyFraction=75 and UseCMSInitiatingOccupancyOnly
   to default JVM options
 * decrease jvm heap for cassandra-cli (CASSANDRA-1446)
 * ability to modify keyspaces and column family definitions on a live cluster
   (CASSANDRA-1285)
 * support for Hadoop Streaming [non-jvm map/reduce via stdin/out]
   (CASSANDRA-1368)
 * Move persistent sstable stats from the system table to an sstable component
   (CASSANDRA-1430)
 * remove failed bootstrap attempt from pending ranges when gossip times
   it out after 1h (CASSANDRA-1463)
 * eager-create tcp connections to other cluster members (CASSANDRA-1465)
 * enumerate stages and derive stage from message type instead of 
   transmitting separately (CASSANDRA-1465)
 * apply reversed flag during collation from different data sources
   (CASSANDRA-1450)
 * make failure to remove commitlog segment non-fatal (CASSANDRA-1348)
 * correct ordering of drain operations so CL.recover is no longer 
   necessary (CASSANDRA-1408)
 * removed keyspace from describe_splits method (CASSANDRA-1425)
 * rename check_schema_agreement to describe_schema_versions
   (CASSANDRA-1478)
 * fix QUORUM calculation for RF > 3 (CASSANDRA-1487)
 * remove tombstones during non-major compactions when bloom filter
   verifies that row does not exist in other sstables (CASSANDRA-1074)
 * nodes that coordinated a loadbalance in the past could not be seen by
   newly added nodes (CASSANDRA-1467)
 * exposed endpoint states (gossip details) via jmx (CASSANDRA-1467)
 * ensure that compacted sstables are not included when new readers are
   instantiated (CASSANDRA-1477)
 * by default, calculate heap size and memtable thresholds at runtime (CASSANDRA-1469)
 * fix races dealing with adding/dropping keyspaces and column families in
   rapid succession (CASSANDRA-1477)
 * clean up of Streaming system (CASSANDRA-1503, 1504, 1506)
 * add options to configure Thrift socket keepalive and buffer sizes (CASSANDRA-1426)
 * make contrib CassandraServiceDataCleaner recursive (CASSANDRA-1509)
 * min, max compaction threshold are configurable and persistent 
   per-ColumnFamily (CASSANDRA-1468)
 * fix replaying the last mutation in a commitlog unnecessarily 
   (CASSANDRA-1512)
 * invoke getDefaultUncaughtExceptionHandler from DTPE with the original
   exception rather than the ExecutionException wrapper (CASSANDRA-1226)
 * remove Clock from the Thrift (and Avro) API (CASSANDRA-1501)
 * Close intra-node sockets when connection is broken (CASSANDRA-1528)
 * RPM packaging spec file (CASSANDRA-786)
 * weighted request scheduler (CASSANDRA-1485)
 * treat expired columns as deleted (CASSANDRA-1539)
 * make IndexInterval configurable (CASSANDRA-1488)
 * add describe_snitch to Thrift API (CASSANDRA-1490)
 * MD5 authenticator compares plain text submitted password with MD5'd
   saved property, instead of vice versa (CASSANDRA-1447)
 * JMX MessagingService pending and completed counts (CASSANDRA-1533)
 * fix race condition processing repair responses (CASSANDRA-1511)
 * make repair blocking (CASSANDRA-1511)
 * create EndpointSnitchInfo and MBean to expose rack and DC (CASSANDRA-1491)
 * added option to contrib/word_count to output results back to Cassandra
   (CASSANDRA-1342)
 * rewrite Hadoop ColumnFamilyRecordWriter to pool connections, retry to
   multiple Cassandra nodes, and smooth impact on the Cassandra cluster
   by using smaller batch sizes (CASSANDRA-1434)
 * fix setting gc_grace_seconds via CLI (CASSANDRA-1549)
 * support TTL'd index values (CASSANDRA-1536)
 * make removetoken work like decommission (CASSANDRA-1216)
 * make cli comparator-aware and improve quote rules (CASSANDRA-1523,-1524)
 * make nodetool compact and cleanup blocking (CASSANDRA-1449)
 * add memtable, cache information to GCInspector logs (CASSANDRA-1558)
 * enable/disable HintedHandoff via JMX (CASSANDRA-1550)
 * Ignore stray files in the commit log directory (CASSANDRA-1547)
 * Disallow bootstrap to an in-use token (CASSANDRA-1561)


0.7-beta1
 * sstable versioning (CASSANDRA-389)
 * switched to slf4j logging (CASSANDRA-625)
 * add (optional) expiration time for column (CASSANDRA-699)
 * access levels for authentication/authorization (CASSANDRA-900)
 * add ReadRepairChance to CF definition (CASSANDRA-930)
 * fix heisenbug in system tests, especially common on OS X (CASSANDRA-944)
 * convert to byte[] keys internally and all public APIs (CASSANDRA-767)
 * ability to alter schema definitions on a live cluster (CASSANDRA-44)
 * renamed configuration file to cassandra.xml, and log4j.properties to
   log4j-server.properties, which must now be loaded from
   the classpath (which is how our scripts in bin/ have always done it)
   (CASSANDRA-971)
 * change get_count to require a SlicePredicate. create multi_get_count
   (CASSANDRA-744)
 * re-organized endpointsnitch implementations and added SimpleSnitch
   (CASSANDRA-994)
 * Added preload_row_cache option (CASSANDRA-946)
 * add CRC to commitlog header (CASSANDRA-999)
 * removed deprecated batch_insert and get_range_slice methods (CASSANDRA-1065)
 * add truncate thrift method (CASSANDRA-531)
 * http mini-interface using mx4j (CASSANDRA-1068)
 * optimize away copy of sliced row on memtable read path (CASSANDRA-1046)
 * replace constant-size 2GB mmaped segments and special casing for index 
   entries spanning segment boundaries, with SegmentedFile that computes 
   segments that always contain entire entries/rows (CASSANDRA-1117)
 * avoid reading large rows into memory during compaction (CASSANDRA-16)
 * added hadoop OutputFormat (CASSANDRA-1101)
 * efficient Streaming (no more anticompaction) (CASSANDRA-579)
 * split commitlog header into separate file and add size checksum to
   mutations (CASSANDRA-1179)
 * avoid allocating a new byte[] for each mutation on replay (CASSANDRA-1219)
 * revise HH schema to be per-endpoint (CASSANDRA-1142)
 * add joining/leaving status to nodetool ring (CASSANDRA-1115)
 * allow multiple repair sessions per node (CASSANDRA-1190)
 * optimize away MessagingService for local range queries (CASSANDRA-1261)
 * make framed transport the default so malformed requests can't OOM the 
   server (CASSANDRA-475)
 * significantly faster reads from row cache (CASSANDRA-1267)
 * take advantage of row cache during range queries (CASSANDRA-1302)
 * make GCGraceSeconds a per-ColumnFamily value (CASSANDRA-1276)
 * keep persistent row size and column count statistics (CASSANDRA-1155)
 * add IntegerType (CASSANDRA-1282)
 * page within a single row during hinted handoff (CASSANDRA-1327)
 * push DatacenterShardStrategy configuration into keyspace definition,
   eliminating datacenter.properties. (CASSANDRA-1066)
 * optimize forward slices starting with '' and single-index-block name 
   queries by skipping the column index (CASSANDRA-1338)
 * streaming refactor (CASSANDRA-1189)
 * faster comparison for UUID types (CASSANDRA-1043)
 * secondary index support (CASSANDRA-749 and subtasks)
 * make compaction buckets deterministic (CASSANDRA-1265)


0.6.6
 * Allow using DynamicEndpointSnitch with RackAwareStrategy (CASSANDRA-1429)
 * remove the remaining vestiges of the unfinished DatacenterShardStrategy 
   (replaced by NetworkTopologyStrategy in 0.7)
   

0.6.5
 * fix key ordering in range query results with RandomPartitioner
   and ConsistencyLevel > ONE (CASSANDRA-1145)
 * fix for range query starting with the wrong token range (CASSANDRA-1042)
 * page within a single row during hinted handoff (CASSANDRA-1327)
 * fix compilation on non-sun JDKs (CASSANDRA-1061)
 * remove String.trim() call on row keys in batch mutations (CASSANDRA-1235)
 * Log summary of dropped messages instead of spamming log (CASSANDRA-1284)
 * add dynamic endpoint snitch (CASSANDRA-981)
 * fix streaming for keyspaces with hyphens in their name (CASSANDRA-1377)
 * fix errors in hard-coded bloom filter optKPerBucket by computing it
   algorithmically (CASSANDRA-1220
 * remove message deserialization stage, and uncap read/write stages
   so slow reads/writes don't block gossip processing (CASSANDRA-1358)
 * add jmx port configuration to Debian package (CASSANDRA-1202)
 * use mlockall via JNA, if present, to prevent Linux from swapping
   out parts of the JVM (CASSANDRA-1214)


0.6.4
 * avoid queuing multiple hint deliveries for the same endpoint
   (CASSANDRA-1229)
 * better performance for and stricter checking of UTF8 column names
   (CASSANDRA-1232)
 * extend option to lower compaction priority to hinted handoff
   as well (CASSANDRA-1260)
 * log errors in gossip instead of re-throwing (CASSANDRA-1289)
 * avoid aborting commitlog replay prematurely if a flushed-but-
   not-removed commitlog segment is encountered (CASSANDRA-1297)
 * fix duplicate rows being read during mapreduce (CASSANDRA-1142)
 * failure detection wasn't closing command sockets (CASSANDRA-1221)
 * cassandra-cli.bat works on windows (CASSANDRA-1236)
 * pre-emptively drop requests that cannot be processed within RPCTimeout
   (CASSANDRA-685)
 * add ack to Binary write verb and update CassandraBulkLoader
   to wait for acks for each row (CASSANDRA-1093)
 * added describe_partitioner Thrift method (CASSANDRA-1047)
 * Hadoop jobs no longer require the Cassandra storage-conf.xml
   (CASSANDRA-1280, CASSANDRA-1047)
 * log thread pool stats when GC is excessive (CASSANDRA-1275)
 * remove gossip message size limit (CASSANDRA-1138)
 * parallelize local and remote reads during multiget, and respect snitch 
   when determining whether to do local read for CL.ONE (CASSANDRA-1317)
 * fix read repair to use requested consistency level on digest mismatch,
   rather than assuming QUORUM (CASSANDRA-1316)
 * process digest mismatch re-reads in parallel (CASSANDRA-1323)
 * switch hints CF comparator to BytesType (CASSANDRA-1274)


0.6.3
 * retry to make streaming connections up to 8 times. (CASSANDRA-1019)
 * reject describe_ring() calls on invalid keyspaces (CASSANDRA-1111)
 * fix cache size calculation for size of 100% (CASSANDRA-1129)
 * fix cache capacity only being recalculated once (CASSANDRA-1129)
 * remove hourly scan of all hints on the off chance that the gossiper
   missed a status change; instead, expose deliverHintsToEndpoint to JMX
   so it can be done manually, if necessary (CASSANDRA-1141)
 * don't reject reads at CL.ALL (CASSANDRA-1152)
 * reject deletions to supercolumns in CFs containing only standard
   columns (CASSANDRA-1139)
 * avoid preserving login information after client disconnects
   (CASSANDRA-1057)
 * prefer sun jdk to openjdk in debian init script (CASSANDRA-1174)
 * detect partioner config changes between restarts and fail fast 
   (CASSANDRA-1146)
 * use generation time to resolve node token reassignment disagreements
   (CASSANDRA-1118)
 * restructure the startup ordering of Gossiper and MessageService to avoid
   timing anomalies (CASSANDRA-1160)
 * detect incomplete commit log hearders (CASSANDRA-1119)
 * force anti-entropy service to stream files on the stream stage to avoid
   sending streams out of order (CASSANDRA-1169)
 * remove inactive stream managers after AES streams files (CASSANDRA-1169)
 * allow removing entire row through batch_mutate Deletion (CASSANDRA-1027)
 * add JMX metrics for row-level bloom filter false positives (CASSANDRA-1212)
 * added a redhat init script to contrib (CASSANDRA-1201)
 * use midpoint when bootstrapping a new machine into range with not
   much data yet instead of random token (CASSANDRA-1112)
 * kill server on OOM in executor stage as well as Thrift (CASSANDRA-1226)
 * remove opportunistic repairs, when two machines with overlapping replica
   responsibilities happen to finish major compactions of the same CF near
   the same time.  repairs are now fully manual (CASSANDRA-1190)
 * add ability to lower compaction priority (default is no change from 0.6.2)
   (CASSANDRA-1181)


0.6.2
 * fix contrib/word_count build. (CASSANDRA-992)
 * split CommitLogExecutorService into BatchCommitLogExecutorService and 
   PeriodicCommitLogExecutorService (CASSANDRA-1014)
 * add latency histograms to CFSMBean (CASSANDRA-1024)
 * make resolving timestamp ties deterministic by using value bytes
   as a tiebreaker (CASSANDRA-1039)
 * Add option to turn off Hinted Handoff (CASSANDRA-894)
 * fix windows startup (CASSANDRA-948)
 * make concurrent_reads, concurrent_writes configurable at runtime via JMX
   (CASSANDRA-1060)
 * disable GCInspector on non-Sun JVMs (CASSANDRA-1061)
 * fix tombstone handling in sstable rows with no other data (CASSANDRA-1063)
 * fix size of row in spanned index entries (CASSANDRA-1056)
 * install json2sstable, sstable2json, and sstablekeys to Debian package
 * StreamingService.StreamDestinations wouldn't empty itself after streaming
   finished (CASSANDRA-1076)
 * added Collections.shuffle(splits) before returning the splits in 
   ColumnFamilyInputFormat (CASSANDRA-1096)
 * do not recalculate cache capacity post-compaction if it's been manually 
   modified (CASSANDRA-1079)
 * better defaults for flush sorter + writer executor queue sizes
   (CASSANDRA-1100)
 * windows scripts for SSTableImport/Export (CASSANDRA-1051)
 * windows script for nodetool (CASSANDRA-1113)
 * expose PhiConvictThreshold (CASSANDRA-1053)
 * make repair of RF==1 a no-op (CASSANDRA-1090)
 * improve default JVM GC options (CASSANDRA-1014)
 * fix SlicePredicate serialization inside Hadoop jobs (CASSANDRA-1049)
 * close Thrift sockets in Hadoop ColumnFamilyRecordReader (CASSANDRA-1081)


0.6.1
 * fix NPE in sstable2json when no excluded keys are given (CASSANDRA-934)
 * keep the replica set constant throughout the read repair process
   (CASSANDRA-937)
 * allow querying getAllRanges with empty token list (CASSANDRA-933)
 * fix command line arguments inversion in clustertool (CASSANDRA-942)
 * fix race condition that could trigger a false-positive assertion
   during post-flush discard of old commitlog segments (CASSANDRA-936)
 * fix neighbor calculation for anti-entropy repair (CASSANDRA-924)
 * perform repair even for small entropy differences (CASSANDRA-924)
 * Use hostnames in CFInputFormat to allow Hadoop's naive string-based
   locality comparisons to work (CASSANDRA-955)
 * cache read-only BufferedRandomAccessFile length to avoid
   3 system calls per invocation (CASSANDRA-950)
 * nodes with IPv6 (and no IPv4) addresses could not join cluster
   (CASSANDRA-969)
 * Retrieve the correct number of undeleted columns, if any, from
   a supercolumn in a row that had been deleted previously (CASSANDRA-920)
 * fix index scans that cross the 2GB mmap boundaries for both mmap
   and standard i/o modes (CASSANDRA-866)
 * expose drain via nodetool (CASSANDRA-978)


0.6.0-RC1
 * JMX drain to flush memtables and run through commit log (CASSANDRA-880)
 * Bootstrapping can skip ranges under the right conditions (CASSANDRA-902)
 * fix merging row versions in range_slice for CL > ONE (CASSANDRA-884)
 * default write ConsistencyLeven chaned from ZERO to ONE
 * fix for index entries spanning mmap buffer boundaries (CASSANDRA-857)
 * use lexical comparison if time part of TimeUUIDs are the same 
   (CASSANDRA-907)
 * bound read, mutation, and response stages to fix possible OOM
   during log replay (CASSANDRA-885)
 * Use microseconds-since-epoch (UTC) in cli, instead of milliseconds
 * Treat batch_mutate Deletion with null supercolumn as "apply this predicate 
   to top level supercolumns" (CASSANDRA-834)
 * Streaming destination nodes do not update their JMX status (CASSANDRA-916)
 * Fix internal RPC timeout calculation (CASSANDRA-911)
 * Added Pig loadfunc to contrib/pig (CASSANDRA-910)


0.6.0-beta3
 * fix compaction bucketing bug (CASSANDRA-814)
 * update windows batch file (CASSANDRA-824)
 * deprecate KeysCachedFraction configuration directive in favor
   of KeysCached; move to unified-per-CF key cache (CASSANDRA-801)
 * add invalidateRowCache to ColumnFamilyStoreMBean (CASSANDRA-761)
 * send Handoff hints to natural locations to reduce load on
   remaining nodes in a failure scenario (CASSANDRA-822)
 * Add RowWarningThresholdInMB configuration option to warn before very 
   large rows get big enough to threaten node stability, and -x option to
   be able to remove them with sstable2json if the warning is unheeded
   until it's too late (CASSANDRA-843)
 * Add logging of GC activity (CASSANDRA-813)
 * fix ConcurrentModificationException in commitlog discard (CASSANDRA-853)
 * Fix hardcoded row count in Hadoop RecordReader (CASSANDRA-837)
 * Add a jmx status to the streaming service and change several DEBUG
   messages to INFO (CASSANDRA-845)
 * fix classpath in cassandra-cli.bat for Windows (CASSANDRA-858)
 * allow re-specifying host, port to cassandra-cli if invalid ones
   are first tried (CASSANDRA-867)
 * fix race condition handling rpc timeout in the coordinator
   (CASSANDRA-864)
 * Remove CalloutLocation and StagingFileDirectory from storage-conf files 
   since those settings are no longer used (CASSANDRA-878)
 * Parse a long from RowWarningThresholdInMB instead of an int (CASSANDRA-882)
 * Remove obsolete ControlPort code from DatabaseDescriptor (CASSANDRA-886)
 * move skipBytes side effect out of assert (CASSANDRA-899)
 * add "double getLoad" to StorageServiceMBean (CASSANDRA-898)
 * track row stats per CF at compaction time (CASSANDRA-870)
 * disallow CommitLogDirectory matching a DataFileDirectory (CASSANDRA-888)
 * default key cache size is 200k entries, changed from 10% (CASSANDRA-863)
 * add -Dcassandra-foreground=yes to cassandra.bat
 * exit if cluster name is changed unexpectedly (CASSANDRA-769)


0.6.0-beta1/beta2
 * add batch_mutate thrift command, deprecating batch_insert (CASSANDRA-336)
 * remove get_key_range Thrift API, deprecated in 0.5 (CASSANDRA-710)
 * add optional login() Thrift call for authentication (CASSANDRA-547)
 * support fat clients using gossiper and StorageProxy to perform
   replication in-process [jvm-only] (CASSANDRA-535)
 * support mmapped I/O for reads, on by default on 64bit JVMs 
   (CASSANDRA-408, CASSANDRA-669)
 * improve insert concurrency, particularly during Hinted Handoff
   (CASSANDRA-658)
 * faster network code (CASSANDRA-675)
 * stress.py moved to contrib (CASSANDRA-635)
 * row caching [must be explicitly enabled per-CF in config] (CASSANDRA-678)
 * present a useful measure of compaction progress in JMX (CASSANDRA-599)
 * add bin/sstablekeys (CASSNADRA-679)
 * add ConsistencyLevel.ANY (CASSANDRA-687)
 * make removetoken remove nodes from gossip entirely (CASSANDRA-644)
 * add ability to set cache sizes at runtime (CASSANDRA-708)
 * report latency and cache hit rate statistics with lifetime totals
   instead of average over the last minute (CASSANDRA-702)
 * support get_range_slice for RandomPartitioner (CASSANDRA-745)
 * per-keyspace replication factory and replication strategy (CASSANDRA-620)
 * track latency in microseconds (CASSANDRA-733)
 * add describe_ Thrift methods, deprecating get_string_property and 
   get_string_list_property
 * jmx interface for tracking operation mode and streams in general.
   (CASSANDRA-709)
 * keep memtables in sorted order to improve range query performance
   (CASSANDRA-799)
 * use while loop instead of recursion when trimming sstables compaction list 
   to avoid blowing stack in pathological cases (CASSANDRA-804)
 * basic Hadoop map/reduce support (CASSANDRA-342)


0.5.1
 * ensure all files for an sstable are streamed to the same directory.
   (CASSANDRA-716)
 * more accurate load estimate for bootstrapping (CASSANDRA-762)
 * tolerate dead or unavailable bootstrap target on write (CASSANDRA-731)
 * allow larger numbers of keys (> 140M) in a sstable bloom filter
   (CASSANDRA-790)
 * include jvm argument improvements from CASSANDRA-504 in debian package
 * change streaming chunk size to 32MB to accomodate Windows XP limitations
   (was 64MB) (CASSANDRA-795)
 * fix get_range_slice returning results in the wrong order (CASSANDRA-781)
 

0.5.0 final
 * avoid attempting to delete temporary bootstrap files twice (CASSANDRA-681)
 * fix bogus NaN in nodeprobe cfstats output (CASSANDRA-646)
 * provide a policy for dealing with single thread executors w/ a full queue
   (CASSANDRA-694)
 * optimize inner read in MessagingService, vastly improving multiple-node
   performance (CASSANDRA-675)
 * wait for table flush before streaming data back to a bootstrapping node.
   (CASSANDRA-696)
 * keep track of bootstrapping sources by table so that bootstrapping doesn't 
   give the indication of finishing early (CASSANDRA-673)


0.5.0 RC3
 * commit the correct version of the patch for CASSANDRA-663


0.5.0 RC2 (unreleased)
 * fix bugs in converting get_range_slice results to Thrift 
   (CASSANDRA-647, CASSANDRA-649)
 * expose java.util.concurrent.TimeoutException in StorageProxy methods
   (CASSANDRA-600)
 * TcpConnectionManager was holding on to disconnected connections, 
   giving the false indication they were being used. (CASSANDRA-651)
 * Remove duplicated write. (CASSANDRA-662)
 * Abort bootstrap if IP is already in the token ring (CASSANDRA-663)
 * increase default commitlog sync period, and wait for last sync to 
   finish before submitting another (CASSANDRA-668)


0.5.0 RC1
 * Fix potential NPE in get_range_slice (CASSANDRA-623)
 * add CRC32 to commitlog entries (CASSANDRA-605)
 * fix data streaming on windows (CASSANDRA-630)
 * GC compacted sstables after cleanup and compaction (CASSANDRA-621)
 * Speed up anti-entropy validation (CASSANDRA-629)
 * Fix anti-entropy assertion error (CASSANDRA-639)
 * Fix pending range conflicts when bootstapping or moving
   multiple nodes at once (CASSANDRA-603)
 * Handle obsolete gossip related to node movement in the case where
   one or more nodes is down when the movement occurs (CASSANDRA-572)
 * Include dead nodes in gossip to avoid a variety of problems
   and fix HH to removed nodes (CASSANDRA-634)
 * return an InvalidRequestException for mal-formed SlicePredicates
   (CASSANDRA-643)
 * fix bug determining closest neighbor for use in multiple datacenters
   (CASSANDRA-648)
 * Vast improvements in anticompaction speed (CASSANDRA-607)
 * Speed up log replay and writes by avoiding redundant serializations
   (CASSANDRA-652)


0.5.0 beta 2
 * Bootstrap improvements (several tickets)
 * add nodeprobe repair anti-entropy feature (CASSANDRA-193, CASSANDRA-520)
 * fix possibility of partition when many nodes restart at once
   in clusters with multiple seeds (CASSANDRA-150)
 * fix NPE in get_range_slice when no data is found (CASSANDRA-578)
 * fix potential NPE in hinted handoff (CASSANDRA-585)
 * fix cleanup of local "system" keyspace (CASSANDRA-576)
 * improve computation of cluster load balance (CASSANDRA-554)
 * added super column read/write, column count, and column/row delete to
   cassandra-cli (CASSANDRA-567, CASSANDRA-594)
 * fix returning live subcolumns of deleted supercolumns (CASSANDRA-583)
 * respect JAVA_HOME in bin/ scripts (several tickets)
 * add StorageService.initClient for fat clients on the JVM (CASSANDRA-535)
   (see contrib/client_only for an example of use)
 * make consistency_level functional in get_range_slice (CASSANDRA-568)
 * optimize key deserialization for RandomPartitioner (CASSANDRA-581)
 * avoid GCing tombstones except on major compaction (CASSANDRA-604)
 * increase failure conviction threshold, resulting in less nodes
   incorrectly (and temporarily) marked as down (CASSANDRA-610)
 * respect memtable thresholds during log replay (CASSANDRA-609)
 * support ConsistencyLevel.ALL on read (CASSANDRA-584)
 * add nodeprobe removetoken command (CASSANDRA-564)


0.5.0 beta
 * Allow multiple simultaneous flushes, improving flush throughput 
   on multicore systems (CASSANDRA-401)
 * Split up locks to improve write and read throughput on multicore systems
   (CASSANDRA-444, CASSANDRA-414)
 * More efficient use of memory during compaction (CASSANDRA-436)
 * autobootstrap option: when enabled, all non-seed nodes will attempt
   to bootstrap when started, until bootstrap successfully
   completes. -b option is removed.  (CASSANDRA-438)
 * Unless a token is manually specified in the configuration xml,
   a bootstraping node will use a token that gives it half the
   keys from the most-heavily-loaded node in the cluster,
   instead of generating a random token. 
   (CASSANDRA-385, CASSANDRA-517)
 * Miscellaneous bootstrap fixes (several tickets)
 * Ability to change a node's token even after it has data on it
   (CASSANDRA-541)
 * Ability to decommission a live node from the ring (CASSANDRA-435)
 * Semi-automatic loadbalancing via nodeprobe (CASSANDRA-192)
 * Add ability to set compaction thresholds at runtime via
   JMX / nodeprobe.  (CASSANDRA-465)
 * Add "comment" field to ColumnFamily definition. (CASSANDRA-481)
 * Additional JMX metrics (CASSANDRA-482)
 * JSON based export and import tools (several tickets)
 * Hinted Handoff fixes (several tickets)
 * Add key cache to improve read performance (CASSANDRA-423)
 * Simplified construction of custom ReplicationStrategy classes
   (CASSANDRA-497)
 * Graphical application (Swing) for ring integrity verification and 
   visualization was added to contrib (CASSANDRA-252)
 * Add DCQUORUM, DCQUORUMSYNC consistency levels and corresponding
   ReplicationStrategy / EndpointSnitch classes.  Experimental.
   (CASSANDRA-492)
 * Web client interface added to contrib (CASSANDRA-457)
 * More-efficient flush for Random, CollatedOPP partitioners 
   for normal writes (CASSANDRA-446) and bulk load (CASSANDRA-420)
 * Add MemtableFlushAfterMinutes, a global replacement for the old 
   per-CF FlushPeriodInMinutes setting (CASSANDRA-463)
 * optimizations to slice reading (CASSANDRA-350) and supercolumn
   queries (CASSANDRA-510)
 * force binding to given listenaddress for nodes with multiple
   interfaces (CASSANDRA-546)
 * stress.py benchmarking tool improvements (several tickets)
 * optimized replica placement code (CASSANDRA-525)
 * faster log replay on restart (CASSANDRA-539, CASSANDRA-540)
 * optimized local-node writes (CASSANDRA-558)
 * added get_range_slice, deprecating get_key_range (CASSANDRA-344)
 * expose TimedOutException to thrift (CASSANDRA-563)
 

0.4.2
 * Add validation disallowing null keys (CASSANDRA-486)
 * Fix race conditions in TCPConnectionManager (CASSANDRA-487)
 * Fix using non-utf8-aware comparison as a sanity check.
   (CASSANDRA-493)
 * Improve default garbage collector options (CASSANDRA-504)
 * Add "nodeprobe flush" (CASSANDRA-505)
 * remove NotFoundException from get_slice throws list (CASSANDRA-518)
 * fix get (not get_slice) of entire supercolumn (CASSANDRA-508)
 * fix null token during bootstrap (CASSANDRA-501)


0.4.1
 * Fix FlushPeriod columnfamily configuration regression
   (CASSANDRA-455)
 * Fix long column name support (CASSANDRA-460)
 * Fix for serializing a row that only contains tombstones
   (CASSANDRA-458)
 * Fix for discarding unneeded commitlog segments (CASSANDRA-459)
 * Add SnapshotBeforeCompaction configuration option (CASSANDRA-426)
 * Fix compaction abort under insufficient disk space (CASSANDRA-473)
 * Fix reading subcolumn slice from tombstoned CF (CASSANDRA-484)
 * Fix race condition in RVH causing occasional NPE (CASSANDRA-478)


0.4.0
 * fix get_key_range problems when a node is down (CASSANDRA-440)
   and add UnavailableException to more Thrift methods
 * Add example EndPointSnitch contrib code (several tickets)


0.4.0 RC2
 * fix SSTable generation clash during compaction (CASSANDRA-418)
 * reject method calls with null parameters (CASSANDRA-308)
 * properly order ranges in nodeprobe output (CASSANDRA-421)
 * fix logging of certain errors on executor threads (CASSANDRA-425)


0.4.0 RC1
 * Bootstrap feature is live; use -b on startup (several tickets)
 * Added multiget api (CASSANDRA-70)
 * fix Deadlock with SelectorManager.doProcess and TcpConnection.write
   (CASSANDRA-392)
 * remove key cache b/c of concurrency bugs in third-party
   CLHM library (CASSANDRA-405)
 * update non-major compaction logic to use two threshold values
   (CASSANDRA-407)
 * add periodic / batch commitlog sync modes (several tickets)
 * inline BatchMutation into batch_insert params (CASSANDRA-403)
 * allow setting the logging level at runtime via mbean (CASSANDRA-402)
 * change default comparator to BytesType (CASSANDRA-400)
 * add forwards-compatible ConsistencyLevel parameter to get_key_range
   (CASSANDRA-322)
 * r/m special case of blocking for local destination when writing with 
   ConsistencyLevel.ZERO (CASSANDRA-399)
 * Fixes to make BinaryMemtable [bulk load interface] useful (CASSANDRA-337);
   see contrib/bmt_example for an example of using it.
 * More JMX properties added (several tickets)
 * Thrift changes (several tickets)
    - Merged _super get methods with the normal ones; return values
      are now of ColumnOrSuperColumn.
    - Similarly, merged batch_insert_super into batch_insert.



0.4.0 beta
 * On-disk data format has changed to allow billions of keys/rows per
   node instead of only millions
 * Multi-keyspace support
 * Scan all sstables for all queries to avoid situations where
   different types of operation on the same ColumnFamily could
   disagree on what data was present
 * Snapshot support via JMX
 * Thrift API has changed a _lot_:
    - removed time-sorted CFs; instead, user-defined comparators
      may be defined on the column names, which are now byte arrays.
      Default comparators are provided for UTF8, Bytes, Ascii, Long (i64),
      and UUID types.
    - removed colon-delimited strings in thrift api in favor of explicit
      structs such as ColumnPath, ColumnParent, etc.  Also normalized
      thrift struct and argument naming.
    - Added columnFamily argument to get_key_range.
    - Change signature of get_slice to accept starting and ending
      columns as well as an offset.  (This allows use of indexes.)
      Added "ascending" flag to allow reasonably-efficient reverse
      scans as well.  Removed get_slice_by_range as redundant.
    - get_key_range operates on one CF at a time
    - changed `block` boolean on insert methods to ConsistencyLevel enum,
      with options of NONE, ONE, QUORUM, and ALL.
    - added similar consistency_level parameter to read methods
    - column-name-set slice with no names given now returns zero columns
      instead of all of them.  ("all" can run your server out of memory.
      use a range-based slice with a high max column count instead.)
 * Removed the web interface. Node information can now be obtained by 
   using the newly introduced nodeprobe utility.
 * More JMX stats
 * Remove magic values from internals (e.g. special key to indicate
   when to flush memtables)
 * Rename configuration "table" to "keyspace"
 * Moved to crash-only design; no more shutdown (just kill the process)
 * Lots of bug fixes

Full list of issues resolved in 0.4 is at https://issues.apache.org/jira/secure/IssueNavigator.jspa?reset=true&&pid=12310865&fixfor=12313862&resolution=1&sorter/field=issuekey&sorter/order=DESC


0.3.0 RC3
 * Fix potential deadlock under load in TCPConnection.
   (CASSANDRA-220)


0.3.0 RC2
 * Fix possible data loss when server is stopped after replaying
   log but before new inserts force memtable flush.
   (CASSANDRA-204)
 * Added BUGS file


0.3.0 RC1
 * Range queries on keys, including user-defined key collation
 * Remove support
 * Workarounds for a weird bug in JDK select/register that seems
   particularly common on VM environments. Cassandra should deploy
   fine on EC2 now
 * Much improved infrastructure: the beginnings of a decent test suite
   ("ant test" for unit tests; "nosetests" for system tests), code
   coverage reporting, etc.
 * Expanded node status reporting via JMX
 * Improved error reporting/logging on both server and client
 * Reduced memory footprint in default configuration
 * Combined blocking and non-blocking versions of insert APIs
 * Added FlushPeriodInMinutes configuration parameter to force
   flushing of infrequently-updated ColumnFamilies<|MERGE_RESOLUTION|>--- conflicted
+++ resolved
@@ -1,4 +1,3 @@
-<<<<<<< HEAD
 1.1.1-dev
  * (Hadoop) fix split generation regression (CASSANDRA-4259)
  * ignore min/max compactions settings in LCS, while preserving
@@ -63,7 +62,9 @@
  * stress tool to return appropriate exit code on failure (CASSANDRA-4188)
  * fix compaction NPE when out of disk space and assertions disabled
    (CASSANDRA-3985)
+ * synchronize LCS getEstimatedTasks to avoid CME (CASSANDRA-4255)
  * ensure unique streaming session id's (CASSANDRA-4223)
+
 
 1.1.0-final
  * average a reduced liveRatio estimate with the previous one (CASSANDRA-4065)
@@ -77,15 +78,6 @@
  * (cqlsh) fix recognizing uppercase SELECT keyword (CASSANDRA-4161)
  * Pig: wide row support (CASSANDRA-3909)
 Merged from 1.0:
-=======
-1.0.11
- * synchronize LCS getEstimatedTasks to avoid CME (CASSANDRA-4255)
- * ensure unique streaming session id's (CASSANDRA-4223)
-
-
-1.0.10
- * fix maxTimestamp to include row tombstones (CASSANDRA-4116)
->>>>>>> 641b021d
  * avoid streaming empty files with bulk loader if sstablewriter errors out
    (CASSANDRA-3946)
 
