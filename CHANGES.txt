<<<<<<< HEAD
4.0
 * Add column definition kind to dropped columns in schema (CASSANDRA-12705)
 * Add (automate) Nodetool Documentation (CASSANDRA-12672)
 * Update bundled cqlsh python driver to 3.7.0 (CASSANDRA-12736)
 * Reject invalid replication settings when creating or altering a keyspace (CASSANDRA-12681)
 * Clean up the SSTableReader#getScanner API wrt removal of RateLimiter (CASSANDRA-12422)


3.11
 * Move cqlsh syntax rules into separate module and allow easier customization (CASSANDRA-12897)
Merged from 3.0:
 * Prevent reloading of logback.xml from UDF sandbox (CASSANDRA-12535)


=======
>>>>>>> 4fd05e5b
3.10
 * Fix Murmur3PartitionerTest (CASSANDRA-12858)
 * Move cqlsh syntax rules into separate module and allow easier customization (CASSANDRA-12897)
 * Fix CommitLogSegmentManagerTest (CASSANDRA-12283)
 * Fix cassandra-stress truncate option (CASSANDRA-12695)
 * Fix crossNode value when receiving messages (CASSANDRA-12791)
 * Don't load MX4J beans twice (CASSANDRA-12869)
 * Extend native protocol request flags, add versions to SUPPORTED, and introduce ProtocolVersion enum (CASSANDRA-12838)
 * Set JOINING mode when running pre-join tasks (CASSANDRA-12836)
 * remove net.mintern.primitive library due to license issue (CASSANDRA-12845)
 * Properly format IPv6 addresses when logging JMX service URL (CASSANDRA-12454)
 * Optimize the vnode allocation for single replica per DC (CASSANDRA-12777)
 * Use non-token restrictions for bounds when token restrictions are overridden (CASSANDRA-12419)
 * Fix CQLSH auto completion for PER PARTITION LIMIT (CASSANDRA-12803)
 * Use different build directories for Eclipse and Ant (CASSANDRA-12466)
 * Avoid potential AttributeError in cqlsh due to no table metadata (CASSANDRA-12815)
 * Fix RandomReplicationAwareTokenAllocatorTest.testExistingCluster (CASSANDRA-12812)
 * Upgrade commons-codec to 1.9 (CASSANDRA-12790)
 * Add duration data type (CASSANDRA-11873)
 * Make the fanout size for LeveledCompactionStrategy to be configurable (CASSANDRA-11550)
 * Fix timeout in ReplicationAwareTokenAllocatorTest (CASSANDRA-12784)
 * Improve sum aggregate functions (CASSANDRA-12417)
 * Make cassandra.yaml docs for batch_size_*_threshold_in_kb reflect changes in CASSANDRA-10876 (CASSANDRA-12761)
 * cqlsh fails to format collections when using aliases (CASSANDRA-11534)
 * Check for hash conflicts in prepared statements (CASSANDRA-12733)
 * Exit query parsing upon first error (CASSANDRA-12598)
 * Fix cassandra-stress to use single seed in UUID generation (CASSANDRA-12729)
 * CQLSSTableWriter does not allow Update statement (CASSANDRA-12450)
 * Config class uses boxed types but DD exposes primitive types (CASSANDRA-12199)
 * Add pre- and post-shutdown hooks to Storage Service (CASSANDRA-12461)
 * Add hint delivery metrics (CASSANDRA-12693)
 * Remove IndexInfo cache from FileIndexInfoRetriever (CASSANDRA-12731)
 * ColumnIndex does not reuse buffer (CASSANDRA-12502)
 * cdc column addition still breaks schema migration tasks (CASSANDRA-12697)
 * Upgrade metrics-reporter dependencies (CASSANDRA-12089)
 * Tune compaction thread count via nodetool (CASSANDRA-12248)
 * Add +=/-= shortcut syntax for update queries (CASSANDRA-12232)
 * Include repair session IDs in repair start message (CASSANDRA-12532)
 * Add a blocking task to Index, run before joining the ring (CASSANDRA-12039)
 * Fix NPE when using CQLSSTableWriter (CASSANDRA-12667)
 * Support optional backpressure strategies at the coordinator (CASSANDRA-9318)
 * Make randompartitioner work with new vnode allocation (CASSANDRA-12647)
 * Fix cassandra-stress graphing (CASSANDRA-12237)
 * Allow filtering on partition key columns for queries without secondary indexes (CASSANDRA-11031)
 * Fix Cassandra Stress reporting thread model and precision (CASSANDRA-12585)
 * Add JMH benchmarks.jar (CASSANDRA-12586)
 * Add row offset support to SASI (CASSANDRA-11990)
 * Cleanup uses of AlterTableStatementColumn (CASSANDRA-12567)
 * Add keep-alive to streaming (CASSANDRA-11841)
 * Tracing payload is passed through newSession(..) (CASSANDRA-11706)
 * avoid deleting non existing sstable files and improve related log messages (CASSANDRA-12261)
 * json/yaml output format for nodetool compactionhistory (CASSANDRA-12486)
 * Retry all internode messages once after a connection is
   closed and reopened (CASSANDRA-12192)
 * Add support to rebuild from targeted replica (CASSANDRA-9875)
 * Add sequence distribution type to cassandra stress (CASSANDRA-12490)
 * "SELECT * FROM foo LIMIT ;" does not error out (CASSANDRA-12154)
 * Define executeLocally() at the ReadQuery Level (CASSANDRA-12474)
 * Extend read/write failure messages with a map of replica addresses
   to error codes in the v5 native protocol (CASSANDRA-12311)
 * Fix rebuild of SASI indexes with existing index files (CASSANDRA-12374)
 * Let DatabaseDescriptor not implicitly startup services (CASSANDRA-9054, 12550)
 * Fix clustering indexes in presence of static columns in SASI (CASSANDRA-12378)
 * Fix queries on columns with reversed type on SASI indexes (CASSANDRA-12223)
 * Added slow query log (CASSANDRA-12403)
 * Count full coordinated request against timeout (CASSANDRA-12256)
 * Allow TTL with null value on insert and update (CASSANDRA-12216)
 * Make decommission operation resumable (CASSANDRA-12008)
 * Add support to one-way targeted repair (CASSANDRA-9876)
 * Remove clientutil jar (CASSANDRA-11635)
 * Fix compaction throughput throttle (CASSANDRA-12366, CASSANDRA-12717)
 * Delay releasing Memtable memory on flush until PostFlush has finished running (CASSANDRA-12358)
 * Cassandra stress should dump all setting on startup (CASSANDRA-11914)
 * Make it possible to compact a given token range (CASSANDRA-10643)
 * Allow updating DynamicEndpointSnitch properties via JMX (CASSANDRA-12179)
 * Collect metrics on queries by consistency level (CASSANDRA-7384)
 * Add support for GROUP BY to SELECT statement (CASSANDRA-10707)
 * Deprecate memtable_cleanup_threshold and update default for memtable_flush_writers (CASSANDRA-12228)
 * Upgrade to OHC 0.4.4 (CASSANDRA-12133)
 * Add version command to cassandra-stress (CASSANDRA-12258)
 * Create compaction-stress tool (CASSANDRA-11844)
 * Garbage-collecting compaction operation and schema option (CASSANDRA-7019)
 * Add beta protocol flag for v5 native protocol (CASSANDRA-12142)
 * Support filtering on non-PRIMARY KEY columns in the CREATE
   MATERIALIZED VIEW statement's WHERE clause (CASSANDRA-10368)
 * Unify STDOUT and SYSTEMLOG logback format (CASSANDRA-12004)
 * COPY FROM should raise error for non-existing input files (CASSANDRA-12174)
 * Faster write path (CASSANDRA-12269)
 * Option to leave omitted columns in INSERT JSON unset (CASSANDRA-11424)
 * Support json/yaml output in nodetool tpstats (CASSANDRA-12035)
 * Expose metrics for successful/failed authentication attempts (CASSANDRA-10635)
 * Prepend snapshot name with "truncated" or "dropped" when a snapshot
   is taken before truncating or dropping a table (CASSANDRA-12178)
 * Optimize RestrictionSet (CASSANDRA-12153)
 * cqlsh does not automatically downgrade CQL version (CASSANDRA-12150)
 * Omit (de)serialization of state variable in UDAs (CASSANDRA-9613)
 * Create a system table to expose prepared statements (CASSANDRA-8831)
 * Reuse DataOutputBuffer from ColumnIndex (CASSANDRA-11970)
 * Remove DatabaseDescriptor dependency from SegmentedFile (CASSANDRA-11580)
 * Add supplied username to authentication error messages (CASSANDRA-12076)
 * Remove pre-startup check for open JMX port (CASSANDRA-12074)
 * Remove compaction Severity from DynamicEndpointSnitch (CASSANDRA-11738)
 * Restore resumable hints delivery (CASSANDRA-11960)
 * Properly record CAS contention (CASSANDRA-12626)
Merged from 3.0:
 * Prevent reloading of logback.xml from UDF sandbox (CASSANDRA-12535)
 * Pass root cause to CorruptBlockException when uncompression failed (CASSANDRA-12889)
 * Batch with multiple conditional updates for the same partition causes AssertionError (CASSANDRA-12867)
 * Make AbstractReplicationStrategy extendable from outside its package (CASSANDRA-12788)
 * Don't tell users to turn off consistent rangemovements during rebuild. (CASSANDRA-12296)
 * Fix CommitLogTest.testDeleteIfNotDirty (CASSANDRA-12854)
 * Avoid deadlock due to MV lock contention (CASSANDRA-12689)
 * Fix for KeyCacheCqlTest flakiness (CASSANDRA-12801)
 * Include SSTable filename in compacting large row message (CASSANDRA-12384)
 * Fix potential socket leak (CASSANDRA-12329, CASSANDRA-12330)
 * Fix ViewTest.testCompaction (CASSANDRA-12789)
 * Improve avg aggregate functions (CASSANDRA-12417)
 * Preserve quoted reserved keyword column names in MV creation (CASSANDRA-11803)
 * nodetool stopdaemon errors out (CASSANDRA-12646)
 * Split materialized view mutations on build to prevent OOM (CASSANDRA-12268)
 * mx4j does not work in 3.0.8 (CASSANDRA-12274)
 * Abort cqlsh copy-from in case of no answer after prolonged period of time (CASSANDRA-12740)
 * Avoid sstable corrupt exception due to dropped static column (CASSANDRA-12582)
 * Make stress use client mode to avoid checking commit log size on startup (CASSANDRA-12478)
 * Fix exceptions with new vnode allocation (CASSANDRA-12715)
 * Unify drain and shutdown processes (CASSANDRA-12509)
 * Fix NPE in ComponentOfSlice.isEQ() (CASSANDRA-12706)
 * Fix failure in LogTransactionTest (CASSANDRA-12632)
 * Fix potentially incomplete non-frozen UDT values when querying with the
   full primary key specified (CASSANDRA-12605)
 * Make sure repaired tombstones are dropped when only_purge_repaired_tombstones is enabled (CASSANDRA-12703)
 * Skip writing MV mutations to commitlog on mutation.applyUnsafe() (CASSANDRA-11670)
 * Establish consistent distinction between non-existing partition and NULL value for LWTs on static columns (CASSANDRA-12060)
 * Extend ColumnIdentifier.internedInstances key to include the type that generated the byte buffer (CASSANDRA-12516)
 * Handle composite prefixes with final EOC=0 as in 2.x and refactor LegacyLayout.decodeBound (CASSANDRA-12423)
 * select_distinct_with_deletions_test failing on non-vnode environments (CASSANDRA-11126)
 * Stack Overflow returned to queries while upgrading (CASSANDRA-12527)
 * Fix legacy regex for temporary files from 2.2 (CASSANDRA-12565)
 * Add option to state current gc_grace_seconds to tools/bin/sstablemetadata (CASSANDRA-12208)
 * Fix file system race condition that may cause LogAwareFileLister to fail to classify files (CASSANDRA-11889)
 * Fix file handle leaks due to simultaneous compaction/repair and
   listing snapshots, calculating snapshot sizes, or making schema
   changes (CASSANDRA-11594)
 * Fix nodetool repair exits with 0 for some errors (CASSANDRA-12508)
 * Do not shut down BatchlogManager twice during drain (CASSANDRA-12504)
 * Disk failure policy should not be invoked on out of space (CASSANDRA-12385)
 * Calculate last compacted key on startup (CASSANDRA-6216)
 * Add schema to snapshot manifest, add USING TIMESTAMP clause to ALTER TABLE statements (CASSANDRA-7190)
 * If CF has no clustering columns, any row cache is full partition cache (CASSANDRA-12499)
 * Correct log message for statistics of offheap memtable flush (CASSANDRA-12776)
 * Explicitly set locale for string validation (CASSANDRA-12541,CASSANDRA-12542,CASSANDRA-12543,CASSANDRA-12545)
Merged from 2.2:
 * cqlsh COPY: unprotected pk values before converting them if not using prepared statements (CASSANDRA-12863)
 * Fix Util.spinAssertEquals (CASSANDRA-12283)
 * Fix potential NPE for compactionstats (CASSANDRA-12462)
 * Prepare legacy authenticate statement if credentials table initialised after node startup (CASSANDRA-12813)
 * Change cassandra.wait_for_tracing_events_timeout_secs default to 0 (CASSANDRA-12754)
 * Clean up permissions when a UDA is dropped (CASSANDRA-12720)
 * Limit colUpdateTimeDelta histogram updates to reasonable deltas (CASSANDRA-11117)
 * Fix leak errors and execution rejected exceptions when draining (CASSANDRA-12457)
 * Fix merkle tree depth calculation (CASSANDRA-12580)
 * Make Collections deserialization more robust (CASSANDRA-12618)
 * Fix exceptions when enabling gossip on nodes that haven't joined the ring (CASSANDRA-12253)
 * Fix authentication problem when invoking cqlsh copy from a SOURCE command (CASSANDRA-12642)
 * Decrement pending range calculator jobs counter in finally block
 * cqlshlib tests: increase default execute timeout (CASSANDRA-12481)
 * Forward writes to replacement node when replace_address != broadcast_address (CASSANDRA-8523)
 * Fail repair on non-existing table (CASSANDRA-12279)
 * Enable repair -pr and -local together (fix regression of CASSANDRA-7450) (CASSANDRA-12522)
 * Better handle invalid system roles table (CASSANDRA-12700)
 * Split consistent range movement flag correction (CASSANDRA-12786)
Merged from 2.1:
 * Don't skip sstables based on maxLocalDeletionTime (CASSANDRA-12765)


3.8, 3.9
 * Fix value skipping with counter columns (CASSANDRA-11726)
 * Fix nodetool tablestats miss SSTable count (CASSANDRA-12205)
 * Fixed flacky SSTablesIteratedTest (CASSANDRA-12282)
 * Fixed flacky SSTableRewriterTest: check file counts before calling validateCFS (CASSANDRA-12348)
 * cqlsh: Fix handling of $$-escaped strings (CASSANDRA-12189)
 * Fix SSL JMX requiring truststore containing server cert (CASSANDRA-12109)
 * RTE from new CDC column breaks in flight queries (CASSANDRA-12236)
 * Fix hdr logging for single operation workloads (CASSANDRA-12145)
 * Fix SASI PREFIX search in CONTAINS mode with partial terms (CASSANDRA-12073)
 * Increase size of flushExecutor thread pool (CASSANDRA-12071)
 * Partial revert of CASSANDRA-11971, cannot recycle buffer in SP.sendMessagesToNonlocalDC (CASSANDRA-11950)
 * Upgrade netty to 4.0.39 (CASSANDRA-12032, CASSANDRA-12034)
 * Improve details in compaction log message (CASSANDRA-12080)
 * Allow unset values in CQLSSTableWriter (CASSANDRA-11911)
 * Chunk cache to request compressor-compatible buffers if pool space is exhausted (CASSANDRA-11993)
 * Remove DatabaseDescriptor dependencies from SequentialWriter (CASSANDRA-11579)
 * Move skip_stop_words filter before stemming (CASSANDRA-12078)
 * Support seek() in EncryptedFileSegmentInputStream (CASSANDRA-11957)
 * SSTable tools mishandling LocalPartitioner (CASSANDRA-12002)
 * When SEPWorker assigned work, set thread name to match pool (CASSANDRA-11966)
 * Add cross-DC latency metrics (CASSANDRA-11596)
 * Allow terms in selection clause (CASSANDRA-10783)
 * Add bind variables to trace (CASSANDRA-11719)
 * Switch counter shards' clock to timestamps (CASSANDRA-9811)
 * Introduce HdrHistogram and response/service/wait separation to stress tool (CASSANDRA-11853)
 * entry-weighers in QueryProcessor should respect partitionKeyBindIndexes field (CASSANDRA-11718)
 * Support older ant versions (CASSANDRA-11807)
 * Estimate compressed on disk size when deciding if sstable size limit reached (CASSANDRA-11623)
 * cassandra-stress profiles should support case sensitive schemas (CASSANDRA-11546)
 * Remove DatabaseDescriptor dependency from FileUtils (CASSANDRA-11578)
 * Faster streaming (CASSANDRA-9766)
 * Add prepared query parameter to trace for "Execute CQL3 prepared query" session (CASSANDRA-11425)
 * Add repaired percentage metric (CASSANDRA-11503)
 * Add Change-Data-Capture (CASSANDRA-8844)
Merged from 3.0:
 * Fix paging for 2.x to 3.x upgrades (CASSANDRA-11195)
 * Fix clean interval not sent to commit log for empty memtable flush (CASSANDRA-12436)
 * Fix potential resource leak in RMIServerSocketFactoryImpl (CASSANDRA-12331)
 * Make sure compaction stats are updated when compaction is interrupted (CASSANDRA-12100)
 * Change commitlog and sstables to track dirty and clean intervals (CASSANDRA-11828)
 * NullPointerException during compaction on table with static columns (CASSANDRA-12336)
 * Fixed ConcurrentModificationException when reading metrics in GraphiteReporter (CASSANDRA-11823)
 * Fix upgrade of super columns on thrift (CASSANDRA-12335)
 * Fixed flacky BlacklistingCompactionsTest, switched to fixed size types and increased corruption size (CASSANDRA-12359)
 * Rerun ReplicationAwareTokenAllocatorTest on failure to avoid flakiness (CASSANDRA-12277)
 * Exception when computing read-repair for range tombstones (CASSANDRA-12263)
 * Lost counter writes in compact table and static columns (CASSANDRA-12219)
 * AssertionError with MVs on updating a row that isn't indexed due to a null value (CASSANDRA-12247)
 * Disable RR and speculative retry with EACH_QUORUM reads (CASSANDRA-11980)
 * Add option to override compaction space check (CASSANDRA-12180)
 * Faster startup by only scanning each directory for temporary files once (CASSANDRA-12114)
 * Respond with v1/v2 protocol header when responding to driver that attempts
   to connect with too low of a protocol version (CASSANDRA-11464)
 * NullPointerExpception when reading/compacting table (CASSANDRA-11988)
 * Fix problem with undeleteable rows on upgrade to new sstable format (CASSANDRA-12144)
 * Fix potential bad messaging service message for paged range reads
   within mixed-version 3.x clusters (CASSANDRA-12249)
 * Fix paging logic for deleted partitions with static columns (CASSANDRA-12107)
 * Wait until the message is being send to decide which serializer must be used (CASSANDRA-11393)
 * Fix migration of static thrift column names with non-text comparators (CASSANDRA-12147)
 * Fix upgrading sparse tables that are incorrectly marked as dense (CASSANDRA-11315)
 * Fix reverse queries ignoring range tombstones (CASSANDRA-11733)
 * Avoid potential race when rebuilding CFMetaData (CASSANDRA-12098)
 * Avoid missing sstables when getting the canonical sstables (CASSANDRA-11996)
 * Always select the live sstables when getting sstables in bounds (CASSANDRA-11944)
 * Fix column ordering of results with static columns for Thrift requests in
   a mixed 2.x/3.x cluster, also fix potential non-resolved duplication of
   those static columns in query results (CASSANDRA-12123)
 * Avoid digest mismatch with empty but static rows (CASSANDRA-12090)
 * Fix EOF exception when altering column type (CASSANDRA-11820)
 * Fix potential race in schema during new table creation (CASSANDRA-12083)
 * cqlsh: fix error handling in rare COPY FROM failure scenario (CASSANDRA-12070)
 * Disable autocompaction during drain (CASSANDRA-11878)
 * Add a metrics timer to MemtablePool and use it to track time spent blocked on memory in MemtableAllocator (CASSANDRA-11327)
 * Fix upgrading schema with super columns with non-text subcomparators (CASSANDRA-12023)
 * Add TimeWindowCompactionStrategy (CASSANDRA-9666)
 * Fix JsonTransformer output of partition with deletion info (CASSANDRA-12418)
 * Fix NPE in SSTableLoader when specifying partial directory path (CASSANDRA-12609)
Merged from 2.2:
 * Add local address entry in PropertyFileSnitch (CASSANDRA-11332)
 * cqlsh copy: fix missing counter values (CASSANDRA-12476)
 * Move migration tasks to non-periodic queue, assure flush executor shutdown after non-periodic executor (CASSANDRA-12251)
 * cqlsh copy: fixed possible race in initializing feeding thread (CASSANDRA-11701)
 * Only set broadcast_rpc_address on Ec2MultiRegionSnitch if it's not set (CASSANDRA-11357)
 * Update StorageProxy range metrics for timeouts, failures and unavailables (CASSANDRA-9507)
 * Add Sigar to classes included in clientutil.jar (CASSANDRA-11635)
 * Add decay to histograms and timers used for metrics (CASSANDRA-11752)
 * Fix hanging stream session (CASSANDRA-10992)
 * Fix INSERT JSON, fromJson() support of smallint, tinyint types (CASSANDRA-12371)
 * Restore JVM metric export for metric reporters (CASSANDRA-12312)
 * Release sstables of failed stream sessions only when outgoing transfers are finished (CASSANDRA-11345)
 * Wait for tracing events before returning response and query at same consistency level client side (CASSANDRA-11465)
 * cqlsh copyutil should get host metadata by connected address (CASSANDRA-11979)
 * Fixed cqlshlib.test.remove_test_db (CASSANDRA-12214)
 * Synchronize ThriftServer::stop() (CASSANDRA-12105)
 * Use dedicated thread for JMX notifications (CASSANDRA-12146)
 * Improve streaming synchronization and fault tolerance (CASSANDRA-11414)
 * MemoryUtil.getShort() should return an unsigned short also for architectures not supporting unaligned memory accesses (CASSANDRA-11973)
 * Allow nodetool info to run with readonly JMX access (CASSANDRA-11755)
 * Validate bloom_filter_fp_chance against lowest supported
   value when the table is created (CASSANDRA-11920)
 * Don't send erroneous NEW_NODE notifications on restart (CASSANDRA-11038)
 * StorageService shutdown hook should use a volatile variable (CASSANDRA-11984)
Merged from 2.1:
 * Add system property to set the max number of native transport requests in queue (CASSANDRA-11363)
 * Fix queries with empty ByteBuffer values in clustering column restrictions (CASSANDRA-12127) 
 * Disable passing control to post-flush after flush failure to prevent data loss (CASSANDRA-11828)
 * Allow STCS-in-L0 compactions to reduce scope with LCS (CASSANDRA-12040)
 * cannot use cql since upgrading python to 2.7.11+ (CASSANDRA-11850)
 * Fix filtering on clustering columns when 2i is used (CASSANDRA-11907)
 * Avoid stalling paxos when the paxos state expires (CASSANDRA-12043)
 * Remove finished incoming streaming connections from MessagingService (CASSANDRA-11854)
 * Don't try to get sstables for non-repairing column families (CASSANDRA-12077)
 * Avoid marking too many sstables as repaired (CASSANDRA-11696)
 * Prevent select statements with clustering key > 64k (CASSANDRA-11882)
 * Fix clock skew corrupting other nodes with paxos (CASSANDRA-11991)
 * Remove distinction between non-existing static columns and existing but null in LWTs (CASSANDRA-9842)
 * Cache local ranges when calculating repair neighbors (CASSANDRA-11934)
 * Allow LWT operation on static column with only partition keys (CASSANDRA-10532)
 * Create interval tree over canonical sstables to avoid missing sstables during streaming (CASSANDRA-11886)
 * cqlsh COPY FROM: shutdown parent cluster after forking, to avoid corrupting SSL connections (CASSANDRA-11749)


3.7
 * Support multiple folders for user defined compaction tasks (CASSANDRA-11765)
 * Fix race in CompactionStrategyManager's pause/resume (CASSANDRA-11922)
Merged from 3.0:
 * Fix legacy serialization of Thrift-generated non-compound range tombstones
   when communicating with 2.x nodes (CASSANDRA-11930)
 * Fix Directories instantiations where CFS.initialDirectories should be used (CASSANDRA-11849)
 * Avoid referencing DatabaseDescriptor in AbstractType (CASSANDRA-11912)
 * Don't use static dataDirectories field in Directories instances (CASSANDRA-11647)
 * Fix sstables not being protected from removal during index build (CASSANDRA-11905)
 * cqlsh: Suppress stack trace from Read/WriteFailures (CASSANDRA-11032)
 * Remove unneeded code to repair index summaries that have
   been improperly down-sampled (CASSANDRA-11127)
 * Avoid WriteTimeoutExceptions during commit log replay due to materialized
   view lock contention (CASSANDRA-11891)
 * Prevent OOM failures on SSTable corruption, improve tests for corruption detection (CASSANDRA-9530)
 * Use CFS.initialDirectories when clearing snapshots (CASSANDRA-11705)
 * Allow compaction strategies to disable early open (CASSANDRA-11754)
 * Refactor Materialized View code (CASSANDRA-11475)
 * Update Java Driver (CASSANDRA-11615)
Merged from 2.2:
 * Persist local metadata earlier in startup sequence (CASSANDRA-11742)
 * cqlsh: fix tab completion for case-sensitive identifiers (CASSANDRA-11664)
 * Avoid showing estimated key as -1 in tablestats (CASSANDRA-11587)
 * Fix possible race condition in CommitLog.recover (CASSANDRA-11743)
 * Enable client encryption in sstableloader with cli options (CASSANDRA-11708)
 * Possible memory leak in NIODataInputStream (CASSANDRA-11867)
 * Add seconds to cqlsh tracing session duration (CASSANDRA-11753)
 * Fix commit log replay after out-of-order flush completion (CASSANDRA-9669)
 * Prohibit Reversed Counter type as part of the PK (CASSANDRA-9395)
 * cqlsh: correctly handle non-ascii chars in error messages (CASSANDRA-11626)
Merged from 2.1:
 * Run CommitLog tests with different compression settings (CASSANDRA-9039)
 * cqlsh: apply current keyspace to source command (CASSANDRA-11152)
 * Clear out parent repair session if repair coordinator dies (CASSANDRA-11824)
 * Set default streaming_socket_timeout_in_ms to 24 hours (CASSANDRA-11840)
 * Do not consider local node a valid source during replace (CASSANDRA-11848)
 * Add message dropped tasks to nodetool netstats (CASSANDRA-11855)
 * Avoid holding SSTableReaders for duration of incremental repair (CASSANDRA-11739)


3.6
 * Correctly migrate schema for frozen UDTs during 2.x -> 3.x upgrades
   (does not affect any released versions) (CASSANDRA-11613)
 * Allow server startup if JMX is configured directly (CASSANDRA-11725)
 * Prevent direct memory OOM on buffer pool allocations (CASSANDRA-11710)
 * Enhanced Compaction Logging (CASSANDRA-10805)
 * Make prepared statement cache size configurable (CASSANDRA-11555)
 * Integrated JMX authentication and authorization (CASSANDRA-10091)
 * Add units to stress ouput (CASSANDRA-11352)
 * Fix PER PARTITION LIMIT for single and multi partitions queries (CASSANDRA-11603)
 * Add uncompressed chunk cache for RandomAccessReader (CASSANDRA-5863)
 * Clarify ClusteringPrefix hierarchy (CASSANDRA-11213)
 * Always perform collision check before joining ring (CASSANDRA-10134)
 * SSTableWriter output discrepancy (CASSANDRA-11646)
 * Fix potential timeout in NativeTransportService.testConcurrentDestroys (CASSANDRA-10756)
 * Support large partitions on the 3.0 sstable format (CASSANDRA-11206,11763)
 * Add support to rebuild from specific range (CASSANDRA-10406)
 * Optimize the overlapping lookup by calculating all the
   bounds in advance (CASSANDRA-11571)
 * Support json/yaml output in nodetool tablestats (CASSANDRA-5977)
 * (stress) Add datacenter option to -node options (CASSANDRA-11591)
 * Fix handling of empty slices (CASSANDRA-11513)
 * Make number of cores used by cqlsh COPY visible to testing code (CASSANDRA-11437)
 * Allow filtering on clustering columns for queries without secondary indexes (CASSANDRA-11310)
 * Refactor Restriction hierarchy (CASSANDRA-11354)
 * Eliminate allocations in R/W path (CASSANDRA-11421)
 * Update Netty to 4.0.36 (CASSANDRA-11567)
 * Fix PER PARTITION LIMIT for queries requiring post-query ordering (CASSANDRA-11556)
 * Allow instantiation of UDTs and tuples in UDFs (CASSANDRA-10818)
 * Support UDT in CQLSSTableWriter (CASSANDRA-10624)
 * Support for non-frozen user-defined types, updating
   individual fields of user-defined types (CASSANDRA-7423)
 * Make LZ4 compression level configurable (CASSANDRA-11051)
 * Allow per-partition LIMIT clause in CQL (CASSANDRA-7017)
 * Make custom filtering more extensible with UserExpression (CASSANDRA-11295)
 * Improve field-checking and error reporting in cassandra.yaml (CASSANDRA-10649)
 * Print CAS stats in nodetool proxyhistograms (CASSANDRA-11507)
 * More user friendly error when providing an invalid token to nodetool (CASSANDRA-9348)
 * Add static column support to SASI index (CASSANDRA-11183)
 * Support EQ/PREFIX queries in SASI CONTAINS mode without tokenization (CASSANDRA-11434)
 * Support LIKE operator in prepared statements (CASSANDRA-11456)
 * Add a command to see if a Materialized View has finished building (CASSANDRA-9967)
 * Log endpoint and port associated with streaming operation (CASSANDRA-8777)
 * Print sensible units for all log messages (CASSANDRA-9692)
 * Upgrade Netty to version 4.0.34 (CASSANDRA-11096)
 * Break the CQL grammar into separate Parser and Lexer (CASSANDRA-11372)
 * Compress only inter-dc traffic by default (CASSANDRA-8888)
 * Add metrics to track write amplification (CASSANDRA-11420)
 * cassandra-stress: cannot handle "value-less" tables (CASSANDRA-7739)
 * Add/drop multiple columns in one ALTER TABLE statement (CASSANDRA-10411)
 * Add require_endpoint_verification opt for internode encryption (CASSANDRA-9220)
 * Add auto import java.util for UDF code block (CASSANDRA-11392)
 * Add --hex-format option to nodetool getsstables (CASSANDRA-11337)
 * sstablemetadata should print sstable min/max token (CASSANDRA-7159)
 * Do not wrap CassandraException in TriggerExecutor (CASSANDRA-9421)
 * COPY TO should have higher double precision (CASSANDRA-11255)
 * Stress should exit with non-zero status after failure (CASSANDRA-10340)
 * Add client to cqlsh SHOW_SESSION (CASSANDRA-8958)
 * Fix nodetool tablestats keyspace level metrics (CASSANDRA-11226)
 * Store repair options in parent_repair_history (CASSANDRA-11244)
 * Print current leveling in sstableofflinerelevel (CASSANDRA-9588)
 * Change repair message for keyspaces with RF 1 (CASSANDRA-11203)
 * Remove hard-coded SSL cipher suites and protocols (CASSANDRA-10508)
 * Improve concurrency in CompactionStrategyManager (CASSANDRA-10099)
 * (cqlsh) interpret CQL type for formatting blobs (CASSANDRA-11274)
 * Refuse to start and print txn log information in case of disk
   corruption (CASSANDRA-10112)
 * Resolve some eclipse-warnings (CASSANDRA-11086)
 * (cqlsh) Show static columns in a different color (CASSANDRA-11059)
 * Allow to remove TTLs on table with default_time_to_live (CASSANDRA-11207)
Merged from 3.0:
 * Disallow creating view with a static column (CASSANDRA-11602)
 * Reduce the amount of object allocations caused by the getFunctions methods (CASSANDRA-11593)
 * Potential error replaying commitlog with smallint/tinyint/date/time types (CASSANDRA-11618)
 * Fix queries with filtering on counter columns (CASSANDRA-11629)
 * Improve tombstone printing in sstabledump (CASSANDRA-11655)
 * Fix paging for range queries where all clustering columns are specified (CASSANDRA-11669)
 * Don't require HEAP_NEW_SIZE to be set when using G1 (CASSANDRA-11600)
 * Fix sstabledump not showing cells after tombstone marker (CASSANDRA-11654)
 * Ignore all LocalStrategy keyspaces for streaming and other related
   operations (CASSANDRA-11627)
 * Ensure columnfilter covers indexed columns for thrift 2i queries (CASSANDRA-11523)
 * Only open one sstable scanner per sstable (CASSANDRA-11412)
 * Option to specify ProtocolVersion in cassandra-stress (CASSANDRA-11410)
 * ArithmeticException in avgFunctionForDecimal (CASSANDRA-11485)
 * LogAwareFileLister should only use OLD sstable files in current folder to determine disk consistency (CASSANDRA-11470)
 * Notify indexers of expired rows during compaction (CASSANDRA-11329)
 * Properly respond with ProtocolError when a v1/v2 native protocol
   header is received (CASSANDRA-11464)
 * Validate that num_tokens and initial_token are consistent with one another (CASSANDRA-10120)
Merged from 2.2:
 * Exit JVM if JMX server fails to startup (CASSANDRA-11540)
 * Produce a heap dump when exiting on OOM (CASSANDRA-9861)
 * Restore ability to filter on clustering columns when using a 2i (CASSANDRA-11510)
 * JSON datetime formatting needs timezone (CASSANDRA-11137)
 * Fix is_dense recalculation for Thrift-updated tables (CASSANDRA-11502)
 * Remove unnescessary file existence check during anticompaction (CASSANDRA-11660)
 * Add missing files to debian packages (CASSANDRA-11642)
 * Avoid calling Iterables::concat in loops during ModificationStatement::getFunctions (CASSANDRA-11621)
 * cqlsh: COPY FROM should use regular inserts for single statement batches and
   report errors correctly if workers processes crash on initialization (CASSANDRA-11474)
 * Always close cluster with connection in CqlRecordWriter (CASSANDRA-11553)
 * Allow only DISTINCT queries with partition keys restrictions (CASSANDRA-11339)
 * CqlConfigHelper no longer requires both a keystore and truststore to work (CASSANDRA-11532)
 * Make deprecated repair methods backward-compatible with previous notification service (CASSANDRA-11430)
 * IncomingStreamingConnection version check message wrong (CASSANDRA-11462)
Merged from 2.1:
 * Support mlockall on IBM POWER arch (CASSANDRA-11576)
 * Add option to disable use of severity in DynamicEndpointSnitch (CASSANDRA-11737)
 * cqlsh COPY FROM fails for null values with non-prepared statements (CASSANDRA-11631)
 * Make cython optional in pylib/setup.py (CASSANDRA-11630)
 * Change order of directory searching for cassandra.in.sh to favor local one (CASSANDRA-11628)
 * cqlsh COPY FROM fails with []{} chars in UDT/tuple fields/values (CASSANDRA-11633)
 * clqsh: COPY FROM throws TypeError with Cython extensions enabled (CASSANDRA-11574)
 * cqlsh: COPY FROM ignores NULL values in conversion (CASSANDRA-11549)
 * Validate levels when building LeveledScanner to avoid overlaps with orphaned sstables (CASSANDRA-9935)


3.5
 * StaticTokenTreeBuilder should respect posibility of duplicate tokens (CASSANDRA-11525)
 * Correctly fix potential assertion error during compaction (CASSANDRA-11353)
 * Avoid index segment stitching in RAM which lead to OOM on big SSTable files (CASSANDRA-11383)
 * Fix clustering and row filters for LIKE queries on clustering columns (CASSANDRA-11397)
Merged from 3.0:
 * Fix rare NPE on schema upgrade from 2.x to 3.x (CASSANDRA-10943)
 * Improve backoff policy for cqlsh COPY FROM (CASSANDRA-11320)
 * Improve IF NOT EXISTS check in CREATE INDEX (CASSANDRA-11131)
 * Upgrade ohc to 0.4.3
 * Enable SO_REUSEADDR for JMX RMI server sockets (CASSANDRA-11093)
 * Allocate merkletrees with the correct size (CASSANDRA-11390)
 * Support streaming pre-3.0 sstables (CASSANDRA-10990)
 * Add backpressure to compressed or encrypted commit log (CASSANDRA-10971)
 * SSTableExport supports secondary index tables (CASSANDRA-11330)
 * Fix sstabledump to include missing info in debug output (CASSANDRA-11321)
 * Establish and implement canonical bulk reading workload(s) (CASSANDRA-10331)
 * Fix paging for IN queries on tables without clustering columns (CASSANDRA-11208)
 * Remove recursive call from CompositesSearcher (CASSANDRA-11304)
 * Fix filtering on non-primary key columns for queries without index (CASSANDRA-6377)
 * Fix sstableloader fail when using materialized view (CASSANDRA-11275)
Merged from 2.2:
 * DatabaseDescriptor should log stacktrace in case of Eception during seed provider creation (CASSANDRA-11312)
 * Use canonical path for directory in SSTable descriptor (CASSANDRA-10587)
 * Add cassandra-stress keystore option (CASSANDRA-9325)
 * Dont mark sstables as repairing with sub range repairs (CASSANDRA-11451)
 * Notify when sstables change after cancelling compaction (CASSANDRA-11373)
 * cqlsh: COPY FROM should check that explicit column names are valid (CASSANDRA-11333)
 * Add -Dcassandra.start_gossip startup option (CASSANDRA-10809)
 * Fix UTF8Validator.validate() for modified UTF-8 (CASSANDRA-10748)
 * Clarify that now() function is calculated on the coordinator node in CQL documentation (CASSANDRA-10900)
 * Fix bloom filter sizing with LCS (CASSANDRA-11344)
 * (cqlsh) Fix error when result is 0 rows with EXPAND ON (CASSANDRA-11092)
 * Add missing newline at end of bin/cqlsh (CASSANDRA-11325)
 * Unresolved hostname leads to replace being ignored (CASSANDRA-11210)
 * Only log yaml config once, at startup (CASSANDRA-11217)
 * Reference leak with parallel repairs on the same table (CASSANDRA-11215)
Merged from 2.1:
 * Add a -j parameter to scrub/cleanup/upgradesstables to state how
   many threads to use (CASSANDRA-11179)
 * COPY FROM on large datasets: fix progress report and debug performance (CASSANDRA-11053)
 * InvalidateKeys should have a weak ref to key cache (CASSANDRA-11176)


3.4
 * (cqlsh) add cqlshrc option to always connect using ssl (CASSANDRA-10458)
 * Cleanup a few resource warnings (CASSANDRA-11085)
 * Allow custom tracing implementations (CASSANDRA-10392)
 * Extract LoaderOptions to be able to be used from outside (CASSANDRA-10637)
 * fix OnDiskIndexTest to properly treat empty ranges (CASSANDRA-11205)
 * fix TrackerTest to handle new notifications (CASSANDRA-11178)
 * add SASI validation for partitioner and complex columns (CASSANDRA-11169)
 * Add caching of encrypted credentials in PasswordAuthenticator (CASSANDRA-7715)
 * fix SASI memtable switching on flush (CASSANDRA-11159)
 * Remove duplicate offline compaction tracking (CASSANDRA-11148)
 * fix EQ semantics of analyzed SASI indexes (CASSANDRA-11130)
 * Support long name output for nodetool commands (CASSANDRA-7950)
 * Encrypted hints (CASSANDRA-11040)
 * SASI index options validation (CASSANDRA-11136)
 * Optimize disk seek using min/max column name meta data when the LIMIT clause is used
   (CASSANDRA-8180)
 * Add LIKE support to CQL3 (CASSANDRA-11067)
 * Generic Java UDF types (CASSANDRA-10819)
 * cqlsh: Include sub-second precision in timestamps by default (CASSANDRA-10428)
 * Set javac encoding to utf-8 (CASSANDRA-11077)
 * Integrate SASI index into Cassandra (CASSANDRA-10661)
 * Add --skip-flush option to nodetool snapshot
 * Skip values for non-queried columns (CASSANDRA-10657)
 * Add support for secondary indexes on static columns (CASSANDRA-8103)
 * CommitLogUpgradeTestMaker creates broken commit logs (CASSANDRA-11051)
 * Add metric for number of dropped mutations (CASSANDRA-10866)
 * Simplify row cache invalidation code (CASSANDRA-10396)
 * Support user-defined compaction through nodetool (CASSANDRA-10660)
 * Stripe view locks by key and table ID to reduce contention (CASSANDRA-10981)
 * Add nodetool gettimeout and settimeout commands (CASSANDRA-10953)
 * Add 3.0 metadata to sstablemetadata output (CASSANDRA-10838)
Merged from 3.0:
 * MV should only query complex columns included in the view (CASSANDRA-11069)
 * Failed aggregate creation breaks server permanently (CASSANDRA-11064)
 * Add sstabledump tool (CASSANDRA-7464)
 * Introduce backpressure for hints (CASSANDRA-10972)
 * Fix ClusteringPrefix not being able to read tombstone range boundaries (CASSANDRA-11158)
 * Prevent logging in sandboxed state (CASSANDRA-11033)
 * Disallow drop/alter operations of UDTs used by UDAs (CASSANDRA-10721)
 * Add query time validation method on Index (CASSANDRA-11043)
 * Avoid potential AssertionError in mixed version cluster (CASSANDRA-11128)
 * Properly handle hinted handoff after topology changes (CASSANDRA-5902)
 * AssertionError when listing sstable files on inconsistent disk state (CASSANDRA-11156)
 * Fix wrong rack counting and invalid conditions check for TokenAllocation
   (CASSANDRA-11139)
 * Avoid creating empty hint files (CASSANDRA-11090)
 * Fix leak detection strong reference loop using weak reference (CASSANDRA-11120)
 * Configurie BatchlogManager to stop delayed tasks on shutdown (CASSANDRA-11062)
 * Hadoop integration is incompatible with Cassandra Driver 3.0.0 (CASSANDRA-11001)
 * Add dropped_columns to the list of schema table so it gets handled
   properly (CASSANDRA-11050)
 * Fix NPE when using forceRepairRangeAsync without DC (CASSANDRA-11239)
Merged from 2.2:
 * Preserve order for preferred SSL cipher suites (CASSANDRA-11164)
 * Range.compareTo() violates the contract of Comparable (CASSANDRA-11216)
 * Avoid NPE when serializing ErrorMessage with null message (CASSANDRA-11167)
 * Replacing an aggregate with a new version doesn't reset INITCOND (CASSANDRA-10840)
 * (cqlsh) cqlsh cannot be called through symlink (CASSANDRA-11037)
 * fix ohc and java-driver pom dependencies in build.xml (CASSANDRA-10793)
 * Protect from keyspace dropped during repair (CASSANDRA-11065)
 * Handle adding fields to a UDT in SELECT JSON and toJson() (CASSANDRA-11146)
 * Better error message for cleanup (CASSANDRA-10991)
 * cqlsh pg-style-strings broken if line ends with ';' (CASSANDRA-11123)
 * Always persist upsampled index summaries (CASSANDRA-10512)
 * (cqlsh) Fix inconsistent auto-complete (CASSANDRA-10733)
 * Make SELECT JSON and toJson() threadsafe (CASSANDRA-11048)
 * Fix SELECT on tuple relations for mixed ASC/DESC clustering order (CASSANDRA-7281)
 * Use cloned TokenMetadata in size estimates to avoid race against membership check
   (CASSANDRA-10736)
 * (cqlsh) Support utf-8/cp65001 encoding on Windows (CASSANDRA-11030)
 * Fix paging on DISTINCT queries repeats result when first row in partition changes
   (CASSANDRA-10010)
 * (cqlsh) Support timezone conversion using pytz (CASSANDRA-10397)
 * cqlsh: change default encoding to UTF-8 (CASSANDRA-11124)
Merged from 2.1:
 * Checking if an unlogged batch is local is inefficient (CASSANDRA-11529)
 * Fix out-of-space error treatment in memtable flushing (CASSANDRA-11448).
 * Don't do defragmentation if reading from repaired sstables (CASSANDRA-10342)
 * Fix streaming_socket_timeout_in_ms not enforced (CASSANDRA-11286)
 * Avoid dropping message too quickly due to missing unit conversion (CASSANDRA-11302)
 * Don't remove FailureDetector history on removeEndpoint (CASSANDRA-10371)
 * Only notify if repair status changed (CASSANDRA-11172)
 * Use logback setting for 'cassandra -v' command (CASSANDRA-10767)
 * Fix sstableloader to unthrottle streaming by default (CASSANDRA-9714)
 * Fix incorrect warning in 'nodetool status' (CASSANDRA-10176)
 * Properly release sstable ref when doing offline scrub (CASSANDRA-10697)
 * Improve nodetool status performance for large cluster (CASSANDRA-7238)
 * Gossiper#isEnabled is not thread safe (CASSANDRA-11116)
 * Avoid major compaction mixing repaired and unrepaired sstables in DTCS (CASSANDRA-11113)
 * Make it clear what DTCS timestamp_resolution is used for (CASSANDRA-11041)
 * (cqlsh) Display milliseconds when datetime overflows (CASSANDRA-10625)


3.3
 * Avoid infinite loop if owned range is smaller than number of
   data dirs (CASSANDRA-11034)
 * Avoid bootstrap hanging when existing nodes have no data to stream (CASSANDRA-11010)
Merged from 3.0:
 * Remove double initialization of newly added tables (CASSANDRA-11027)
 * Filter keys searcher results by target range (CASSANDRA-11104)
 * Fix deserialization of legacy read commands (CASSANDRA-11087)
 * Fix incorrect computation of deletion time in sstable metadata (CASSANDRA-11102)
 * Avoid memory leak when collecting sstable metadata (CASSANDRA-11026)
 * Mutations do not block for completion under view lock contention (CASSANDRA-10779)
 * Invalidate legacy schema tables when unloading them (CASSANDRA-11071)
 * (cqlsh) handle INSERT and UPDATE statements with LWT conditions correctly
   (CASSANDRA-11003)
 * Fix DISTINCT queries in mixed version clusters (CASSANDRA-10762)
 * Migrate build status for indexes along with legacy schema (CASSANDRA-11046)
 * Ensure SSTables for legacy KEYS indexes can be read (CASSANDRA-11045)
 * Added support for IBM zSystems architecture (CASSANDRA-11054)
 * Update CQL documentation (CASSANDRA-10899)
 * Check the column name, not cell name, for dropped columns when reading
   legacy sstables (CASSANDRA-11018)
 * Don't attempt to index clustering values of static rows (CASSANDRA-11021)
 * Remove checksum files after replaying hints (CASSANDRA-10947)
 * Support passing base table metadata to custom 2i validation (CASSANDRA-10924)
 * Ensure stale index entries are purged during reads (CASSANDRA-11013)
 * (cqlsh) Also apply --connect-timeout to control connection
   timeout (CASSANDRA-10959)
 * Fix AssertionError when removing from list using UPDATE (CASSANDRA-10954)
 * Fix UnsupportedOperationException when reading old sstable with range
   tombstone (CASSANDRA-10743)
 * MV should use the maximum timestamp of the primary key (CASSANDRA-10910)
 * Fix potential assertion error during compaction (CASSANDRA-10944)
Merged from 2.2:
 * maxPurgeableTimestamp needs to check memtables too (CASSANDRA-9949)
 * Apply change to compaction throughput in real time (CASSANDRA-10025)
 * (cqlsh) encode input correctly when saving history
 * Fix potential NPE on ORDER BY queries with IN (CASSANDRA-10955)
 * Start L0 STCS-compactions even if there is a L0 -> L1 compaction
   going (CASSANDRA-10979)
 * Make UUID LSB unique per process (CASSANDRA-7925)
 * Avoid NPE when performing sstable tasks (scrub etc.) (CASSANDRA-10980)
 * Make sure client gets tombstone overwhelmed warning (CASSANDRA-9465)
 * Fix error streaming section more than 2GB (CASSANDRA-10961)
 * Histogram buckets exposed in jmx are sorted incorrectly (CASSANDRA-10975)
 * Enable GC logging by default (CASSANDRA-10140)
 * Optimize pending range computation (CASSANDRA-9258)
 * Skip commit log and saved cache directories in SSTable version startup check (CASSANDRA-10902)
 * drop/alter user should be case sensitive (CASSANDRA-10817)
Merged from 2.1:
 * test_bulk_round_trip_blogposts is failing occasionally (CASSANDRA-10938)
 * Fix isJoined return true only after becoming cluster member (CASANDRA-11007)
 * Fix bad gossip generation seen in long-running clusters (CASSANDRA-10969)
 * Avoid NPE when incremental repair fails (CASSANDRA-10909)
 * Unmark sstables compacting once they are done in cleanup/scrub/upgradesstables (CASSANDRA-10829)
 * Allow simultaneous bootstrapping with strict consistency when no vnodes are used (CASSANDRA-11005)
 * Log a message when major compaction does not result in a single file (CASSANDRA-10847)
 * (cqlsh) fix cqlsh_copy_tests when vnodes are disabled (CASSANDRA-10997)
 * (cqlsh) Add request timeout option to cqlsh (CASSANDRA-10686)
 * Avoid AssertionError while submitting hint with LWT (CASSANDRA-10477)
 * If CompactionMetadata is not in stats file, use index summary instead (CASSANDRA-10676)
 * Retry sending gossip syn multiple times during shadow round (CASSANDRA-8072)
 * Fix pending range calculation during moves (CASSANDRA-10887)
 * Sane default (200Mbps) for inter-DC streaming througput (CASSANDRA-8708)



3.2
 * Make sure tokens don't exist in several data directories (CASSANDRA-6696)
 * Add requireAuthorization method to IAuthorizer (CASSANDRA-10852)
 * Move static JVM options to conf/jvm.options file (CASSANDRA-10494)
 * Fix CassandraVersion to accept x.y version string (CASSANDRA-10931)
 * Add forceUserDefinedCleanup to allow more flexible cleanup (CASSANDRA-10708)
 * (cqlsh) allow setting TTL with COPY (CASSANDRA-9494)
 * Fix counting of received sstables in streaming (CASSANDRA-10949)
 * Implement hints compression (CASSANDRA-9428)
 * Fix potential assertion error when reading static columns (CASSANDRA-10903)
 * Fix EstimatedHistogram creation in nodetool tablehistograms (CASSANDRA-10859)
 * Establish bootstrap stream sessions sequentially (CASSANDRA-6992)
 * Sort compactionhistory output by timestamp (CASSANDRA-10464)
 * More efficient BTree removal (CASSANDRA-9991)
 * Make tablehistograms accept the same syntax as tablestats (CASSANDRA-10149)
 * Group pending compactions based on table (CASSANDRA-10718)
 * Add compressor name in sstablemetadata output (CASSANDRA-9879)
 * Fix type casting for counter columns (CASSANDRA-10824)
 * Prevent running Cassandra as root (CASSANDRA-8142)
 * bound maximum in-flight commit log replay mutation bytes to 64 megabytes (CASSANDRA-8639)
 * Normalize all scripts (CASSANDRA-10679)
 * Make compression ratio much more accurate (CASSANDRA-10225)
 * Optimize building of Clustering object when only one is created (CASSANDRA-10409)
 * Make index building pluggable (CASSANDRA-10681)
 * Add sstable flush observer (CASSANDRA-10678)
 * Improve NTS endpoints calculation (CASSANDRA-10200)
 * Improve performance of the folderSize function (CASSANDRA-10677)
 * Add support for type casting in selection clause (CASSANDRA-10310)
 * Added graphing option to cassandra-stress (CASSANDRA-7918)
 * Abort in-progress queries that time out (CASSANDRA-7392)
 * Add transparent data encryption core classes (CASSANDRA-9945)
Merged from 3.0:
 * Better handling of SSL connection errors inter-node (CASSANDRA-10816)
 * Avoid NoSuchElementException when executing empty batch (CASSANDRA-10711)
 * Avoid building PartitionUpdate in toString (CASSANDRA-10897)
 * Reduce heap spent when receiving many SSTables (CASSANDRA-10797)
 * Add back support for 3rd party auth providers to bulk loader (CASSANDRA-10873)
 * Eliminate the dependency on jgrapht for UDT resolution (CASSANDRA-10653)
 * (Hadoop) Close Clusters and Sessions in Hadoop Input/Output classes (CASSANDRA-10837)
 * Fix sstableloader not working with upper case keyspace name (CASSANDRA-10806)
Merged from 2.2:
 * jemalloc detection fails due to quoting issues in regexv (CASSANDRA-10946)
 * (cqlsh) show correct column names for empty result sets (CASSANDRA-9813)
 * Add new types to Stress (CASSANDRA-9556)
 * Add property to allow listening on broadcast interface (CASSANDRA-9748)
Merged from 2.1:
 * Match cassandra-loader options in COPY FROM (CASSANDRA-9303)
 * Fix binding to any address in CqlBulkRecordWriter (CASSANDRA-9309)
 * cqlsh fails to decode utf-8 characters for text typed columns (CASSANDRA-10875)
 * Log error when stream session fails (CASSANDRA-9294)
 * Fix bugs in commit log archiving startup behavior (CASSANDRA-10593)
 * (cqlsh) further optimise COPY FROM (CASSANDRA-9302)
 * Allow CREATE TABLE WITH ID (CASSANDRA-9179)
 * Make Stress compiles within eclipse (CASSANDRA-10807)
 * Cassandra Daemon should print JVM arguments (CASSANDRA-10764)
 * Allow cancellation of index summary redistribution (CASSANDRA-8805)


3.1.1
Merged from 3.0:
  * Fix upgrade data loss due to range tombstone deleting more data than then should
    (CASSANDRA-10822)


3.1
Merged from 3.0:
 * Avoid MV race during node decommission (CASSANDRA-10674)
 * Disable reloading of GossipingPropertyFileSnitch (CASSANDRA-9474)
 * Handle single-column deletions correction in materialized views
   when the column is part of the view primary key (CASSANDRA-10796)
 * Fix issue with datadir migration on upgrade (CASSANDRA-10788)
 * Fix bug with range tombstones on reverse queries and test coverage for
   AbstractBTreePartition (CASSANDRA-10059)
 * Remove 64k limit on collection elements (CASSANDRA-10374)
 * Remove unclear Indexer.indexes() method (CASSANDRA-10690)
 * Fix NPE on stream read error (CASSANDRA-10771)
 * Normalize cqlsh DESC output (CASSANDRA-10431)
 * Rejects partition range deletions when columns are specified (CASSANDRA-10739)
 * Fix error when saving cached key for old format sstable (CASSANDRA-10778)
 * Invalidate prepared statements on DROP INDEX (CASSANDRA-10758)
 * Fix SELECT statement with IN restrictions on partition key,
   ORDER BY and LIMIT (CASSANDRA-10729)
 * Improve stress performance over 1k threads (CASSANDRA-7217)
 * Wait for migration responses to complete before bootstrapping (CASSANDRA-10731)
 * Unable to create a function with argument of type Inet (CASSANDRA-10741)
 * Fix backward incompatibiliy in CqlInputFormat (CASSANDRA-10717)
 * Correctly preserve deletion info on updated rows when notifying indexers
   of single-row deletions (CASSANDRA-10694)
 * Notify indexers of partition delete during cleanup (CASSANDRA-10685)
 * Keep the file open in trySkipCache (CASSANDRA-10669)
 * Updated trigger example (CASSANDRA-10257)
Merged from 2.2:
 * Verify tables in pseudo-system keyspaces at startup (CASSANDRA-10761)
 * Fix IllegalArgumentException in DataOutputBuffer.reallocate for large buffers (CASSANDRA-10592)
 * Show CQL help in cqlsh in web browser (CASSANDRA-7225)
 * Serialize on disk the proper SSTable compression ratio (CASSANDRA-10775)
 * Reject index queries while the index is building (CASSANDRA-8505)
 * CQL.textile syntax incorrectly includes optional keyspace for aggregate SFUNC and FINALFUNC (CASSANDRA-10747)
 * Fix JSON update with prepared statements (CASSANDRA-10631)
 * Don't do anticompaction after subrange repair (CASSANDRA-10422)
 * Fix SimpleDateType type compatibility (CASSANDRA-10027)
 * (Hadoop) fix splits calculation (CASSANDRA-10640)
 * (Hadoop) ensure that Cluster instances are always closed (CASSANDRA-10058)
Merged from 2.1:
 * Fix Stress profile parsing on Windows (CASSANDRA-10808)
 * Fix incremental repair hang when replica is down (CASSANDRA-10288)
 * Optimize the way we check if a token is repaired in anticompaction (CASSANDRA-10768)
 * Add proper error handling to stream receiver (CASSANDRA-10774)
 * Warn or fail when changing cluster topology live (CASSANDRA-10243)
 * Status command in debian/ubuntu init script doesn't work (CASSANDRA-10213)
 * Some DROP ... IF EXISTS incorrectly result in exceptions on non-existing KS (CASSANDRA-10658)
 * DeletionTime.compareTo wrong in rare cases (CASSANDRA-10749)
 * Force encoding when computing statement ids (CASSANDRA-10755)
 * Properly reject counters as map keys (CASSANDRA-10760)
 * Fix the sstable-needs-cleanup check (CASSANDRA-10740)
 * (cqlsh) Print column names before COPY operation (CASSANDRA-8935)
 * Fix CompressedInputStream for proper cleanup (CASSANDRA-10012)
 * (cqlsh) Support counters in COPY commands (CASSANDRA-9043)
 * Try next replica if not possible to connect to primary replica on
   ColumnFamilyRecordReader (CASSANDRA-2388)
 * Limit window size in DTCS (CASSANDRA-10280)
 * sstableloader does not use MAX_HEAP_SIZE env parameter (CASSANDRA-10188)
 * (cqlsh) Improve COPY TO performance and error handling (CASSANDRA-9304)
 * Create compression chunk for sending file only (CASSANDRA-10680)
 * Forbid compact clustering column type changes in ALTER TABLE (CASSANDRA-8879)
 * Reject incremental repair with subrange repair (CASSANDRA-10422)
 * Add a nodetool command to refresh size_estimates (CASSANDRA-9579)
 * Invalidate cache after stream receive task is completed (CASSANDRA-10341)
 * Reject counter writes in CQLSSTableWriter (CASSANDRA-10258)
 * Remove superfluous COUNTER_MUTATION stage mapping (CASSANDRA-10605)


3.0
 * Fix AssertionError while flushing memtable due to materialized views
   incorrectly inserting empty rows (CASSANDRA-10614)
 * Store UDA initcond as CQL literal in the schema table, instead of a blob (CASSANDRA-10650)
 * Don't use -1 for the position of partition key in schema (CASSANDRA-10491)
 * Fix distinct queries in mixed version cluster (CASSANDRA-10573)
 * Skip sstable on clustering in names query (CASSANDRA-10571)
 * Remove value skipping as it breaks read-repair (CASSANDRA-10655)
 * Fix bootstrapping with MVs (CASSANDRA-10621)
 * Make sure EACH_QUORUM reads are using NTS (CASSANDRA-10584)
 * Fix MV replica filtering for non-NetworkTopologyStrategy (CASSANDRA-10634)
 * (Hadoop) fix CIF describeSplits() not handling 0 size estimates (CASSANDRA-10600)
 * Fix reading of legacy sstables (CASSANDRA-10590)
 * Use CQL type names in schema metadata tables (CASSANDRA-10365)
 * Guard batchlog replay against integer division by zero (CASSANDRA-9223)
 * Fix bug when adding a column to thrift with the same name than a primary key (CASSANDRA-10608)
 * Add client address argument to IAuthenticator::newSaslNegotiator (CASSANDRA-8068)
 * Fix implementation of LegacyLayout.LegacyBoundComparator (CASSANDRA-10602)
 * Don't use 'names query' read path for counters (CASSANDRA-10572)
 * Fix backward compatibility for counters (CASSANDRA-10470)
 * Remove memory_allocator paramter from cassandra.yaml (CASSANDRA-10581,10628)
 * Execute the metadata reload task of all registered indexes on CFS::reload (CASSANDRA-10604)
 * Fix thrift cas operations with defined columns (CASSANDRA-10576)
 * Fix PartitionUpdate.operationCount()for updates with static column operations (CASSANDRA-10606)
 * Fix thrift get() queries with defined columns (CASSANDRA-10586)
 * Fix marking of indexes as built and removed (CASSANDRA-10601)
 * Skip initialization of non-registered 2i instances, remove Index::getIndexName (CASSANDRA-10595)
 * Fix batches on multiple tables (CASSANDRA-10554)
 * Ensure compaction options are validated when updating KeyspaceMetadata (CASSANDRA-10569)
 * Flatten Iterator Transformation Hierarchy (CASSANDRA-9975)
 * Remove token generator (CASSANDRA-5261)
 * RolesCache should not be created for any authenticator that does not requireAuthentication (CASSANDRA-10562)
 * Fix LogTransaction checking only a single directory for files (CASSANDRA-10421)
 * Fix handling of range tombstones when reading old format sstables (CASSANDRA-10360)
 * Aggregate with Initial Condition fails with C* 3.0 (CASSANDRA-10367)
Merged from 2.2:
 * (cqlsh) show partial trace if incomplete after max_trace_wait (CASSANDRA-7645)
 * Use most up-to-date version of schema for system tables (CASSANDRA-10652)
 * Deprecate memory_allocator in cassandra.yaml (CASSANDRA-10581,10628)
 * Expose phi values from failure detector via JMX and tweak debug
   and trace logging (CASSANDRA-9526)
 * Fix IllegalArgumentException in DataOutputBuffer.reallocate for large buffers (CASSANDRA-10592)
Merged from 2.1:
 * Shutdown compaction in drain to prevent leak (CASSANDRA-10079)
 * (cqlsh) fix COPY using wrong variable name for time_format (CASSANDRA-10633)
 * Do not run SizeEstimatesRecorder if a node is not a member of the ring (CASSANDRA-9912)
 * Improve handling of dead nodes in gossip (CASSANDRA-10298)
 * Fix logback-tools.xml incorrectly configured for outputing to System.err
   (CASSANDRA-9937)
 * Fix streaming to catch exception so retry not fail (CASSANDRA-10557)
 * Add validation method to PerRowSecondaryIndex (CASSANDRA-10092)
 * Support encrypted and plain traffic on the same port (CASSANDRA-10559)
 * Do STCS in DTCS windows (CASSANDRA-10276)
 * Avoid repetition of JVM_OPTS in debian package (CASSANDRA-10251)
 * Fix potential NPE from handling result of SIM.highestSelectivityIndex (CASSANDRA-10550)
 * Fix paging issues with partitions containing only static columns data (CASSANDRA-10381)
 * Fix conditions on static columns (CASSANDRA-10264)
 * AssertionError: attempted to delete non-existing file CommitLog (CASSANDRA-10377)
 * Fix sorting for queries with an IN condition on partition key columns (CASSANDRA-10363)


3.0-rc2
 * Fix SELECT DISTINCT queries between 2.2.2 nodes and 3.0 nodes (CASSANDRA-10473)
 * Remove circular references in SegmentedFile (CASSANDRA-10543)
 * Ensure validation of indexed values only occurs once per-partition (CASSANDRA-10536)
 * Fix handling of static columns for range tombstones in thrift (CASSANDRA-10174)
 * Support empty ColumnFilter for backward compatility on empty IN (CASSANDRA-10471)
 * Remove Pig support (CASSANDRA-10542)
 * Fix LogFile throws Exception when assertion is disabled (CASSANDRA-10522)
 * Revert CASSANDRA-7486, make CMS default GC, move GC config to
   conf/jvm.options (CASSANDRA-10403)
 * Fix TeeingAppender causing some logs to be truncated/empty (CASSANDRA-10447)
 * Allow EACH_QUORUM for reads (CASSANDRA-9602)
 * Fix potential ClassCastException while upgrading (CASSANDRA-10468)
 * Fix NPE in MVs on update (CASSANDRA-10503)
 * Only include modified cell data in indexing deltas (CASSANDRA-10438)
 * Do not load keyspace when creating sstable writer (CASSANDRA-10443)
 * If node is not yet gossiping write all MV updates to batchlog only (CASSANDRA-10413)
 * Re-populate token metadata after commit log recovery (CASSANDRA-10293)
 * Provide additional metrics for materialized views (CASSANDRA-10323)
 * Flush system schema tables after local schema changes (CASSANDRA-10429)
Merged from 2.2:
 * Reduce contention getting instances of CompositeType (CASSANDRA-10433)
 * Fix the regression when using LIMIT with aggregates (CASSANDRA-10487)
 * Avoid NoClassDefFoundError during DataDescriptor initialization on windows (CASSANDRA-10412)
 * Preserve case of quoted Role & User names (CASSANDRA-10394)
 * cqlsh pg-style-strings broken (CASSANDRA-10484)
 * cqlsh prompt includes name of keyspace after failed `use` statement (CASSANDRA-10369)
Merged from 2.1:
 * (cqlsh) Distinguish negative and positive infinity in output (CASSANDRA-10523)
 * (cqlsh) allow custom time_format for COPY TO (CASSANDRA-8970)
 * Don't allow startup if the node's rack has changed (CASSANDRA-10242)
 * (cqlsh) show partial trace if incomplete after max_trace_wait (CASSANDRA-7645)
 * Allow LOCAL_JMX to be easily overridden (CASSANDRA-10275)
 * Mark nodes as dead even if they've already left (CASSANDRA-10205)


3.0.0-rc1
 * Fix mixed version read request compatibility for compact static tables
   (CASSANDRA-10373)
 * Fix paging of DISTINCT with static and IN (CASSANDRA-10354)
 * Allow MATERIALIZED VIEW's SELECT statement to restrict primary key
   columns (CASSANDRA-9664)
 * Move crc_check_chance out of compression options (CASSANDRA-9839)
 * Fix descending iteration past end of BTreeSearchIterator (CASSANDRA-10301)
 * Transfer hints to a different node on decommission (CASSANDRA-10198)
 * Check partition keys for CAS operations during stmt validation (CASSANDRA-10338)
 * Add custom query expressions to SELECT (CASSANDRA-10217)
 * Fix minor bugs in MV handling (CASSANDRA-10362)
 * Allow custom indexes with 0,1 or multiple target columns (CASSANDRA-10124)
 * Improve MV schema representation (CASSANDRA-9921)
 * Add flag to enable/disable coordinator batchlog for MV writes (CASSANDRA-10230)
 * Update cqlsh COPY for new internal driver serialization interface (CASSANDRA-10318)
 * Give index implementations more control over rebuild operations (CASSANDRA-10312)
 * Update index file format (CASSANDRA-10314)
 * Add "shadowable" row tombstones to deal with mv timestamp issues (CASSANDRA-10261)
 * CFS.loadNewSSTables() broken for pre-3.0 sstables
 * Cache selected index in read command to reduce lookups (CASSANDRA-10215)
 * Small optimizations of sstable index serialization (CASSANDRA-10232)
 * Support for both encrypted and unencrypted native transport connections (CASSANDRA-9590)
Merged from 2.2:
 * Configurable page size in cqlsh (CASSANDRA-9855)
 * Defer default role manager setup until all nodes are on 2.2+ (CASSANDRA-9761)
 * Handle missing RoleManager in config after upgrade to 2.2 (CASSANDRA-10209)
Merged from 2.1:
 * Bulk Loader API could not tolerate even node failure (CASSANDRA-10347)
 * Avoid misleading pushed notifications when multiple nodes
   share an rpc_address (CASSANDRA-10052)
 * Fix dropping undroppable when message queue is full (CASSANDRA-10113)
 * Fix potential ClassCastException during paging (CASSANDRA-10352)
 * Prevent ALTER TYPE from creating circular references (CASSANDRA-10339)
 * Fix cache handling of 2i and base tables (CASSANDRA-10155, 10359)
 * Fix NPE in nodetool compactionhistory (CASSANDRA-9758)
 * (Pig) support BulkOutputFormat as a URL parameter (CASSANDRA-7410)
 * BATCH statement is broken in cqlsh (CASSANDRA-10272)
 * (cqlsh) Make cqlsh PEP8 Compliant (CASSANDRA-10066)
 * (cqlsh) Fix error when starting cqlsh with --debug (CASSANDRA-10282)
 * Scrub, Cleanup and Upgrade do not unmark compacting until all operations
   have completed, regardless of the occurence of exceptions (CASSANDRA-10274)


3.0.0-beta2
 * Fix columns returned by AbstractBtreePartitions (CASSANDRA-10220)
 * Fix backward compatibility issue due to AbstractBounds serialization bug (CASSANDRA-9857)
 * Fix startup error when upgrading nodes (CASSANDRA-10136)
 * Base table PRIMARY KEY can be assumed to be NOT NULL in MV creation (CASSANDRA-10147)
 * Improve batchlog write patch (CASSANDRA-9673)
 * Re-apply MaterializedView updates on commitlog replay (CASSANDRA-10164)
 * Require AbstractType.isByteOrderComparable declaration in constructor (CASSANDRA-9901)
 * Avoid digest mismatch on upgrade to 3.0 (CASSANDRA-9554)
 * Fix Materialized View builder when adding multiple MVs (CASSANDRA-10156)
 * Choose better poolingOptions for protocol v4 in cassandra-stress (CASSANDRA-10182)
 * Fix LWW bug affecting Materialized Views (CASSANDRA-10197)
 * Ensures frozen sets and maps are always sorted (CASSANDRA-10162)
 * Don't deadlock when flushing CFS backed custom indexes (CASSANDRA-10181)
 * Fix double flushing of secondary index tables (CASSANDRA-10180)
 * Fix incorrect handling of range tombstones in thrift (CASSANDRA-10046)
 * Only use batchlog when paired materialized view replica is remote (CASSANDRA-10061)
 * Reuse TemporalRow when updating multiple MaterializedViews (CASSANDRA-10060)
 * Validate gc_grace_seconds for batchlog writes and MVs (CASSANDRA-9917)
 * Fix sstablerepairedset (CASSANDRA-10132)
Merged from 2.2:
 * Cancel transaction for sstables we wont redistribute index summary
   for (CASSANDRA-10270)
 * Retry snapshot deletion after compaction and gc on Windows (CASSANDRA-10222)
 * Fix failure to start with space in directory path on Windows (CASSANDRA-10239)
 * Fix repair hang when snapshot failed (CASSANDRA-10057)
 * Fall back to 1/4 commitlog volume for commitlog_total_space on small disks
   (CASSANDRA-10199)
Merged from 2.1:
 * Added configurable warning threshold for GC duration (CASSANDRA-8907)
 * Fix handling of streaming EOF (CASSANDRA-10206)
 * Only check KeyCache when it is enabled
 * Change streaming_socket_timeout_in_ms default to 1 hour (CASSANDRA-8611)
 * (cqlsh) update list of CQL keywords (CASSANDRA-9232)
 * Add nodetool gettraceprobability command (CASSANDRA-10234)
Merged from 2.0:
 * Fix rare race where older gossip states can be shadowed (CASSANDRA-10366)
 * Fix consolidating racks violating the RF contract (CASSANDRA-10238)
 * Disallow decommission when node is in drained state (CASSANDRA-8741)


2.2.1
 * Fix race during construction of commit log (CASSANDRA-10049)
 * Fix LeveledCompactionStrategyTest (CASSANDRA-9757)
 * Fix broken UnbufferedDataOutputStreamPlus.writeUTF (CASSANDRA-10203)
 * (cqlsh) default load-from-file encoding to utf-8 (CASSANDRA-9898)
 * Avoid returning Permission.NONE when failing to query users table (CASSANDRA-10168)
 * (cqlsh) add CLEAR command (CASSANDRA-10086)
 * Support string literals as Role names for compatibility (CASSANDRA-10135)
Merged from 2.1:
 * Only check KeyCache when it is enabled
 * Change streaming_socket_timeout_in_ms default to 1 hour (CASSANDRA-8611)
 * (cqlsh) update list of CQL keywords (CASSANDRA-9232)


3.0.0-beta1
 * Redesign secondary index API (CASSANDRA-9459, 7771, 9041)
 * Fix throwing ReadFailure instead of ReadTimeout on range queries (CASSANDRA-10125)
 * Rewrite hinted handoff (CASSANDRA-6230)
 * Fix query on static compact tables (CASSANDRA-10093)
 * Fix race during construction of commit log (CASSANDRA-10049)
 * Add option to only purge repaired tombstones (CASSANDRA-6434)
 * Change authorization handling for MVs (CASSANDRA-9927)
 * Add custom JMX enabled executor for UDF sandbox (CASSANDRA-10026)
 * Fix row deletion bug for Materialized Views (CASSANDRA-10014)
 * Support mixed-version clusters with Cassandra 2.1 and 2.2 (CASSANDRA-9704)
 * Fix multiple slices on RowSearchers (CASSANDRA-10002)
 * Fix bug in merging of collections (CASSANDRA-10001)
 * Optimize batchlog replay to avoid full scans (CASSANDRA-7237)
 * Repair improvements when using vnodes (CASSANDRA-5220)
 * Disable scripted UDFs by default (CASSANDRA-9889)
 * Bytecode inspection for Java-UDFs (CASSANDRA-9890)
 * Use byte to serialize MT hash length (CASSANDRA-9792)
 * Replace usage of Adler32 with CRC32 (CASSANDRA-8684)
 * Fix migration to new format from 2.1 SSTable (CASSANDRA-10006)
 * SequentialWriter should extend BufferedDataOutputStreamPlus (CASSANDRA-9500)
 * Use the same repairedAt timestamp within incremental repair session (CASSANDRA-9111)
Merged from 2.2:
 * Allow count(*) and count(1) to be use as normal aggregation (CASSANDRA-10114)
 * An NPE is thrown if the column name is unknown for an IN relation (CASSANDRA-10043)
 * Apply commit_failure_policy to more errors on startup (CASSANDRA-9749)
 * Fix histogram overflow exception (CASSANDRA-9973)
 * Route gossip messages over dedicated socket (CASSANDRA-9237)
 * Add checksum to saved cache files (CASSANDRA-9265)
 * Log warning when using an aggregate without partition key (CASSANDRA-9737)
Merged from 2.1:
 * (cqlsh) Allow encoding to be set through command line (CASSANDRA-10004)
 * Add new JMX methods to change local compaction strategy (CASSANDRA-9965)
 * Write hints for paxos commits (CASSANDRA-7342)
 * (cqlsh) Fix timestamps before 1970 on Windows, always
   use UTC for timestamp display (CASSANDRA-10000)
 * (cqlsh) Avoid overwriting new config file with old config
   when both exist (CASSANDRA-9777)
 * Release snapshot selfRef when doing snapshot repair (CASSANDRA-9998)
 * Cannot replace token does not exist - DN node removed as Fat Client (CASSANDRA-9871)
Merged from 2.0:
 * Don't cast expected bf size to an int (CASSANDRA-9959)
 * Make getFullyExpiredSSTables less expensive (CASSANDRA-9882)


3.0.0-alpha1
 * Implement proper sandboxing for UDFs (CASSANDRA-9402)
 * Simplify (and unify) cleanup of compaction leftovers (CASSANDRA-7066)
 * Allow extra schema definitions in cassandra-stress yaml (CASSANDRA-9850)
 * Metrics should use up to date nomenclature (CASSANDRA-9448)
 * Change CREATE/ALTER TABLE syntax for compression (CASSANDRA-8384)
 * Cleanup crc and adler code for java 8 (CASSANDRA-9650)
 * Storage engine refactor (CASSANDRA-8099, 9743, 9746, 9759, 9781, 9808, 9825,
   9848, 9705, 9859, 9867, 9874, 9828, 9801)
 * Update Guava to 18.0 (CASSANDRA-9653)
 * Bloom filter false positive ratio is not honoured (CASSANDRA-8413)
 * New option for cassandra-stress to leave a ratio of columns null (CASSANDRA-9522)
 * Change hinted_handoff_enabled yaml setting, JMX (CASSANDRA-9035)
 * Add algorithmic token allocation (CASSANDRA-7032)
 * Add nodetool command to replay batchlog (CASSANDRA-9547)
 * Make file buffer cache independent of paths being read (CASSANDRA-8897)
 * Remove deprecated legacy Hadoop code (CASSANDRA-9353)
 * Decommissioned nodes will not rejoin the cluster (CASSANDRA-8801)
 * Change gossip stabilization to use endpoit size (CASSANDRA-9401)
 * Change default garbage collector to G1 (CASSANDRA-7486)
 * Populate TokenMetadata early during startup (CASSANDRA-9317)
 * Undeprecate cache recentHitRate (CASSANDRA-6591)
 * Add support for selectively varint encoding fields (CASSANDRA-9499, 9865)
 * Materialized Views (CASSANDRA-6477)
Merged from 2.2:
 * Avoid grouping sstables for anticompaction with DTCS (CASSANDRA-9900)
 * UDF / UDA execution time in trace (CASSANDRA-9723)
 * Fix broken internode SSL (CASSANDRA-9884)
Merged from 2.1:
 * Add new JMX methods to change local compaction strategy (CASSANDRA-9965)
 * Fix handling of enable/disable autocompaction (CASSANDRA-9899)
 * Add consistency level to tracing ouput (CASSANDRA-9827)
 * Remove repair snapshot leftover on startup (CASSANDRA-7357)
 * Use random nodes for batch log when only 2 racks (CASSANDRA-8735)
 * Ensure atomicity inside thrift and stream session (CASSANDRA-7757)
 * Fix nodetool info error when the node is not joined (CASSANDRA-9031)
Merged from 2.0:
 * Log when messages are dropped due to cross_node_timeout (CASSANDRA-9793)
 * Don't track hotness when opening from snapshot for validation (CASSANDRA-9382)


2.2.0
 * Allow the selection of columns together with aggregates (CASSANDRA-9767)
 * Fix cqlsh copy methods and other windows specific issues (CASSANDRA-9795)
 * Don't wrap byte arrays in SequentialWriter (CASSANDRA-9797)
 * sum() and avg() functions missing for smallint and tinyint types (CASSANDRA-9671)
 * Revert CASSANDRA-9542 (allow native functions in UDA) (CASSANDRA-9771)
Merged from 2.1:
 * Fix MarshalException when upgrading superColumn family (CASSANDRA-9582)
 * Fix broken logging for "empty" flushes in Memtable (CASSANDRA-9837)
 * Handle corrupt files on startup (CASSANDRA-9686)
 * Fix clientutil jar and tests (CASSANDRA-9760)
 * (cqlsh) Allow the SSL protocol version to be specified through the
    config file or environment variables (CASSANDRA-9544)
Merged from 2.0:
 * Add tool to find why expired sstables are not getting dropped (CASSANDRA-10015)
 * Remove erroneous pending HH tasks from tpstats/jmx (CASSANDRA-9129)
 * Don't cast expected bf size to an int (CASSANDRA-9959)
 * checkForEndpointCollision fails for legitimate collisions (CASSANDRA-9765)
 * Complete CASSANDRA-8448 fix (CASSANDRA-9519)
 * Don't include auth credentials in debug log (CASSANDRA-9682)
 * Can't transition from write survey to normal mode (CASSANDRA-9740)
 * Scrub (recover) sstables even when -Index.db is missing (CASSANDRA-9591)
 * Fix growing pending background compaction (CASSANDRA-9662)


2.2.0-rc2
 * Re-enable memory-mapped I/O on Windows (CASSANDRA-9658)
 * Warn when an extra-large partition is compacted (CASSANDRA-9643)
 * (cqlsh) Allow setting the initial connection timeout (CASSANDRA-9601)
 * BulkLoader has --transport-factory option but does not use it (CASSANDRA-9675)
 * Allow JMX over SSL directly from nodetool (CASSANDRA-9090)
 * Update cqlsh for UDFs (CASSANDRA-7556)
 * Change Windows kernel default timer resolution (CASSANDRA-9634)
 * Deprected sstable2json and json2sstable (CASSANDRA-9618)
 * Allow native functions in user-defined aggregates (CASSANDRA-9542)
 * Don't repair system_distributed by default (CASSANDRA-9621)
 * Fix mixing min, max, and count aggregates for blob type (CASSANRA-9622)
 * Rename class for DATE type in Java driver (CASSANDRA-9563)
 * Duplicate compilation of UDFs on coordinator (CASSANDRA-9475)
 * Fix connection leak in CqlRecordWriter (CASSANDRA-9576)
 * Mlockall before opening system sstables & remove boot_without_jna option (CASSANDRA-9573)
 * Add functions to convert timeuuid to date or time, deprecate dateOf and unixTimestampOf (CASSANDRA-9229)
 * Make sure we cancel non-compacting sstables from LifecycleTransaction (CASSANDRA-9566)
 * Fix deprecated repair JMX API (CASSANDRA-9570)
 * Add logback metrics (CASSANDRA-9378)
 * Update and refactor ant test/test-compression to run the tests in parallel (CASSANDRA-9583)
 * Fix upgrading to new directory for secondary index (CASSANDRA-9687)
Merged from 2.1:
 * (cqlsh) Fix bad check for CQL compatibility when DESCRIBE'ing
   COMPACT STORAGE tables with no clustering columns
 * Eliminate strong self-reference chains in sstable ref tidiers (CASSANDRA-9656)
 * Ensure StreamSession uses canonical sstable reader instances (CASSANDRA-9700)
 * Ensure memtable book keeping is not corrupted in the event we shrink usage (CASSANDRA-9681)
 * Update internal python driver for cqlsh (CASSANDRA-9064)
 * Fix IndexOutOfBoundsException when inserting tuple with too many
   elements using the string literal notation (CASSANDRA-9559)
 * Enable describe on indices (CASSANDRA-7814)
 * Fix incorrect result for IN queries where column not found (CASSANDRA-9540)
 * ColumnFamilyStore.selectAndReference may block during compaction (CASSANDRA-9637)
 * Fix bug in cardinality check when compacting (CASSANDRA-9580)
 * Fix memory leak in Ref due to ConcurrentLinkedQueue.remove() behaviour (CASSANDRA-9549)
 * Make rebuild only run one at a time (CASSANDRA-9119)
Merged from 2.0:
 * Avoid NPE in AuthSuccess#decode (CASSANDRA-9727)
 * Add listen_address to system.local (CASSANDRA-9603)
 * Bug fixes to resultset metadata construction (CASSANDRA-9636)
 * Fix setting 'durable_writes' in ALTER KEYSPACE (CASSANDRA-9560)
 * Avoids ballot clash in Paxos (CASSANDRA-9649)
 * Improve trace messages for RR (CASSANDRA-9479)
 * Fix suboptimal secondary index selection when restricted
   clustering column is also indexed (CASSANDRA-9631)
 * (cqlsh) Add min_threshold to DTCS option autocomplete (CASSANDRA-9385)
 * Fix error message when attempting to create an index on a column
   in a COMPACT STORAGE table with clustering columns (CASSANDRA-9527)
 * 'WITH WITH' in alter keyspace statements causes NPE (CASSANDRA-9565)
 * Expose some internals of SelectStatement for inspection (CASSANDRA-9532)
 * ArrivalWindow should use primitives (CASSANDRA-9496)
 * Periodically submit background compaction tasks (CASSANDRA-9592)
 * Set HAS_MORE_PAGES flag to false when PagingState is null (CASSANDRA-9571)


2.2.0-rc1
 * Compressed commit log should measure compressed space used (CASSANDRA-9095)
 * Fix comparison bug in CassandraRoleManager#collectRoles (CASSANDRA-9551)
 * Add tinyint,smallint,time,date support for UDFs (CASSANDRA-9400)
 * Deprecates SSTableSimpleWriter and SSTableSimpleUnsortedWriter (CASSANDRA-9546)
 * Empty INITCOND treated as null in aggregate (CASSANDRA-9457)
 * Remove use of Cell in Thrift MapReduce classes (CASSANDRA-8609)
 * Integrate pre-release Java Driver 2.2-rc1, custom build (CASSANDRA-9493)
 * Clean up gossiper logic for old versions (CASSANDRA-9370)
 * Fix custom payload coding/decoding to match the spec (CASSANDRA-9515)
 * ant test-all results incomplete when parsed (CASSANDRA-9463)
 * Disallow frozen<> types in function arguments and return types for
   clarity (CASSANDRA-9411)
 * Static Analysis to warn on unsafe use of Autocloseable instances (CASSANDRA-9431)
 * Update commitlog archiving examples now that commitlog segments are
   not recycled (CASSANDRA-9350)
 * Extend Transactional API to sstable lifecycle management (CASSANDRA-8568)
 * (cqlsh) Add support for native protocol 4 (CASSANDRA-9399)
 * Ensure that UDF and UDAs are keyspace-isolated (CASSANDRA-9409)
 * Revert CASSANDRA-7807 (tracing completion client notifications) (CASSANDRA-9429)
 * Add ability to stop compaction by ID (CASSANDRA-7207)
 * Let CassandraVersion handle SNAPSHOT version (CASSANDRA-9438)
Merged from 2.1:
 * (cqlsh) Fix using COPY through SOURCE or -f (CASSANDRA-9083)
 * Fix occasional lack of `system` keyspace in schema tables (CASSANDRA-8487)
 * Use ProtocolError code instead of ServerError code for native protocol
   error responses to unsupported protocol versions (CASSANDRA-9451)
 * Default commitlog_sync_batch_window_in_ms changed to 2ms (CASSANDRA-9504)
 * Fix empty partition assertion in unsorted sstable writing tools (CASSANDRA-9071)
 * Ensure truncate without snapshot cannot produce corrupt responses (CASSANDRA-9388)
 * Consistent error message when a table mixes counter and non-counter
   columns (CASSANDRA-9492)
 * Avoid getting unreadable keys during anticompaction (CASSANDRA-9508)
 * (cqlsh) Better float precision by default (CASSANDRA-9224)
 * Improve estimated row count (CASSANDRA-9107)
 * Optimize range tombstone memory footprint (CASSANDRA-8603)
 * Use configured gcgs in anticompaction (CASSANDRA-9397)
Merged from 2.0:
 * Don't accumulate more range than necessary in RangeTombstone.Tracker (CASSANDRA-9486)
 * Add broadcast and rpc addresses to system.local (CASSANDRA-9436)
 * Always mark sstable suspect when corrupted (CASSANDRA-9478)
 * Add database users and permissions to CQL3 documentation (CASSANDRA-7558)
 * Allow JVM_OPTS to be passed to standalone tools (CASSANDRA-5969)
 * Fix bad condition in RangeTombstoneList (CASSANDRA-9485)
 * Fix potential StackOverflow when setting CrcCheckChance over JMX (CASSANDRA-9488)
 * Fix null static columns in pages after the first, paged reversed
   queries (CASSANDRA-8502)
 * Fix counting cache serialization in request metrics (CASSANDRA-9466)
 * Add option not to validate atoms during scrub (CASSANDRA-9406)


2.2.0-beta1
 * Introduce Transactional API for internal state changes (CASSANDRA-8984)
 * Add a flag in cassandra.yaml to enable UDFs (CASSANDRA-9404)
 * Better support of null for UDF (CASSANDRA-8374)
 * Use ecj instead of javassist for UDFs (CASSANDRA-8241)
 * faster async logback configuration for tests (CASSANDRA-9376)
 * Add `smallint` and `tinyint` data types (CASSANDRA-8951)
 * Avoid thrift schema creation when native driver is used in stress tool (CASSANDRA-9374)
 * Make Functions.declared thread-safe
 * Add client warnings to native protocol v4 (CASSANDRA-8930)
 * Allow roles cache to be invalidated (CASSANDRA-8967)
 * Upgrade Snappy (CASSANDRA-9063)
 * Don't start Thrift rpc by default (CASSANDRA-9319)
 * Only stream from unrepaired sstables with incremental repair (CASSANDRA-8267)
 * Aggregate UDFs allow SFUNC return type to differ from STYPE if FFUNC specified (CASSANDRA-9321)
 * Remove Thrift dependencies in bundled tools (CASSANDRA-8358)
 * Disable memory mapping of hsperfdata file for JVM statistics (CASSANDRA-9242)
 * Add pre-startup checks to detect potential incompatibilities (CASSANDRA-8049)
 * Distinguish between null and unset in protocol v4 (CASSANDRA-7304)
 * Add user/role permissions for user-defined functions (CASSANDRA-7557)
 * Allow cassandra config to be updated to restart daemon without unloading classes (CASSANDRA-9046)
 * Don't initialize compaction writer before checking if iter is empty (CASSANDRA-9117)
 * Don't execute any functions at prepare-time (CASSANDRA-9037)
 * Share file handles between all instances of a SegmentedFile (CASSANDRA-8893)
 * Make it possible to major compact LCS (CASSANDRA-7272)
 * Make FunctionExecutionException extend RequestExecutionException
   (CASSANDRA-9055)
 * Add support for SELECT JSON, INSERT JSON syntax and new toJson(), fromJson()
   functions (CASSANDRA-7970)
 * Optimise max purgeable timestamp calculation in compaction (CASSANDRA-8920)
 * Constrain internode message buffer sizes, and improve IO class hierarchy (CASSANDRA-8670)
 * New tool added to validate all sstables in a node (CASSANDRA-5791)
 * Push notification when tracing completes for an operation (CASSANDRA-7807)
 * Delay "node up" and "node added" notifications until native protocol server is started (CASSANDRA-8236)
 * Compressed Commit Log (CASSANDRA-6809)
 * Optimise IntervalTree (CASSANDRA-8988)
 * Add a key-value payload for third party usage (CASSANDRA-8553, 9212)
 * Bump metrics-reporter-config dependency for metrics 3.0 (CASSANDRA-8149)
 * Partition intra-cluster message streams by size, not type (CASSANDRA-8789)
 * Add WriteFailureException to native protocol, notify coordinator of
   write failures (CASSANDRA-8592)
 * Convert SequentialWriter to nio (CASSANDRA-8709)
 * Add role based access control (CASSANDRA-7653, 8650, 7216, 8760, 8849, 8761, 8850)
 * Record client ip address in tracing sessions (CASSANDRA-8162)
 * Indicate partition key columns in response metadata for prepared
   statements (CASSANDRA-7660)
 * Merge UUIDType and TimeUUIDType parse logic (CASSANDRA-8759)
 * Avoid memory allocation when searching index summary (CASSANDRA-8793)
 * Optimise (Time)?UUIDType Comparisons (CASSANDRA-8730)
 * Make CRC32Ex into a separate maven dependency (CASSANDRA-8836)
 * Use preloaded jemalloc w/ Unsafe (CASSANDRA-8714, 9197)
 * Avoid accessing partitioner through StorageProxy (CASSANDRA-8244, 8268)
 * Upgrade Metrics library and remove depricated metrics (CASSANDRA-5657)
 * Serializing Row cache alternative, fully off heap (CASSANDRA-7438)
 * Duplicate rows returned when in clause has repeated values (CASSANDRA-6706)
 * Make CassandraException unchecked, extend RuntimeException (CASSANDRA-8560)
 * Support direct buffer decompression for reads (CASSANDRA-8464)
 * DirectByteBuffer compatible LZ4 methods (CASSANDRA-7039)
 * Group sstables for anticompaction correctly (CASSANDRA-8578)
 * Add ReadFailureException to native protocol, respond
   immediately when replicas encounter errors while handling
   a read request (CASSANDRA-7886)
 * Switch CommitLogSegment from RandomAccessFile to nio (CASSANDRA-8308)
 * Allow mixing token and partition key restrictions (CASSANDRA-7016)
 * Support index key/value entries on map collections (CASSANDRA-8473)
 * Modernize schema tables (CASSANDRA-8261)
 * Support for user-defined aggregation functions (CASSANDRA-8053)
 * Fix NPE in SelectStatement with empty IN values (CASSANDRA-8419)
 * Refactor SelectStatement, return IN results in natural order instead
   of IN value list order and ignore duplicate values in partition key IN restrictions (CASSANDRA-7981)
 * Support UDTs, tuples, and collections in user-defined
   functions (CASSANDRA-7563)
 * Fix aggregate fn results on empty selection, result column name,
   and cqlsh parsing (CASSANDRA-8229)
 * Mark sstables as repaired after full repair (CASSANDRA-7586)
 * Extend Descriptor to include a format value and refactor reader/writer
   APIs (CASSANDRA-7443)
 * Integrate JMH for microbenchmarks (CASSANDRA-8151)
 * Keep sstable levels when bootstrapping (CASSANDRA-7460)
 * Add Sigar library and perform basic OS settings check on startup (CASSANDRA-7838)
 * Support for aggregation functions (CASSANDRA-4914)
 * Remove cassandra-cli (CASSANDRA-7920)
 * Accept dollar quoted strings in CQL (CASSANDRA-7769)
 * Make assassinate a first class command (CASSANDRA-7935)
 * Support IN clause on any partition key column (CASSANDRA-7855)
 * Support IN clause on any clustering column (CASSANDRA-4762)
 * Improve compaction logging (CASSANDRA-7818)
 * Remove YamlFileNetworkTopologySnitch (CASSANDRA-7917)
 * Do anticompaction in groups (CASSANDRA-6851)
 * Support user-defined functions (CASSANDRA-7395, 7526, 7562, 7740, 7781, 7929,
   7924, 7812, 8063, 7813, 7708)
 * Permit configurable timestamps with cassandra-stress (CASSANDRA-7416)
 * Move sstable RandomAccessReader to nio2, which allows using the
   FILE_SHARE_DELETE flag on Windows (CASSANDRA-4050)
 * Remove CQL2 (CASSANDRA-5918)
 * Optimize fetching multiple cells by name (CASSANDRA-6933)
 * Allow compilation in java 8 (CASSANDRA-7028)
 * Make incremental repair default (CASSANDRA-7250)
 * Enable code coverage thru JaCoCo (CASSANDRA-7226)
 * Switch external naming of 'column families' to 'tables' (CASSANDRA-4369)
 * Shorten SSTable path (CASSANDRA-6962)
 * Use unsafe mutations for most unit tests (CASSANDRA-6969)
 * Fix race condition during calculation of pending ranges (CASSANDRA-7390)
 * Fail on very large batch sizes (CASSANDRA-8011)
 * Improve concurrency of repair (CASSANDRA-6455, 8208, 9145)
 * Select optimal CRC32 implementation at runtime (CASSANDRA-8614)
 * Evaluate MurmurHash of Token once per query (CASSANDRA-7096)
 * Generalize progress reporting (CASSANDRA-8901)
 * Resumable bootstrap streaming (CASSANDRA-8838, CASSANDRA-8942)
 * Allow scrub for secondary index (CASSANDRA-5174)
 * Save repair data to system table (CASSANDRA-5839)
 * fix nodetool names that reference column families (CASSANDRA-8872)
 Merged from 2.1:
 * Warn on misuse of unlogged batches (CASSANDRA-9282)
 * Failure detector detects and ignores local pauses (CASSANDRA-9183)
 * Add utility class to support for rate limiting a given log statement (CASSANDRA-9029)
 * Add missing consistency levels to cassandra-stess (CASSANDRA-9361)
 * Fix commitlog getCompletedTasks to not increment (CASSANDRA-9339)
 * Fix for harmless exceptions logged as ERROR (CASSANDRA-8564)
 * Delete processed sstables in sstablesplit/sstableupgrade (CASSANDRA-8606)
 * Improve sstable exclusion from partition tombstones (CASSANDRA-9298)
 * Validate the indexed column rather than the cell's contents for 2i (CASSANDRA-9057)
 * Add support for top-k custom 2i queries (CASSANDRA-8717)
 * Fix error when dropping table during compaction (CASSANDRA-9251)
 * cassandra-stress supports validation operations over user profiles (CASSANDRA-8773)
 * Add support for rate limiting log messages (CASSANDRA-9029)
 * Log the partition key with tombstone warnings (CASSANDRA-8561)
 * Reduce runWithCompactionsDisabled poll interval to 1ms (CASSANDRA-9271)
 * Fix PITR commitlog replay (CASSANDRA-9195)
 * GCInspector logs very different times (CASSANDRA-9124)
 * Fix deleting from an empty list (CASSANDRA-9198)
 * Update tuple and collection types that use a user-defined type when that UDT
   is modified (CASSANDRA-9148, CASSANDRA-9192)
 * Use higher timeout for prepair and snapshot in repair (CASSANDRA-9261)
 * Fix anticompaction blocking ANTI_ENTROPY stage (CASSANDRA-9151)
 * Repair waits for anticompaction to finish (CASSANDRA-9097)
 * Fix streaming not holding ref when stream error (CASSANDRA-9295)
 * Fix canonical view returning early opened SSTables (CASSANDRA-9396)
Merged from 2.0:
 * (cqlsh) Add LOGIN command to switch users (CASSANDRA-7212)
 * Clone SliceQueryFilter in AbstractReadCommand implementations (CASSANDRA-8940)
 * Push correct protocol notification for DROP INDEX (CASSANDRA-9310)
 * token-generator - generated tokens too long (CASSANDRA-9300)
 * Fix counting of tombstones for TombstoneOverwhelmingException (CASSANDRA-9299)
 * Fix ReconnectableSnitch reconnecting to peers during upgrade (CASSANDRA-6702)
 * Include keyspace and table name in error log for collections over the size
   limit (CASSANDRA-9286)
 * Avoid potential overlap in LCS with single-partition sstables (CASSANDRA-9322)
 * Log warning message when a table is queried before the schema has fully
   propagated (CASSANDRA-9136)
 * Overload SecondaryIndex#indexes to accept the column definition (CASSANDRA-9314)
 * (cqlsh) Add SERIAL and LOCAL_SERIAL consistency levels (CASSANDRA-8051)
 * Fix index selection during rebuild with certain table layouts (CASSANDRA-9281)
 * Fix partition-level-delete-only workload accounting (CASSANDRA-9194)
 * Allow scrub to handle corrupted compressed chunks (CASSANDRA-9140)
 * Fix assertion error when resetlocalschema is run during repair (CASSANDRA-9249)
 * Disable single sstable tombstone compactions for DTCS by default (CASSANDRA-9234)
 * IncomingTcpConnection thread is not named (CASSANDRA-9262)
 * Close incoming connections when MessagingService is stopped (CASSANDRA-9238)
 * Fix streaming hang when retrying (CASSANDRA-9132)


2.1.5
 * Re-add deprecated cold_reads_to_omit param for backwards compat (CASSANDRA-9203)
 * Make anticompaction visible in compactionstats (CASSANDRA-9098)
 * Improve nodetool getendpoints documentation about the partition
   key parameter (CASSANDRA-6458)
 * Don't check other keyspaces for schema changes when an user-defined
   type is altered (CASSANDRA-9187)
 * Add generate-idea-files target to build.xml (CASSANDRA-9123)
 * Allow takeColumnFamilySnapshot to take a list of tables (CASSANDRA-8348)
 * Limit major sstable operations to their canonical representation (CASSANDRA-8669)
 * cqlsh: Add tests for INSERT and UPDATE tab completion (CASSANDRA-9125)
 * cqlsh: quote column names when needed in COPY FROM inserts (CASSANDRA-9080)
 * Do not load read meter for offline operations (CASSANDRA-9082)
 * cqlsh: Make CompositeType data readable (CASSANDRA-8919)
 * cqlsh: Fix display of triggers (CASSANDRA-9081)
 * Fix NullPointerException when deleting or setting an element by index on
   a null list collection (CASSANDRA-9077)
 * Buffer bloom filter serialization (CASSANDRA-9066)
 * Fix anti-compaction target bloom filter size (CASSANDRA-9060)
 * Make FROZEN and TUPLE unreserved keywords in CQL (CASSANDRA-9047)
 * Prevent AssertionError from SizeEstimatesRecorder (CASSANDRA-9034)
 * Avoid overwriting index summaries for sstables with an older format that
   does not support downsampling; rebuild summaries on startup when this
   is detected (CASSANDRA-8993)
 * Fix potential data loss in CompressedSequentialWriter (CASSANDRA-8949)
 * Make PasswordAuthenticator number of hashing rounds configurable (CASSANDRA-8085)
 * Fix AssertionError when binding nested collections in DELETE (CASSANDRA-8900)
 * Check for overlap with non-early sstables in LCS (CASSANDRA-8739)
 * Only calculate max purgable timestamp if we have to (CASSANDRA-8914)
 * (cqlsh) Greatly improve performance of COPY FROM (CASSANDRA-8225)
 * IndexSummary effectiveIndexInterval is now a guideline, not a rule (CASSANDRA-8993)
 * Use correct bounds for page cache eviction of compressed files (CASSANDRA-8746)
 * SSTableScanner enforces its bounds (CASSANDRA-8946)
 * Cleanup cell equality (CASSANDRA-8947)
 * Introduce intra-cluster message coalescing (CASSANDRA-8692)
 * DatabaseDescriptor throws NPE when rpc_interface is used (CASSANDRA-8839)
 * Don't check if an sstable is live for offline compactions (CASSANDRA-8841)
 * Don't set clientMode in SSTableLoader (CASSANDRA-8238)
 * Fix SSTableRewriter with disabled early open (CASSANDRA-8535)
 * Fix cassandra-stress so it respects the CL passed in user mode (CASSANDRA-8948)
 * Fix rare NPE in ColumnDefinition#hasIndexOption() (CASSANDRA-8786)
 * cassandra-stress reports per-operation statistics, plus misc (CASSANDRA-8769)
 * Add SimpleDate (cql date) and Time (cql time) types (CASSANDRA-7523)
 * Use long for key count in cfstats (CASSANDRA-8913)
 * Make SSTableRewriter.abort() more robust to failure (CASSANDRA-8832)
 * Remove cold_reads_to_omit from STCS (CASSANDRA-8860)
 * Make EstimatedHistogram#percentile() use ceil instead of floor (CASSANDRA-8883)
 * Fix top partitions reporting wrong cardinality (CASSANDRA-8834)
 * Fix rare NPE in KeyCacheSerializer (CASSANDRA-8067)
 * Pick sstables for validation as late as possible inc repairs (CASSANDRA-8366)
 * Fix commitlog getPendingTasks to not increment (CASSANDRA-8862)
 * Fix parallelism adjustment in range and secondary index queries
   when the first fetch does not satisfy the limit (CASSANDRA-8856)
 * Check if the filtered sstables is non-empty in STCS (CASSANDRA-8843)
 * Upgrade java-driver used for cassandra-stress (CASSANDRA-8842)
 * Fix CommitLog.forceRecycleAllSegments() memory access error (CASSANDRA-8812)
 * Improve assertions in Memory (CASSANDRA-8792)
 * Fix SSTableRewriter cleanup (CASSANDRA-8802)
 * Introduce SafeMemory for CompressionMetadata.Writer (CASSANDRA-8758)
 * 'nodetool info' prints exception against older node (CASSANDRA-8796)
 * Ensure SSTableReader.last corresponds exactly with the file end (CASSANDRA-8750)
 * Make SSTableWriter.openEarly more robust and obvious (CASSANDRA-8747)
 * Enforce SSTableReader.first/last (CASSANDRA-8744)
 * Cleanup SegmentedFile API (CASSANDRA-8749)
 * Avoid overlap with early compaction replacement (CASSANDRA-8683)
 * Safer Resource Management++ (CASSANDRA-8707)
 * Write partition size estimates into a system table (CASSANDRA-7688)
 * cqlsh: Fix keys() and full() collection indexes in DESCRIBE output
   (CASSANDRA-8154)
 * Show progress of streaming in nodetool netstats (CASSANDRA-8886)
 * IndexSummaryBuilder utilises offheap memory, and shares data between
   each IndexSummary opened from it (CASSANDRA-8757)
 * markCompacting only succeeds if the exact SSTableReader instances being
   marked are in the live set (CASSANDRA-8689)
 * cassandra-stress support for varint (CASSANDRA-8882)
 * Fix Adler32 digest for compressed sstables (CASSANDRA-8778)
 * Add nodetool statushandoff/statusbackup (CASSANDRA-8912)
 * Use stdout for progress and stats in sstableloader (CASSANDRA-8982)
 * Correctly identify 2i datadir from older versions (CASSANDRA-9116)
Merged from 2.0:
 * Ignore gossip SYNs after shutdown (CASSANDRA-9238)
 * Avoid overflow when calculating max sstable size in LCS (CASSANDRA-9235)
 * Make sstable blacklisting work with compression (CASSANDRA-9138)
 * Do not attempt to rebuild indexes if no index accepts any column (CASSANDRA-9196)
 * Don't initiate snitch reconnection for dead states (CASSANDRA-7292)
 * Fix ArrayIndexOutOfBoundsException in CQLSSTableWriter (CASSANDRA-8978)
 * Add shutdown gossip state to prevent timeouts during rolling restarts (CASSANDRA-8336)
 * Fix running with java.net.preferIPv6Addresses=true (CASSANDRA-9137)
 * Fix failed bootstrap/replace attempts being persisted in system.peers (CASSANDRA-9180)
 * Flush system.IndexInfo after marking index built (CASSANDRA-9128)
 * Fix updates to min/max_compaction_threshold through cassandra-cli
   (CASSANDRA-8102)
 * Don't include tmp files when doing offline relevel (CASSANDRA-9088)
 * Use the proper CAS WriteType when finishing a previous round during Paxos
   preparation (CASSANDRA-8672)
 * Avoid race in cancelling compactions (CASSANDRA-9070)
 * More aggressive check for expired sstables in DTCS (CASSANDRA-8359)
 * Fix ignored index_interval change in ALTER TABLE statements (CASSANDRA-7976)
 * Do more aggressive compaction in old time windows in DTCS (CASSANDRA-8360)
 * java.lang.AssertionError when reading saved cache (CASSANDRA-8740)
 * "disk full" when running cleanup (CASSANDRA-9036)
 * Lower logging level from ERROR to DEBUG when a scheduled schema pull
   cannot be completed due to a node being down (CASSANDRA-9032)
 * Fix MOVED_NODE client event (CASSANDRA-8516)
 * Allow overriding MAX_OUTSTANDING_REPLAY_COUNT (CASSANDRA-7533)
 * Fix malformed JMX ObjectName containing IPv6 addresses (CASSANDRA-9027)
 * (cqlsh) Allow increasing CSV field size limit through
   cqlshrc config option (CASSANDRA-8934)
 * Stop logging range tombstones when exceeding the threshold
   (CASSANDRA-8559)
 * Fix NullPointerException when nodetool getendpoints is run
   against invalid keyspaces or tables (CASSANDRA-8950)
 * Allow specifying the tmp dir (CASSANDRA-7712)
 * Improve compaction estimated tasks estimation (CASSANDRA-8904)
 * Fix duplicate up/down messages sent to native clients (CASSANDRA-7816)
 * Expose commit log archive status via JMX (CASSANDRA-8734)
 * Provide better exceptions for invalid replication strategy parameters
   (CASSANDRA-8909)
 * Fix regression in mixed single and multi-column relation support for
   SELECT statements (CASSANDRA-8613)
 * Add ability to limit number of native connections (CASSANDRA-8086)
 * Fix CQLSSTableWriter throwing exception and spawning threads
   (CASSANDRA-8808)
 * Fix MT mismatch between empty and GC-able data (CASSANDRA-8979)
 * Fix incorrect validation when snapshotting single table (CASSANDRA-8056)
 * Add offline tool to relevel sstables (CASSANDRA-8301)
 * Preserve stream ID for more protocol errors (CASSANDRA-8848)
 * Fix combining token() function with multi-column relations on
   clustering columns (CASSANDRA-8797)
 * Make CFS.markReferenced() resistant to bad refcounting (CASSANDRA-8829)
 * Fix StreamTransferTask abort/complete bad refcounting (CASSANDRA-8815)
 * Fix AssertionError when querying a DESC clustering ordered
   table with ASC ordering and paging (CASSANDRA-8767)
 * AssertionError: "Memory was freed" when running cleanup (CASSANDRA-8716)
 * Make it possible to set max_sstable_age to fractional days (CASSANDRA-8406)
 * Fix some multi-column relations with indexes on some clustering
   columns (CASSANDRA-8275)
 * Fix memory leak in SSTableSimple*Writer and SSTableReader.validate()
   (CASSANDRA-8748)
 * Throw OOM if allocating memory fails to return a valid pointer (CASSANDRA-8726)
 * Fix SSTableSimpleUnsortedWriter ConcurrentModificationException (CASSANDRA-8619)
 * 'nodetool info' prints exception against older node (CASSANDRA-8796)
 * Ensure SSTableSimpleUnsortedWriter.close() terminates if
   disk writer has crashed (CASSANDRA-8807)


2.1.4
 * Bind JMX to localhost unless explicitly configured otherwise (CASSANDRA-9085)


2.1.3
 * Fix HSHA/offheap_objects corruption (CASSANDRA-8719)
 * Upgrade libthrift to 0.9.2 (CASSANDRA-8685)
 * Don't use the shared ref in sstableloader (CASSANDRA-8704)
 * Purge internal prepared statements if related tables or
   keyspaces are dropped (CASSANDRA-8693)
 * (cqlsh) Handle unicode BOM at start of files (CASSANDRA-8638)
 * Stop compactions before exiting offline tools (CASSANDRA-8623)
 * Update tools/stress/README.txt to match current behaviour (CASSANDRA-7933)
 * Fix schema from Thrift conversion with empty metadata (CASSANDRA-8695)
 * Safer Resource Management (CASSANDRA-7705)
 * Make sure we compact highly overlapping cold sstables with
   STCS (CASSANDRA-8635)
 * rpc_interface and listen_interface generate NPE on startup when specified
   interface doesn't exist (CASSANDRA-8677)
 * Fix ArrayIndexOutOfBoundsException in nodetool cfhistograms (CASSANDRA-8514)
 * Switch from yammer metrics for nodetool cf/proxy histograms (CASSANDRA-8662)
 * Make sure we don't add tmplink files to the compaction
   strategy (CASSANDRA-8580)
 * (cqlsh) Handle maps with blob keys (CASSANDRA-8372)
 * (cqlsh) Handle DynamicCompositeType schemas correctly (CASSANDRA-8563)
 * Duplicate rows returned when in clause has repeated values (CASSANDRA-6706)
 * Add tooling to detect hot partitions (CASSANDRA-7974)
 * Fix cassandra-stress user-mode truncation of partition generation (CASSANDRA-8608)
 * Only stream from unrepaired sstables during inc repair (CASSANDRA-8267)
 * Don't allow starting multiple inc repairs on the same sstables (CASSANDRA-8316)
 * Invalidate prepared BATCH statements when related tables
   or keyspaces are dropped (CASSANDRA-8652)
 * Fix missing results in secondary index queries on collections
   with ALLOW FILTERING (CASSANDRA-8421)
 * Expose EstimatedHistogram metrics for range slices (CASSANDRA-8627)
 * (cqlsh) Escape clqshrc passwords properly (CASSANDRA-8618)
 * Fix NPE when passing wrong argument in ALTER TABLE statement (CASSANDRA-8355)
 * Pig: Refactor and deprecate CqlStorage (CASSANDRA-8599)
 * Don't reuse the same cleanup strategy for all sstables (CASSANDRA-8537)
 * Fix case-sensitivity of index name on CREATE and DROP INDEX
   statements (CASSANDRA-8365)
 * Better detection/logging for corruption in compressed sstables (CASSANDRA-8192)
 * Use the correct repairedAt value when closing writer (CASSANDRA-8570)
 * (cqlsh) Handle a schema mismatch being detected on startup (CASSANDRA-8512)
 * Properly calculate expected write size during compaction (CASSANDRA-8532)
 * Invalidate affected prepared statements when a table's columns
   are altered (CASSANDRA-7910)
 * Stress - user defined writes should populate sequentally (CASSANDRA-8524)
 * Fix regression in SSTableRewriter causing some rows to become unreadable
   during compaction (CASSANDRA-8429)
 * Run major compactions for repaired/unrepaired in parallel (CASSANDRA-8510)
 * (cqlsh) Fix compression options in DESCRIBE TABLE output when compression
   is disabled (CASSANDRA-8288)
 * (cqlsh) Fix DESCRIBE output after keyspaces are altered (CASSANDRA-7623)
 * Make sure we set lastCompactedKey correctly (CASSANDRA-8463)
 * (cqlsh) Fix output of CONSISTENCY command (CASSANDRA-8507)
 * (cqlsh) Fixed the handling of LIST statements (CASSANDRA-8370)
 * Make sstablescrub check leveled manifest again (CASSANDRA-8432)
 * Check first/last keys in sstable when giving out positions (CASSANDRA-8458)
 * Disable mmap on Windows (CASSANDRA-6993)
 * Add missing ConsistencyLevels to cassandra-stress (CASSANDRA-8253)
 * Add auth support to cassandra-stress (CASSANDRA-7985)
 * Fix ArrayIndexOutOfBoundsException when generating error message
   for some CQL syntax errors (CASSANDRA-8455)
 * Scale memtable slab allocation logarithmically (CASSANDRA-7882)
 * cassandra-stress simultaneous inserts over same seed (CASSANDRA-7964)
 * Reduce cassandra-stress sampling memory requirements (CASSANDRA-7926)
 * Ensure memtable flush cannot expire commit log entries from its future (CASSANDRA-8383)
 * Make read "defrag" async to reclaim memtables (CASSANDRA-8459)
 * Remove tmplink files for offline compactions (CASSANDRA-8321)
 * Reduce maxHintsInProgress (CASSANDRA-8415)
 * BTree updates may call provided update function twice (CASSANDRA-8018)
 * Release sstable references after anticompaction (CASSANDRA-8386)
 * Handle abort() in SSTableRewriter properly (CASSANDRA-8320)
 * Centralize shared executors (CASSANDRA-8055)
 * Fix filtering for CONTAINS (KEY) relations on frozen collection
   clustering columns when the query is restricted to a single
   partition (CASSANDRA-8203)
 * Do more aggressive entire-sstable TTL expiry checks (CASSANDRA-8243)
 * Add more log info if readMeter is null (CASSANDRA-8238)
 * add check of the system wall clock time at startup (CASSANDRA-8305)
 * Support for frozen collections (CASSANDRA-7859)
 * Fix overflow on histogram computation (CASSANDRA-8028)
 * Have paxos reuse the timestamp generation of normal queries (CASSANDRA-7801)
 * Fix incremental repair not remove parent session on remote (CASSANDRA-8291)
 * Improve JBOD disk utilization (CASSANDRA-7386)
 * Log failed host when preparing incremental repair (CASSANDRA-8228)
 * Force config client mode in CQLSSTableWriter (CASSANDRA-8281)
 * Fix sstableupgrade throws exception (CASSANDRA-8688)
 * Fix hang when repairing empty keyspace (CASSANDRA-8694)
Merged from 2.0:
 * Fix IllegalArgumentException in dynamic snitch (CASSANDRA-8448)
 * Add support for UPDATE ... IF EXISTS (CASSANDRA-8610)
 * Fix reversal of list prepends (CASSANDRA-8733)
 * Prevent non-zero default_time_to_live on tables with counters
   (CASSANDRA-8678)
 * Fix SSTableSimpleUnsortedWriter ConcurrentModificationException
   (CASSANDRA-8619)
 * Round up time deltas lower than 1ms in BulkLoader (CASSANDRA-8645)
 * Add batch remove iterator to ABSC (CASSANDRA-8414, 8666)
 * Round up time deltas lower than 1ms in BulkLoader (CASSANDRA-8645)
 * Fix isClientMode check in Keyspace (CASSANDRA-8687)
 * Use more efficient slice size for querying internal secondary
   index tables (CASSANDRA-8550)
 * Fix potentially returning deleted rows with range tombstone (CASSANDRA-8558)
 * Check for available disk space before starting a compaction (CASSANDRA-8562)
 * Fix DISTINCT queries with LIMITs or paging when some partitions
   contain only tombstones (CASSANDRA-8490)
 * Introduce background cache refreshing to permissions cache
   (CASSANDRA-8194)
 * Fix race condition in StreamTransferTask that could lead to
   infinite loops and premature sstable deletion (CASSANDRA-7704)
 * Add an extra version check to MigrationTask (CASSANDRA-8462)
 * Ensure SSTableWriter cleans up properly after failure (CASSANDRA-8499)
 * Increase bf true positive count on key cache hit (CASSANDRA-8525)
 * Move MeteredFlusher to its own thread (CASSANDRA-8485)
 * Fix non-distinct results in DISTNCT queries on static columns when
   paging is enabled (CASSANDRA-8087)
 * Move all hints related tasks to hints internal executor (CASSANDRA-8285)
 * Fix paging for multi-partition IN queries (CASSANDRA-8408)
 * Fix MOVED_NODE topology event never being emitted when a node
   moves its token (CASSANDRA-8373)
 * Fix validation of indexes in COMPACT tables (CASSANDRA-8156)
 * Avoid StackOverflowError when a large list of IN values
   is used for a clustering column (CASSANDRA-8410)
 * Fix NPE when writetime() or ttl() calls are wrapped by
   another function call (CASSANDRA-8451)
 * Fix NPE after dropping a keyspace (CASSANDRA-8332)
 * Fix error message on read repair timeouts (CASSANDRA-7947)
 * Default DTCS base_time_seconds changed to 60 (CASSANDRA-8417)
 * Refuse Paxos operation with more than one pending endpoint (CASSANDRA-8346, 8640)
 * Throw correct exception when trying to bind a keyspace or table
   name (CASSANDRA-6952)
 * Make HHOM.compact synchronized (CASSANDRA-8416)
 * cancel latency-sampling task when CF is dropped (CASSANDRA-8401)
 * don't block SocketThread for MessagingService (CASSANDRA-8188)
 * Increase quarantine delay on replacement (CASSANDRA-8260)
 * Expose off-heap memory usage stats (CASSANDRA-7897)
 * Ignore Paxos commits for truncated tables (CASSANDRA-7538)
 * Validate size of indexed column values (CASSANDRA-8280)
 * Make LCS split compaction results over all data directories (CASSANDRA-8329)
 * Fix some failing queries that use multi-column relations
   on COMPACT STORAGE tables (CASSANDRA-8264)
 * Fix InvalidRequestException with ORDER BY (CASSANDRA-8286)
 * Disable SSLv3 for POODLE (CASSANDRA-8265)
 * Fix millisecond timestamps in Tracing (CASSANDRA-8297)
 * Include keyspace name in error message when there are insufficient
   live nodes to stream from (CASSANDRA-8221)
 * Avoid overlap in L1 when L0 contains many nonoverlapping
   sstables (CASSANDRA-8211)
 * Improve PropertyFileSnitch logging (CASSANDRA-8183)
 * Add DC-aware sequential repair (CASSANDRA-8193)
 * Use live sstables in snapshot repair if possible (CASSANDRA-8312)
 * Fix hints serialized size calculation (CASSANDRA-8587)


2.1.2
 * (cqlsh) parse_for_table_meta errors out on queries with undefined
   grammars (CASSANDRA-8262)
 * (cqlsh) Fix SELECT ... TOKEN() function broken in C* 2.1.1 (CASSANDRA-8258)
 * Fix Cassandra crash when running on JDK8 update 40 (CASSANDRA-8209)
 * Optimize partitioner tokens (CASSANDRA-8230)
 * Improve compaction of repaired/unrepaired sstables (CASSANDRA-8004)
 * Make cache serializers pluggable (CASSANDRA-8096)
 * Fix issues with CONTAINS (KEY) queries on secondary indexes
   (CASSANDRA-8147)
 * Fix read-rate tracking of sstables for some queries (CASSANDRA-8239)
 * Fix default timestamp in QueryOptions (CASSANDRA-8246)
 * Set socket timeout when reading remote version (CASSANDRA-8188)
 * Refactor how we track live size (CASSANDRA-7852)
 * Make sure unfinished compaction files are removed (CASSANDRA-8124)
 * Fix shutdown when run as Windows service (CASSANDRA-8136)
 * Fix DESCRIBE TABLE with custom indexes (CASSANDRA-8031)
 * Fix race in RecoveryManagerTest (CASSANDRA-8176)
 * Avoid IllegalArgumentException while sorting sstables in
   IndexSummaryManager (CASSANDRA-8182)
 * Shutdown JVM on file descriptor exhaustion (CASSANDRA-7579)
 * Add 'die' policy for commit log and disk failure (CASSANDRA-7927)
 * Fix installing as service on Windows (CASSANDRA-8115)
 * Fix CREATE TABLE for CQL2 (CASSANDRA-8144)
 * Avoid boxing in ColumnStats min/max trackers (CASSANDRA-8109)
Merged from 2.0:
 * Correctly handle non-text column names in cql3 (CASSANDRA-8178)
 * Fix deletion for indexes on primary key columns (CASSANDRA-8206)
 * Add 'nodetool statusgossip' (CASSANDRA-8125)
 * Improve client notification that nodes are ready for requests (CASSANDRA-7510)
 * Handle negative timestamp in writetime method (CASSANDRA-8139)
 * Pig: Remove errant LIMIT clause in CqlNativeStorage (CASSANDRA-8166)
 * Throw ConfigurationException when hsha is used with the default
   rpc_max_threads setting of 'unlimited' (CASSANDRA-8116)
 * Allow concurrent writing of the same table in the same JVM using
   CQLSSTableWriter (CASSANDRA-7463)
 * Fix totalDiskSpaceUsed calculation (CASSANDRA-8205)


2.1.1
 * Fix spin loop in AtomicSortedColumns (CASSANDRA-7546)
 * Dont notify when replacing tmplink files (CASSANDRA-8157)
 * Fix validation with multiple CONTAINS clause (CASSANDRA-8131)
 * Fix validation of collections in TriggerExecutor (CASSANDRA-8146)
 * Fix IllegalArgumentException when a list of IN values containing tuples
   is passed as a single arg to a prepared statement with the v1 or v2
   protocol (CASSANDRA-8062)
 * Fix ClassCastException in DISTINCT query on static columns with
   query paging (CASSANDRA-8108)
 * Fix NPE on null nested UDT inside a set (CASSANDRA-8105)
 * Fix exception when querying secondary index on set items or map keys
   when some clustering columns are specified (CASSANDRA-8073)
 * Send proper error response when there is an error during native
   protocol message decode (CASSANDRA-8118)
 * Gossip should ignore generation numbers too far in the future (CASSANDRA-8113)
 * Fix NPE when creating a table with frozen sets, lists (CASSANDRA-8104)
 * Fix high memory use due to tracking reads on incrementally opened sstable
   readers (CASSANDRA-8066)
 * Fix EXECUTE request with skipMetadata=false returning no metadata
   (CASSANDRA-8054)
 * Allow concurrent use of CQLBulkOutputFormat (CASSANDRA-7776)
 * Shutdown JVM on OOM (CASSANDRA-7507)
 * Upgrade netty version and enable epoll event loop (CASSANDRA-7761)
 * Don't duplicate sstables smaller than split size when using
   the sstablesplitter tool (CASSANDRA-7616)
 * Avoid re-parsing already prepared statements (CASSANDRA-7923)
 * Fix some Thrift slice deletions and updates of COMPACT STORAGE
   tables with some clustering columns omitted (CASSANDRA-7990)
 * Fix filtering for CONTAINS on sets (CASSANDRA-8033)
 * Properly track added size (CASSANDRA-7239)
 * Allow compilation in java 8 (CASSANDRA-7208)
 * Fix Assertion error on RangeTombstoneList diff (CASSANDRA-8013)
 * Release references to overlapping sstables during compaction (CASSANDRA-7819)
 * Send notification when opening compaction results early (CASSANDRA-8034)
 * Make native server start block until properly bound (CASSANDRA-7885)
 * (cqlsh) Fix IPv6 support (CASSANDRA-7988)
 * Ignore fat clients when checking for endpoint collision (CASSANDRA-7939)
 * Make sstablerepairedset take a list of files (CASSANDRA-7995)
 * (cqlsh) Tab completeion for indexes on map keys (CASSANDRA-7972)
 * (cqlsh) Fix UDT field selection in select clause (CASSANDRA-7891)
 * Fix resource leak in event of corrupt sstable
 * (cqlsh) Add command line option for cqlshrc file path (CASSANDRA-7131)
 * Provide visibility into prepared statements churn (CASSANDRA-7921, CASSANDRA-7930)
 * Invalidate prepared statements when their keyspace or table is
   dropped (CASSANDRA-7566)
 * cassandra-stress: fix support for NetworkTopologyStrategy (CASSANDRA-7945)
 * Fix saving caches when a table is dropped (CASSANDRA-7784)
 * Add better error checking of new stress profile (CASSANDRA-7716)
 * Use ThreadLocalRandom and remove FBUtilities.threadLocalRandom (CASSANDRA-7934)
 * Prevent operator mistakes due to simultaneous bootstrap (CASSANDRA-7069)
 * cassandra-stress supports whitelist mode for node config (CASSANDRA-7658)
 * GCInspector more closely tracks GC; cassandra-stress and nodetool report it (CASSANDRA-7916)
 * nodetool won't output bogus ownership info without a keyspace (CASSANDRA-7173)
 * Add human readable option to nodetool commands (CASSANDRA-5433)
 * Don't try to set repairedAt on old sstables (CASSANDRA-7913)
 * Add metrics for tracking PreparedStatement use (CASSANDRA-7719)
 * (cqlsh) tab-completion for triggers (CASSANDRA-7824)
 * (cqlsh) Support for query paging (CASSANDRA-7514)
 * (cqlsh) Show progress of COPY operations (CASSANDRA-7789)
 * Add syntax to remove multiple elements from a map (CASSANDRA-6599)
 * Support non-equals conditions in lightweight transactions (CASSANDRA-6839)
 * Add IF [NOT] EXISTS to create/drop triggers (CASSANDRA-7606)
 * (cqlsh) Display the current logged-in user (CASSANDRA-7785)
 * (cqlsh) Don't ignore CTRL-C during COPY FROM execution (CASSANDRA-7815)
 * (cqlsh) Order UDTs according to cross-type dependencies in DESCRIBE
   output (CASSANDRA-7659)
 * (cqlsh) Fix handling of CAS statement results (CASSANDRA-7671)
 * (cqlsh) COPY TO/FROM improvements (CASSANDRA-7405)
 * Support list index operations with conditions (CASSANDRA-7499)
 * Add max live/tombstoned cells to nodetool cfstats output (CASSANDRA-7731)
 * Validate IPv6 wildcard addresses properly (CASSANDRA-7680)
 * (cqlsh) Error when tracing query (CASSANDRA-7613)
 * Avoid IOOBE when building SyntaxError message snippet (CASSANDRA-7569)
 * SSTableExport uses correct validator to create string representation of partition
   keys (CASSANDRA-7498)
 * Avoid NPEs when receiving type changes for an unknown keyspace (CASSANDRA-7689)
 * Add support for custom 2i validation (CASSANDRA-7575)
 * Pig support for hadoop CqlInputFormat (CASSANDRA-6454)
 * Add duration mode to cassandra-stress (CASSANDRA-7468)
 * Add listen_interface and rpc_interface options (CASSANDRA-7417)
 * Improve schema merge performance (CASSANDRA-7444)
 * Adjust MT depth based on # of partition validating (CASSANDRA-5263)
 * Optimise NativeCell comparisons (CASSANDRA-6755)
 * Configurable client timeout for cqlsh (CASSANDRA-7516)
 * Include snippet of CQL query near syntax error in messages (CASSANDRA-7111)
 * Make repair -pr work with -local (CASSANDRA-7450)
 * Fix error in sstableloader with -cph > 1 (CASSANDRA-8007)
 * Fix snapshot repair error on indexed tables (CASSANDRA-8020)
 * Do not exit nodetool repair when receiving JMX NOTIF_LOST (CASSANDRA-7909)
 * Stream to private IP when available (CASSANDRA-8084)
Merged from 2.0:
 * Reject conditions on DELETE unless full PK is given (CASSANDRA-6430)
 * Properly reject the token function DELETE (CASSANDRA-7747)
 * Force batchlog replay before decommissioning a node (CASSANDRA-7446)
 * Fix hint replay with many accumulated expired hints (CASSANDRA-6998)
 * Fix duplicate results in DISTINCT queries on static columns with query
   paging (CASSANDRA-8108)
 * Add DateTieredCompactionStrategy (CASSANDRA-6602)
 * Properly validate ascii and utf8 string literals in CQL queries (CASSANDRA-8101)
 * (cqlsh) Fix autocompletion for alter keyspace (CASSANDRA-8021)
 * Create backup directories for commitlog archiving during startup (CASSANDRA-8111)
 * Reduce totalBlockFor() for LOCAL_* consistency levels (CASSANDRA-8058)
 * Fix merging schemas with re-dropped keyspaces (CASSANDRA-7256)
 * Fix counters in supercolumns during live upgrades from 1.2 (CASSANDRA-7188)
 * Notify DT subscribers when a column family is truncated (CASSANDRA-8088)
 * Add sanity check of $JAVA on startup (CASSANDRA-7676)
 * Schedule fat client schema pull on join (CASSANDRA-7993)
 * Don't reset nodes' versions when closing IncomingTcpConnections
   (CASSANDRA-7734)
 * Record the real messaging version in all cases in OutboundTcpConnection
   (CASSANDRA-8057)
 * SSL does not work in cassandra-cli (CASSANDRA-7899)
 * Fix potential exception when using ReversedType in DynamicCompositeType
   (CASSANDRA-7898)
 * Better validation of collection values (CASSANDRA-7833)
 * Track min/max timestamps correctly (CASSANDRA-7969)
 * Fix possible overflow while sorting CL segments for replay (CASSANDRA-7992)
 * Increase nodetool Xmx (CASSANDRA-7956)
 * Archive any commitlog segments present at startup (CASSANDRA-6904)
 * CrcCheckChance should adjust based on live CFMetadata not
   sstable metadata (CASSANDRA-7978)
 * token() should only accept columns in the partitioning
   key order (CASSANDRA-6075)
 * Add method to invalidate permission cache via JMX (CASSANDRA-7977)
 * Allow propagating multiple gossip states atomically (CASSANDRA-6125)
 * Log exceptions related to unclean native protocol client disconnects
   at DEBUG or INFO (CASSANDRA-7849)
 * Allow permissions cache to be set via JMX (CASSANDRA-7698)
 * Include schema_triggers CF in readable system resources (CASSANDRA-7967)
 * Fix RowIndexEntry to report correct serializedSize (CASSANDRA-7948)
 * Make CQLSSTableWriter sync within partitions (CASSANDRA-7360)
 * Potentially use non-local replicas in CqlConfigHelper (CASSANDRA-7906)
 * Explicitly disallow mixing multi-column and single-column
   relations on clustering columns (CASSANDRA-7711)
 * Better error message when condition is set on PK column (CASSANDRA-7804)
 * Don't send schema change responses and events for no-op DDL
   statements (CASSANDRA-7600)
 * (Hadoop) fix cluster initialisation for a split fetching (CASSANDRA-7774)
 * Throw InvalidRequestException when queries contain relations on entire
   collection columns (CASSANDRA-7506)
 * (cqlsh) enable CTRL-R history search with libedit (CASSANDRA-7577)
 * (Hadoop) allow ACFRW to limit nodes to local DC (CASSANDRA-7252)
 * (cqlsh) cqlsh should automatically disable tracing when selecting
   from system_traces (CASSANDRA-7641)
 * (Hadoop) Add CqlOutputFormat (CASSANDRA-6927)
 * Don't depend on cassandra config for nodetool ring (CASSANDRA-7508)
 * (cqlsh) Fix failing cqlsh formatting tests (CASSANDRA-7703)
 * Fix IncompatibleClassChangeError from hadoop2 (CASSANDRA-7229)
 * Add 'nodetool sethintedhandoffthrottlekb' (CASSANDRA-7635)
 * (cqlsh) Add tab-completion for CREATE/DROP USER IF [NOT] EXISTS (CASSANDRA-7611)
 * Catch errors when the JVM pulls the rug out from GCInspector (CASSANDRA-5345)
 * cqlsh fails when version number parts are not int (CASSANDRA-7524)
 * Fix NPE when table dropped during streaming (CASSANDRA-7946)
 * Fix wrong progress when streaming uncompressed (CASSANDRA-7878)
 * Fix possible infinite loop in creating repair range (CASSANDRA-7983)
 * Fix unit in nodetool for streaming throughput (CASSANDRA-7375)
Merged from 1.2:
 * Don't index tombstones (CASSANDRA-7828)
 * Improve PasswordAuthenticator default super user setup (CASSANDRA-7788)


2.1.0
 * (cqlsh) Removed "ALTER TYPE <name> RENAME TO <name>" from tab-completion
   (CASSANDRA-7895)
 * Fixed IllegalStateException in anticompaction (CASSANDRA-7892)
 * cqlsh: DESCRIBE support for frozen UDTs, tuples (CASSANDRA-7863)
 * Avoid exposing internal classes over JMX (CASSANDRA-7879)
 * Add null check for keys when freezing collection (CASSANDRA-7869)
 * Improve stress workload realism (CASSANDRA-7519)
Merged from 2.0:
 * Configure system.paxos with LeveledCompactionStrategy (CASSANDRA-7753)
 * Fix ALTER clustering column type from DateType to TimestampType when
   using DESC clustering order (CASSANRDA-7797)
 * Throw EOFException if we run out of chunks in compressed datafile
   (CASSANDRA-7664)
 * Fix PRSI handling of CQL3 row markers for row cleanup (CASSANDRA-7787)
 * Fix dropping collection when it's the last regular column (CASSANDRA-7744)
 * Make StreamReceiveTask thread safe and gc friendly (CASSANDRA-7795)
 * Validate empty cell names from counter updates (CASSANDRA-7798)
Merged from 1.2:
 * Don't allow compacted sstables to be marked as compacting (CASSANDRA-7145)
 * Track expired tombstones (CASSANDRA-7810)


2.1.0-rc7
 * Add frozen keyword and require UDT to be frozen (CASSANDRA-7857)
 * Track added sstable size correctly (CASSANDRA-7239)
 * (cqlsh) Fix case insensitivity (CASSANDRA-7834)
 * Fix failure to stream ranges when moving (CASSANDRA-7836)
 * Correctly remove tmplink files (CASSANDRA-7803)
 * (cqlsh) Fix column name formatting for functions, CAS operations,
   and UDT field selections (CASSANDRA-7806)
 * (cqlsh) Fix COPY FROM handling of null/empty primary key
   values (CASSANDRA-7792)
 * Fix ordering of static cells (CASSANDRA-7763)
Merged from 2.0:
 * Forbid re-adding dropped counter columns (CASSANDRA-7831)
 * Fix CFMetaData#isThriftCompatible() for PK-only tables (CASSANDRA-7832)
 * Always reject inequality on the partition key without token()
   (CASSANDRA-7722)
 * Always send Paxos commit to all replicas (CASSANDRA-7479)
 * Make disruptor_thrift_server invocation pool configurable (CASSANDRA-7594)
 * Make repair no-op when RF=1 (CASSANDRA-7864)


2.1.0-rc6
 * Fix OOM issue from netty caching over time (CASSANDRA-7743)
 * json2sstable couldn't import JSON for CQL table (CASSANDRA-7477)
 * Invalidate all caches on table drop (CASSANDRA-7561)
 * Skip strict endpoint selection for ranges if RF == nodes (CASSANRA-7765)
 * Fix Thrift range filtering without 2ary index lookups (CASSANDRA-7741)
 * Add tracing entries about concurrent range requests (CASSANDRA-7599)
 * (cqlsh) Fix DESCRIBE for NTS keyspaces (CASSANDRA-7729)
 * Remove netty buffer ref-counting (CASSANDRA-7735)
 * Pass mutated cf to index updater for use by PRSI (CASSANDRA-7742)
 * Include stress yaml example in release and deb (CASSANDRA-7717)
 * workaround for netty issue causing corrupted data off the wire (CASSANDRA-7695)
 * cqlsh DESC CLUSTER fails retrieving ring information (CASSANDRA-7687)
 * Fix binding null values inside UDT (CASSANDRA-7685)
 * Fix UDT field selection with empty fields (CASSANDRA-7670)
 * Bogus deserialization of static cells from sstable (CASSANDRA-7684)
 * Fix NPE on compaction leftover cleanup for dropped table (CASSANDRA-7770)
Merged from 2.0:
 * Fix race condition in StreamTransferTask that could lead to
   infinite loops and premature sstable deletion (CASSANDRA-7704)
 * (cqlsh) Wait up to 10 sec for a tracing session (CASSANDRA-7222)
 * Fix NPE in FileCacheService.sizeInBytes (CASSANDRA-7756)
 * Remove duplicates from StorageService.getJoiningNodes (CASSANDRA-7478)
 * Clone token map outside of hot gossip loops (CASSANDRA-7758)
 * Fix MS expiring map timeout for Paxos messages (CASSANDRA-7752)
 * Do not flush on truncate if durable_writes is false (CASSANDRA-7750)
 * Give CRR a default input_cql Statement (CASSANDRA-7226)
 * Better error message when adding a collection with the same name
   than a previously dropped one (CASSANDRA-6276)
 * Fix validation when adding static columns (CASSANDRA-7730)
 * (Thrift) fix range deletion of supercolumns (CASSANDRA-7733)
 * Fix potential AssertionError in RangeTombstoneList (CASSANDRA-7700)
 * Validate arguments of blobAs* functions (CASSANDRA-7707)
 * Fix potential AssertionError with 2ndary indexes (CASSANDRA-6612)
 * Avoid logging CompactionInterrupted at ERROR (CASSANDRA-7694)
 * Minor leak in sstable2jon (CASSANDRA-7709)
 * Add cassandra.auto_bootstrap system property (CASSANDRA-7650)
 * Update java driver (for hadoop) (CASSANDRA-7618)
 * Remove CqlPagingRecordReader/CqlPagingInputFormat (CASSANDRA-7570)
 * Support connecting to ipv6 jmx with nodetool (CASSANDRA-7669)


2.1.0-rc5
 * Reject counters inside user types (CASSANDRA-7672)
 * Switch to notification-based GCInspector (CASSANDRA-7638)
 * (cqlsh) Handle nulls in UDTs and tuples correctly (CASSANDRA-7656)
 * Don't use strict consistency when replacing (CASSANDRA-7568)
 * Fix min/max cell name collection on 2.0 SSTables with range
   tombstones (CASSANDRA-7593)
 * Tolerate min/max cell names of different lengths (CASSANDRA-7651)
 * Filter cached results correctly (CASSANDRA-7636)
 * Fix tracing on the new SEPExecutor (CASSANDRA-7644)
 * Remove shuffle and taketoken (CASSANDRA-7601)
 * Clean up Windows batch scripts (CASSANDRA-7619)
 * Fix native protocol drop user type notification (CASSANDRA-7571)
 * Give read access to system.schema_usertypes to all authenticated users
   (CASSANDRA-7578)
 * (cqlsh) Fix cqlsh display when zero rows are returned (CASSANDRA-7580)
 * Get java version correctly when JAVA_TOOL_OPTIONS is set (CASSANDRA-7572)
 * Fix NPE when dropping index from non-existent keyspace, AssertionError when
   dropping non-existent index with IF EXISTS (CASSANDRA-7590)
 * Fix sstablelevelresetter hang (CASSANDRA-7614)
 * (cqlsh) Fix deserialization of blobs (CASSANDRA-7603)
 * Use "keyspace updated" schema change message for UDT changes in v1 and
   v2 protocols (CASSANDRA-7617)
 * Fix tracing of range slices and secondary index lookups that are local
   to the coordinator (CASSANDRA-7599)
 * Set -Dcassandra.storagedir for all tool shell scripts (CASSANDRA-7587)
 * Don't swap max/min col names when mutating sstable metadata (CASSANDRA-7596)
 * (cqlsh) Correctly handle paged result sets (CASSANDRA-7625)
 * (cqlsh) Improve waiting for a trace to complete (CASSANDRA-7626)
 * Fix tracing of concurrent range slices and 2ary index queries (CASSANDRA-7626)
 * Fix scrub against collection type (CASSANDRA-7665)
Merged from 2.0:
 * Set gc_grace_seconds to seven days for system schema tables (CASSANDRA-7668)
 * SimpleSeedProvider no longer caches seeds forever (CASSANDRA-7663)
 * Always flush on truncate (CASSANDRA-7511)
 * Fix ReversedType(DateType) mapping to native protocol (CASSANDRA-7576)
 * Always merge ranges owned by a single node (CASSANDRA-6930)
 * Track max/min timestamps for range tombstones (CASSANDRA-7647)
 * Fix NPE when listing saved caches dir (CASSANDRA-7632)


2.1.0-rc4
 * Fix word count hadoop example (CASSANDRA-7200)
 * Updated memtable_cleanup_threshold and memtable_flush_writers defaults
   (CASSANDRA-7551)
 * (Windows) fix startup when WMI memory query fails (CASSANDRA-7505)
 * Anti-compaction proceeds if any part of the repair failed (CASSANDRA-7521)
 * Add missing table name to DROP INDEX responses and notifications (CASSANDRA-7539)
 * Bump CQL version to 3.2.0 and update CQL documentation (CASSANDRA-7527)
 * Fix configuration error message when running nodetool ring (CASSANDRA-7508)
 * Support conditional updates, tuple type, and the v3 protocol in cqlsh (CASSANDRA-7509)
 * Handle queries on multiple secondary index types (CASSANDRA-7525)
 * Fix cqlsh authentication with v3 native protocol (CASSANDRA-7564)
 * Fix NPE when unknown prepared statement ID is used (CASSANDRA-7454)
Merged from 2.0:
 * (Windows) force range-based repair to non-sequential mode (CASSANDRA-7541)
 * Fix range merging when DES scores are zero (CASSANDRA-7535)
 * Warn when SSL certificates have expired (CASSANDRA-7528)
 * Fix error when doing reversed queries with static columns (CASSANDRA-7490)
Merged from 1.2:
 * Set correct stream ID on responses when non-Exception Throwables
   are thrown while handling native protocol messages (CASSANDRA-7470)


2.1.0-rc3
 * Consider expiry when reconciling otherwise equal cells (CASSANDRA-7403)
 * Introduce CQL support for stress tool (CASSANDRA-6146)
 * Fix ClassCastException processing expired messages (CASSANDRA-7496)
 * Fix prepared marker for collections inside UDT (CASSANDRA-7472)
 * Remove left-over populate_io_cache_on_flush and replicate_on_write
   uses (CASSANDRA-7493)
 * (Windows) handle spaces in path names (CASSANDRA-7451)
 * Ensure writes have completed after dropping a table, before recycling
   commit log segments (CASSANDRA-7437)
 * Remove left-over rows_per_partition_to_cache (CASSANDRA-7493)
 * Fix error when CONTAINS is used with a bind marker (CASSANDRA-7502)
 * Properly reject unknown UDT field (CASSANDRA-7484)
Merged from 2.0:
 * Fix CC#collectTimeOrderedData() tombstone optimisations (CASSANDRA-7394)
 * Support DISTINCT for static columns and fix behaviour when DISTINC is
   not use (CASSANDRA-7305).
 * Workaround JVM NPE on JMX bind failure (CASSANDRA-7254)
 * Fix race in FileCacheService RemovalListener (CASSANDRA-7278)
 * Fix inconsistent use of consistencyForCommit that allowed LOCAL_QUORUM
   operations to incorrect become full QUORUM (CASSANDRA-7345)
 * Properly handle unrecognized opcodes and flags (CASSANDRA-7440)
 * (Hadoop) close CqlRecordWriter clients when finished (CASSANDRA-7459)
 * Commit disk failure policy (CASSANDRA-7429)
 * Make sure high level sstables get compacted (CASSANDRA-7414)
 * Fix AssertionError when using empty clustering columns and static columns
   (CASSANDRA-7455)
 * Add option to disable STCS in L0 (CASSANDRA-6621)
 * Upgrade to snappy-java 1.0.5.2 (CASSANDRA-7476)


2.1.0-rc2
 * Fix heap size calculation for CompoundSparseCellName and
   CompoundSparseCellName.WithCollection (CASSANDRA-7421)
 * Allow counter mutations in UNLOGGED batches (CASSANDRA-7351)
 * Modify reconcile logic to always pick a tombstone over a counter cell
   (CASSANDRA-7346)
 * Avoid incremental compaction on Windows (CASSANDRA-7365)
 * Fix exception when querying a composite-keyed table with a collection index
   (CASSANDRA-7372)
 * Use node's host id in place of counter ids (CASSANDRA-7366)
 * Fix error when doing reversed queries with static columns (CASSANDRA-7490)
 * Backport CASSANDRA-6747 (CASSANDRA-7560)
 * Track max/min timestamps for range tombstones (CASSANDRA-7647)
 * Fix NPE when listing saved caches dir (CASSANDRA-7632)
 * Fix sstableloader unable to connect encrypted node (CASSANDRA-7585)
Merged from 1.2:
 * Clone token map outside of hot gossip loops (CASSANDRA-7758)
 * Add stop method to EmbeddedCassandraService (CASSANDRA-7595)
 * Support connecting to ipv6 jmx with nodetool (CASSANDRA-7669)
 * Set gc_grace_seconds to seven days for system schema tables (CASSANDRA-7668)
 * SimpleSeedProvider no longer caches seeds forever (CASSANDRA-7663)
 * Set correct stream ID on responses when non-Exception Throwables
   are thrown while handling native protocol messages (CASSANDRA-7470)
 * Fix row size miscalculation in LazilyCompactedRow (CASSANDRA-7543)
 * Fix race in background compaction check (CASSANDRA-7745)
 * Don't clear out range tombstones during compaction (CASSANDRA-7808)


2.1.0-rc1
 * Revert flush directory (CASSANDRA-6357)
 * More efficient executor service for fast operations (CASSANDRA-4718)
 * Move less common tools into a new cassandra-tools package (CASSANDRA-7160)
 * Support more concurrent requests in native protocol (CASSANDRA-7231)
 * Add tab-completion to debian nodetool packaging (CASSANDRA-6421)
 * Change concurrent_compactors defaults (CASSANDRA-7139)
 * Add PowerShell Windows launch scripts (CASSANDRA-7001)
 * Make commitlog archive+restore more robust (CASSANDRA-6974)
 * Fix marking commitlogsegments clean (CASSANDRA-6959)
 * Add snapshot "manifest" describing files included (CASSANDRA-6326)
 * Parallel streaming for sstableloader (CASSANDRA-3668)
 * Fix bugs in supercolumns handling (CASSANDRA-7138)
 * Fix ClassClassException on composite dense tables (CASSANDRA-7112)
 * Cleanup and optimize collation and slice iterators (CASSANDRA-7107)
 * Upgrade NBHM lib (CASSANDRA-7128)
 * Optimize netty server (CASSANDRA-6861)
 * Fix repair hang when given CF does not exist (CASSANDRA-7189)
 * Allow c* to be shutdown in an embedded mode (CASSANDRA-5635)
 * Add server side batching to native transport (CASSANDRA-5663)
 * Make batchlog replay asynchronous (CASSANDRA-6134)
 * remove unused classes (CASSANDRA-7197)
 * Limit user types to the keyspace they are defined in (CASSANDRA-6643)
 * Add validate method to CollectionType (CASSANDRA-7208)
 * New serialization format for UDT values (CASSANDRA-7209, CASSANDRA-7261)
 * Fix nodetool netstats (CASSANDRA-7270)
 * Fix potential ClassCastException in HintedHandoffManager (CASSANDRA-7284)
 * Use prepared statements internally (CASSANDRA-6975)
 * Fix broken paging state with prepared statement (CASSANDRA-7120)
 * Fix IllegalArgumentException in CqlStorage (CASSANDRA-7287)
 * Allow nulls/non-existant fields in UDT (CASSANDRA-7206)
 * Add Thrift MultiSliceRequest (CASSANDRA-6757, CASSANDRA-7027)
 * Handle overlapping MultiSlices (CASSANDRA-7279)
 * Fix DataOutputTest on Windows (CASSANDRA-7265)
 * Embedded sets in user defined data-types are not updating (CASSANDRA-7267)
 * Add tuple type to CQL/native protocol (CASSANDRA-7248)
 * Fix CqlPagingRecordReader on tables with few rows (CASSANDRA-7322)
Merged from 2.0:
 * Copy compaction options to make sure they are reloaded (CASSANDRA-7290)
 * Add option to do more aggressive tombstone compactions (CASSANDRA-6563)
 * Don't try to compact already-compacting files in HHOM (CASSANDRA-7288)
 * Always reallocate buffers in HSHA (CASSANDRA-6285)
 * (Hadoop) support authentication in CqlRecordReader (CASSANDRA-7221)
 * (Hadoop) Close java driver Cluster in CQLRR.close (CASSANDRA-7228)
 * Warn when 'USING TIMESTAMP' is used on a CAS BATCH (CASSANDRA-7067)
 * return all cpu values from BackgroundActivityMonitor.readAndCompute (CASSANDRA-7183)
 * Correctly delete scheduled range xfers (CASSANDRA-7143)
 * return all cpu values from BackgroundActivityMonitor.readAndCompute (CASSANDRA-7183)
 * reduce garbage creation in calculatePendingRanges (CASSANDRA-7191)
 * fix c* launch issues on Russian os's due to output of linux 'free' cmd (CASSANDRA-6162)
 * Fix disabling autocompaction (CASSANDRA-7187)
 * Fix potential NumberFormatException when deserializing IntegerType (CASSANDRA-7088)
 * cqlsh can't tab-complete disabling compaction (CASSANDRA-7185)
 * cqlsh: Accept and execute CQL statement(s) from command-line parameter (CASSANDRA-7172)
 * Fix IllegalStateException in CqlPagingRecordReader (CASSANDRA-7198)
 * Fix the InvertedIndex trigger example (CASSANDRA-7211)
 * Add --resolve-ip option to 'nodetool ring' (CASSANDRA-7210)
 * reduce garbage on codec flag deserialization (CASSANDRA-7244)
 * Fix duplicated error messages on directory creation error at startup (CASSANDRA-5818)
 * Proper null handle for IF with map element access (CASSANDRA-7155)
 * Improve compaction visibility (CASSANDRA-7242)
 * Correctly delete scheduled range xfers (CASSANDRA-7143)
 * Make batchlog replica selection rack-aware (CASSANDRA-6551)
 * Fix CFMetaData#getColumnDefinitionFromColumnName() (CASSANDRA-7074)
 * Fix writetime/ttl functions for static columns (CASSANDRA-7081)
 * Suggest CTRL-C or semicolon after three blank lines in cqlsh (CASSANDRA-7142)
 * Fix 2ndary index queries with DESC clustering order (CASSANDRA-6950)
 * Invalid key cache entries on DROP (CASSANDRA-6525)
 * Fix flapping RecoveryManagerTest (CASSANDRA-7084)
 * Add missing iso8601 patterns for date strings (CASSANDRA-6973)
 * Support selecting multiple rows in a partition using IN (CASSANDRA-6875)
 * Add authentication support to shuffle (CASSANDRA-6484)
 * Swap local and global default read repair chances (CASSANDRA-7320)
 * Add conditional CREATE/DROP USER support (CASSANDRA-7264)
 * Cqlsh counts non-empty lines for "Blank lines" warning (CASSANDRA-7325)
Merged from 1.2:
 * Add Cloudstack snitch (CASSANDRA-7147)
 * Update system.peers correctly when relocating tokens (CASSANDRA-7126)
 * Add Google Compute Engine snitch (CASSANDRA-7132)
 * remove duplicate query for local tokens (CASSANDRA-7182)
 * exit CQLSH with error status code if script fails (CASSANDRA-6344)
 * Fix bug with some IN queries missig results (CASSANDRA-7105)
 * Fix availability validation for LOCAL_ONE CL (CASSANDRA-7319)
 * Hint streaming can cause decommission to fail (CASSANDRA-7219)


2.1.0-beta2
 * Increase default CL space to 8GB (CASSANDRA-7031)
 * Add range tombstones to read repair digests (CASSANDRA-6863)
 * Fix BTree.clear for large updates (CASSANDRA-6943)
 * Fail write instead of logging a warning when unable to append to CL
   (CASSANDRA-6764)
 * Eliminate possibility of CL segment appearing twice in active list
   (CASSANDRA-6557)
 * Apply DONTNEED fadvise to commitlog segments (CASSANDRA-6759)
 * Switch CRC component to Adler and include it for compressed sstables
   (CASSANDRA-4165)
 * Allow cassandra-stress to set compaction strategy options (CASSANDRA-6451)
 * Add broadcast_rpc_address option to cassandra.yaml (CASSANDRA-5899)
 * Auto reload GossipingPropertyFileSnitch config (CASSANDRA-5897)
 * Fix overflow of memtable_total_space_in_mb (CASSANDRA-6573)
 * Fix ABTC NPE and apply update function correctly (CASSANDRA-6692)
 * Allow nodetool to use a file or prompt for password (CASSANDRA-6660)
 * Fix AIOOBE when concurrently accessing ABSC (CASSANDRA-6742)
 * Fix assertion error in ALTER TYPE RENAME (CASSANDRA-6705)
 * Scrub should not always clear out repaired status (CASSANDRA-5351)
 * Improve handling of range tombstone for wide partitions (CASSANDRA-6446)
 * Fix ClassCastException for compact table with composites (CASSANDRA-6738)
 * Fix potentially repairing with wrong nodes (CASSANDRA-6808)
 * Change caching option syntax (CASSANDRA-6745)
 * Fix stress to do proper counter reads (CASSANDRA-6835)
 * Fix help message for stress counter_write (CASSANDRA-6824)
 * Fix stress smart Thrift client to pick servers correctly (CASSANDRA-6848)
 * Add logging levels (minimal, normal or verbose) to stress tool (CASSANDRA-6849)
 * Fix race condition in Batch CLE (CASSANDRA-6860)
 * Improve cleanup/scrub/upgradesstables failure handling (CASSANDRA-6774)
 * ByteBuffer write() methods for serializing sstables (CASSANDRA-6781)
 * Proper compare function for CollectionType (CASSANDRA-6783)
 * Update native server to Netty 4 (CASSANDRA-6236)
 * Fix off-by-one error in stress (CASSANDRA-6883)
 * Make OpOrder AutoCloseable (CASSANDRA-6901)
 * Remove sync repair JMX interface (CASSANDRA-6900)
 * Add multiple memory allocation options for memtables (CASSANDRA-6689, 6694)
 * Remove adjusted op rate from stress output (CASSANDRA-6921)
 * Add optimized CF.hasColumns() implementations (CASSANDRA-6941)
 * Serialize batchlog mutations with the version of the target node
   (CASSANDRA-6931)
 * Optimize CounterColumn#reconcile() (CASSANDRA-6953)
 * Properly remove 1.2 sstable support in 2.1 (CASSANDRA-6869)
 * Lock counter cells, not partitions (CASSANDRA-6880)
 * Track presence of legacy counter shards in sstables (CASSANDRA-6888)
 * Ensure safe resource cleanup when replacing sstables (CASSANDRA-6912)
 * Add failure handler to async callback (CASSANDRA-6747)
 * Fix AE when closing SSTable without releasing reference (CASSANDRA-7000)
 * Clean up IndexInfo on keyspace/table drops (CASSANDRA-6924)
 * Only snapshot relative SSTables when sequential repair (CASSANDRA-7024)
 * Require nodetool rebuild_index to specify index names (CASSANDRA-7038)
 * fix cassandra stress errors on reads with native protocol (CASSANDRA-7033)
 * Use OpOrder to guard sstable references for reads (CASSANDRA-6919)
 * Preemptive opening of compaction result (CASSANDRA-6916)
 * Multi-threaded scrub/cleanup/upgradesstables (CASSANDRA-5547)
 * Optimize cellname comparison (CASSANDRA-6934)
 * Native protocol v3 (CASSANDRA-6855)
 * Optimize Cell liveness checks and clean up Cell (CASSANDRA-7119)
 * Support consistent range movements (CASSANDRA-2434)
 * Display min timestamp in sstablemetadata viewer (CASSANDRA-6767)
Merged from 2.0:
 * Avoid race-prone second "scrub" of system keyspace (CASSANDRA-6797)
 * Pool CqlRecordWriter clients by inetaddress rather than Range
   (CASSANDRA-6665)
 * Fix compaction_history timestamps (CASSANDRA-6784)
 * Compare scores of full replica ordering in DES (CASSANDRA-6683)
 * fix CME in SessionInfo updateProgress affecting netstats (CASSANDRA-6577)
 * Allow repairing between specific replicas (CASSANDRA-6440)
 * Allow per-dc enabling of hints (CASSANDRA-6157)
 * Add compatibility for Hadoop 0.2.x (CASSANDRA-5201)
 * Fix EstimatedHistogram races (CASSANDRA-6682)
 * Failure detector correctly converts initial value to nanos (CASSANDRA-6658)
 * Add nodetool taketoken to relocate vnodes (CASSANDRA-4445)
 * Expose bulk loading progress over JMX (CASSANDRA-4757)
 * Correctly handle null with IF conditions and TTL (CASSANDRA-6623)
 * Account for range/row tombstones in tombstone drop
   time histogram (CASSANDRA-6522)
 * Stop CommitLogSegment.close() from calling sync() (CASSANDRA-6652)
 * Make commitlog failure handling configurable (CASSANDRA-6364)
 * Avoid overlaps in LCS (CASSANDRA-6688)
 * Improve support for paginating over composites (CASSANDRA-4851)
 * Fix count(*) queries in a mixed cluster (CASSANDRA-6707)
 * Improve repair tasks(snapshot, differencing) concurrency (CASSANDRA-6566)
 * Fix replaying pre-2.0 commit logs (CASSANDRA-6714)
 * Add static columns to CQL3 (CASSANDRA-6561)
 * Optimize single partition batch statements (CASSANDRA-6737)
 * Disallow post-query re-ordering when paging (CASSANDRA-6722)
 * Fix potential paging bug with deleted columns (CASSANDRA-6748)
 * Fix NPE on BulkLoader caused by losing StreamEvent (CASSANDRA-6636)
 * Fix truncating compression metadata (CASSANDRA-6791)
 * Add CMSClassUnloadingEnabled JVM option (CASSANDRA-6541)
 * Catch memtable flush exceptions during shutdown (CASSANDRA-6735)
 * Fix upgradesstables NPE for non-CF-based indexes (CASSANDRA-6645)
 * Fix UPDATE updating PRIMARY KEY columns implicitly (CASSANDRA-6782)
 * Fix IllegalArgumentException when updating from 1.2 with SuperColumns
   (CASSANDRA-6733)
 * FBUtilities.singleton() should use the CF comparator (CASSANDRA-6778)
 * Fix CQLSStableWriter.addRow(Map<String, Object>) (CASSANDRA-6526)
 * Fix HSHA server introducing corrupt data (CASSANDRA-6285)
 * Fix CAS conditions for COMPACT STORAGE tables (CASSANDRA-6813)
 * Starting threads in OutboundTcpConnectionPool constructor causes race conditions (CASSANDRA-7177)
 * Allow overriding cassandra-rackdc.properties file (CASSANDRA-7072)
 * Set JMX RMI port to 7199 (CASSANDRA-7087)
 * Use LOCAL_QUORUM for data reads at LOCAL_SERIAL (CASSANDRA-6939)
 * Log a warning for large batches (CASSANDRA-6487)
 * Put nodes in hibernate when join_ring is false (CASSANDRA-6961)
 * Avoid early loading of non-system keyspaces before compaction-leftovers
   cleanup at startup (CASSANDRA-6913)
 * Restrict Windows to parallel repairs (CASSANDRA-6907)
 * (Hadoop) Allow manually specifying start/end tokens in CFIF (CASSANDRA-6436)
 * Fix NPE in MeteredFlusher (CASSANDRA-6820)
 * Fix race processing range scan responses (CASSANDRA-6820)
 * Allow deleting snapshots from dropped keyspaces (CASSANDRA-6821)
 * Add uuid() function (CASSANDRA-6473)
 * Omit tombstones from schema digests (CASSANDRA-6862)
 * Include correct consistencyLevel in LWT timeout (CASSANDRA-6884)
 * Lower chances for losing new SSTables during nodetool refresh and
   ColumnFamilyStore.loadNewSSTables (CASSANDRA-6514)
 * Add support for DELETE ... IF EXISTS to CQL3 (CASSANDRA-5708)
 * Update hadoop_cql3_word_count example (CASSANDRA-6793)
 * Fix handling of RejectedExecution in sync Thrift server (CASSANDRA-6788)
 * Log more information when exceeding tombstone_warn_threshold (CASSANDRA-6865)
 * Fix truncate to not abort due to unreachable fat clients (CASSANDRA-6864)
 * Fix schema concurrency exceptions (CASSANDRA-6841)
 * Fix leaking validator FH in StreamWriter (CASSANDRA-6832)
 * Fix saving triggers to schema (CASSANDRA-6789)
 * Fix trigger mutations when base mutation list is immutable (CASSANDRA-6790)
 * Fix accounting in FileCacheService to allow re-using RAR (CASSANDRA-6838)
 * Fix static counter columns (CASSANDRA-6827)
 * Restore expiring->deleted (cell) compaction optimization (CASSANDRA-6844)
 * Fix CompactionManager.needsCleanup (CASSANDRA-6845)
 * Correctly compare BooleanType values other than 0 and 1 (CASSANDRA-6779)
 * Read message id as string from earlier versions (CASSANDRA-6840)
 * Properly use the Paxos consistency for (non-protocol) batch (CASSANDRA-6837)
 * Add paranoid disk failure option (CASSANDRA-6646)
 * Improve PerRowSecondaryIndex performance (CASSANDRA-6876)
 * Extend triggers to support CAS updates (CASSANDRA-6882)
 * Static columns with IF NOT EXISTS don't always work as expected (CASSANDRA-6873)
 * Fix paging with SELECT DISTINCT (CASSANDRA-6857)
 * Fix UnsupportedOperationException on CAS timeout (CASSANDRA-6923)
 * Improve MeteredFlusher handling of MF-unaffected column families
   (CASSANDRA-6867)
 * Add CqlRecordReader using native pagination (CASSANDRA-6311)
 * Add QueryHandler interface (CASSANDRA-6659)
 * Track liveRatio per-memtable, not per-CF (CASSANDRA-6945)
 * Make sure upgradesstables keeps sstable level (CASSANDRA-6958)
 * Fix LIMIT with static columns (CASSANDRA-6956)
 * Fix clash with CQL column name in thrift validation (CASSANDRA-6892)
 * Fix error with super columns in mixed 1.2-2.0 clusters (CASSANDRA-6966)
 * Fix bad skip of sstables on slice query with composite start/finish (CASSANDRA-6825)
 * Fix unintended update with conditional statement (CASSANDRA-6893)
 * Fix map element access in IF (CASSANDRA-6914)
 * Avoid costly range calculations for range queries on system keyspaces
   (CASSANDRA-6906)
 * Fix SSTable not released if stream session fails (CASSANDRA-6818)
 * Avoid build failure due to ANTLR timeout (CASSANDRA-6991)
 * Queries on compact tables can return more rows that requested (CASSANDRA-7052)
 * USING TIMESTAMP for batches does not work (CASSANDRA-7053)
 * Fix performance regression from CASSANDRA-5614 (CASSANDRA-6949)
 * Ensure that batchlog and hint timeouts do not produce hints (CASSANDRA-7058)
 * Merge groupable mutations in TriggerExecutor#execute() (CASSANDRA-7047)
 * Plug holes in resource release when wiring up StreamSession (CASSANDRA-7073)
 * Re-add parameter columns to tracing session (CASSANDRA-6942)
 * Preserves CQL metadata when updating table from thrift (CASSANDRA-6831)
Merged from 1.2:
 * Fix nodetool display with vnodes (CASSANDRA-7082)
 * Add UNLOGGED, COUNTER options to BATCH documentation (CASSANDRA-6816)
 * add extra SSL cipher suites (CASSANDRA-6613)
 * fix nodetool getsstables for blob PK (CASSANDRA-6803)
 * Fix BatchlogManager#deleteBatch() use of millisecond timestamps
   (CASSANDRA-6822)
 * Continue assassinating even if the endpoint vanishes (CASSANDRA-6787)
 * Schedule schema pulls on change (CASSANDRA-6971)
 * Non-droppable verbs shouldn't be dropped from OTC (CASSANDRA-6980)
 * Shutdown batchlog executor in SS#drain() (CASSANDRA-7025)
 * Fix batchlog to account for CF truncation records (CASSANDRA-6999)
 * Fix CQLSH parsing of functions and BLOB literals (CASSANDRA-7018)
 * Properly load trustore in the native protocol (CASSANDRA-6847)
 * Always clean up references in SerializingCache (CASSANDRA-6994)
 * Don't shut MessagingService down when replacing a node (CASSANDRA-6476)
 * fix npe when doing -Dcassandra.fd_initial_value_ms (CASSANDRA-6751)


2.1.0-beta1
 * Add flush directory distinct from compaction directories (CASSANDRA-6357)
 * Require JNA by default (CASSANDRA-6575)
 * add listsnapshots command to nodetool (CASSANDRA-5742)
 * Introduce AtomicBTreeColumns (CASSANDRA-6271, 6692)
 * Multithreaded commitlog (CASSANDRA-3578)
 * allocate fixed index summary memory pool and resample cold index summaries
   to use less memory (CASSANDRA-5519)
 * Removed multithreaded compaction (CASSANDRA-6142)
 * Parallelize fetching rows for low-cardinality indexes (CASSANDRA-1337)
 * change logging from log4j to logback (CASSANDRA-5883)
 * switch to LZ4 compression for internode communication (CASSANDRA-5887)
 * Stop using Thrift-generated Index* classes internally (CASSANDRA-5971)
 * Remove 1.2 network compatibility code (CASSANDRA-5960)
 * Remove leveled json manifest migration code (CASSANDRA-5996)
 * Remove CFDefinition (CASSANDRA-6253)
 * Use AtomicIntegerFieldUpdater in RefCountedMemory (CASSANDRA-6278)
 * User-defined types for CQL3 (CASSANDRA-5590)
 * Use of o.a.c.metrics in nodetool (CASSANDRA-5871, 6406)
 * Batch read from OTC's queue and cleanup (CASSANDRA-1632)
 * Secondary index support for collections (CASSANDRA-4511, 6383)
 * SSTable metadata(Stats.db) format change (CASSANDRA-6356)
 * Push composites support in the storage engine
   (CASSANDRA-5417, CASSANDRA-6520)
 * Add snapshot space used to cfstats (CASSANDRA-6231)
 * Add cardinality estimator for key count estimation (CASSANDRA-5906)
 * CF id is changed to be non-deterministic. Data dir/key cache are created
   uniquely for CF id (CASSANDRA-5202)
 * New counters implementation (CASSANDRA-6504)
 * Replace UnsortedColumns, EmptyColumns, TreeMapBackedSortedColumns with new
   ArrayBackedSortedColumns (CASSANDRA-6630, CASSANDRA-6662, CASSANDRA-6690)
 * Add option to use row cache with a given amount of rows (CASSANDRA-5357)
 * Avoid repairing already repaired data (CASSANDRA-5351)
 * Reject counter updates with USING TTL/TIMESTAMP (CASSANDRA-6649)
 * Replace index_interval with min/max_index_interval (CASSANDRA-6379)
 * Lift limitation that order by columns must be selected for IN queries (CASSANDRA-4911)


2.0.5
 * Reduce garbage generated by bloom filter lookups (CASSANDRA-6609)
 * Add ks.cf names to tombstone logging (CASSANDRA-6597)
 * Use LOCAL_QUORUM for LWT operations at LOCAL_SERIAL (CASSANDRA-6495)
 * Wait for gossip to settle before accepting client connections (CASSANDRA-4288)
 * Delete unfinished compaction incrementally (CASSANDRA-6086)
 * Allow specifying custom secondary index options in CQL3 (CASSANDRA-6480)
 * Improve replica pinning for cache efficiency in DES (CASSANDRA-6485)
 * Fix LOCAL_SERIAL from thrift (CASSANDRA-6584)
 * Don't special case received counts in CAS timeout exceptions (CASSANDRA-6595)
 * Add support for 2.1 global counter shards (CASSANDRA-6505)
 * Fix NPE when streaming connection is not yet established (CASSANDRA-6210)
 * Avoid rare duplicate read repair triggering (CASSANDRA-6606)
 * Fix paging discardFirst (CASSANDRA-6555)
 * Fix ArrayIndexOutOfBoundsException in 2ndary index query (CASSANDRA-6470)
 * Release sstables upon rebuilding 2i (CASSANDRA-6635)
 * Add AbstractCompactionStrategy.startup() method (CASSANDRA-6637)
 * SSTableScanner may skip rows during cleanup (CASSANDRA-6638)
 * sstables from stalled repair sessions can resurrect deleted data (CASSANDRA-6503)
 * Switch stress to use ITransportFactory (CASSANDRA-6641)
 * Fix IllegalArgumentException during prepare (CASSANDRA-6592)
 * Fix possible loss of 2ndary index entries during compaction (CASSANDRA-6517)
 * Fix direct Memory on architectures that do not support unaligned long access
   (CASSANDRA-6628)
 * Let scrub optionally skip broken counter partitions (CASSANDRA-5930)
Merged from 1.2:
 * fsync compression metadata (CASSANDRA-6531)
 * Validate CF existence on execution for prepared statement (CASSANDRA-6535)
 * Add ability to throttle batchlog replay (CASSANDRA-6550)
 * Fix executing LOCAL_QUORUM with SimpleStrategy (CASSANDRA-6545)
 * Avoid StackOverflow when using large IN queries (CASSANDRA-6567)
 * Nodetool upgradesstables includes secondary indexes (CASSANDRA-6598)
 * Paginate batchlog replay (CASSANDRA-6569)
 * skip blocking on streaming during drain (CASSANDRA-6603)
 * Improve error message when schema doesn't match loaded sstable (CASSANDRA-6262)
 * Add properties to adjust FD initial value and max interval (CASSANDRA-4375)
 * Fix preparing with batch and delete from collection (CASSANDRA-6607)
 * Fix ABSC reverse iterator's remove() method (CASSANDRA-6629)
 * Handle host ID conflicts properly (CASSANDRA-6615)
 * Move handling of migration event source to solve bootstrap race. (CASSANDRA-6648)
 * Make sure compaction throughput value doesn't overflow with int math (CASSANDRA-6647)


2.0.4
 * Allow removing snapshots of no-longer-existing CFs (CASSANDRA-6418)
 * add StorageService.stopDaemon() (CASSANDRA-4268)
 * add IRE for invalid CF supplied to get_count (CASSANDRA-5701)
 * add client encryption support to sstableloader (CASSANDRA-6378)
 * Fix accept() loop for SSL sockets post-shutdown (CASSANDRA-6468)
 * Fix size-tiered compaction in LCS L0 (CASSANDRA-6496)
 * Fix assertion failure in filterColdSSTables (CASSANDRA-6483)
 * Fix row tombstones in larger-than-memory compactions (CASSANDRA-6008)
 * Fix cleanup ClassCastException (CASSANDRA-6462)
 * Reduce gossip memory use by interning VersionedValue strings (CASSANDRA-6410)
 * Allow specifying datacenters to participate in a repair (CASSANDRA-6218)
 * Fix divide-by-zero in PCI (CASSANDRA-6403)
 * Fix setting last compacted key in the wrong level for LCS (CASSANDRA-6284)
 * Add millisecond precision formats to the timestamp parser (CASSANDRA-6395)
 * Expose a total memtable size metric for a CF (CASSANDRA-6391)
 * cqlsh: handle symlinks properly (CASSANDRA-6425)
 * Fix potential infinite loop when paging query with IN (CASSANDRA-6464)
 * Fix assertion error in AbstractQueryPager.discardFirst (CASSANDRA-6447)
 * Fix streaming older SSTable yields unnecessary tombstones (CASSANDRA-6527)
Merged from 1.2:
 * Improved error message on bad properties in DDL queries (CASSANDRA-6453)
 * Randomize batchlog candidates selection (CASSANDRA-6481)
 * Fix thundering herd on endpoint cache invalidation (CASSANDRA-6345, 6485)
 * Improve batchlog write performance with vnodes (CASSANDRA-6488)
 * cqlsh: quote single quotes in strings inside collections (CASSANDRA-6172)
 * Improve gossip performance for typical messages (CASSANDRA-6409)
 * Throw IRE if a prepared statement has more markers than supported
   (CASSANDRA-5598)
 * Expose Thread metrics for the native protocol server (CASSANDRA-6234)
 * Change snapshot response message verb to INTERNAL to avoid dropping it
   (CASSANDRA-6415)
 * Warn when collection read has > 65K elements (CASSANDRA-5428)
 * Fix cache persistence when both row and key cache are enabled
   (CASSANDRA-6413)
 * (Hadoop) add describe_local_ring (CASSANDRA-6268)
 * Fix handling of concurrent directory creation failure (CASSANDRA-6459)
 * Allow executing CREATE statements multiple times (CASSANDRA-6471)
 * Don't send confusing info with timeouts (CASSANDRA-6491)
 * Don't resubmit counter mutation runnables internally (CASSANDRA-6427)
 * Don't drop local mutations without a hint (CASSANDRA-6510)
 * Don't allow null max_hint_window_in_ms (CASSANDRA-6419)
 * Validate SliceRange start and finish lengths (CASSANDRA-6521)


2.0.3
 * Fix FD leak on slice read path (CASSANDRA-6275)
 * Cancel read meter task when closing SSTR (CASSANDRA-6358)
 * free off-heap IndexSummary during bulk (CASSANDRA-6359)
 * Recover from IOException in accept() thread (CASSANDRA-6349)
 * Improve Gossip tolerance of abnormally slow tasks (CASSANDRA-6338)
 * Fix trying to hint timed out counter writes (CASSANDRA-6322)
 * Allow restoring specific columnfamilies from archived CL (CASSANDRA-4809)
 * Avoid flushing compaction_history after each operation (CASSANDRA-6287)
 * Fix repair assertion error when tombstones expire (CASSANDRA-6277)
 * Skip loading corrupt key cache (CASSANDRA-6260)
 * Fixes for compacting larger-than-memory rows (CASSANDRA-6274)
 * Compact hottest sstables first and optionally omit coldest from
   compaction entirely (CASSANDRA-6109)
 * Fix modifying column_metadata from thrift (CASSANDRA-6182)
 * cqlsh: fix LIST USERS output (CASSANDRA-6242)
 * Add IRequestSink interface (CASSANDRA-6248)
 * Update memtable size while flushing (CASSANDRA-6249)
 * Provide hooks around CQL2/CQL3 statement execution (CASSANDRA-6252)
 * Require Permission.SELECT for CAS updates (CASSANDRA-6247)
 * New CQL-aware SSTableWriter (CASSANDRA-5894)
 * Reject CAS operation when the protocol v1 is used (CASSANDRA-6270)
 * Correctly throw error when frame too large (CASSANDRA-5981)
 * Fix serialization bug in PagedRange with 2ndary indexes (CASSANDRA-6299)
 * Fix CQL3 table validation in Thrift (CASSANDRA-6140)
 * Fix bug missing results with IN clauses (CASSANDRA-6327)
 * Fix paging with reversed slices (CASSANDRA-6343)
 * Set minTimestamp correctly to be able to drop expired sstables (CASSANDRA-6337)
 * Support NaN and Infinity as float literals (CASSANDRA-6003)
 * Remove RF from nodetool ring output (CASSANDRA-6289)
 * Fix attempting to flush empty rows (CASSANDRA-6374)
 * Fix potential out of bounds exception when paging (CASSANDRA-6333)
Merged from 1.2:
 * Optimize FD phi calculation (CASSANDRA-6386)
 * Improve initial FD phi estimate when starting up (CASSANDRA-6385)
 * Don't list CQL3 table in CLI describe even if named explicitely
   (CASSANDRA-5750)
 * Invalidate row cache when dropping CF (CASSANDRA-6351)
 * add non-jamm path for cached statements (CASSANDRA-6293)
 * add windows bat files for shell commands (CASSANDRA-6145)
 * Require logging in for Thrift CQL2/3 statement preparation (CASSANDRA-6254)
 * restrict max_num_tokens to 1536 (CASSANDRA-6267)
 * Nodetool gets default JMX port from cassandra-env.sh (CASSANDRA-6273)
 * make calculatePendingRanges asynchronous (CASSANDRA-6244)
 * Remove blocking flushes in gossip thread (CASSANDRA-6297)
 * Fix potential socket leak in connectionpool creation (CASSANDRA-6308)
 * Allow LOCAL_ONE/LOCAL_QUORUM to work with SimpleStrategy (CASSANDRA-6238)
 * cqlsh: handle 'null' as session duration (CASSANDRA-6317)
 * Fix json2sstable handling of range tombstones (CASSANDRA-6316)
 * Fix missing one row in reverse query (CASSANDRA-6330)
 * Fix reading expired row value from row cache (CASSANDRA-6325)
 * Fix AssertionError when doing set element deletion (CASSANDRA-6341)
 * Make CL code for the native protocol match the one in C* 2.0
   (CASSANDRA-6347)
 * Disallow altering CQL3 table from thrift (CASSANDRA-6370)
 * Fix size computation of prepared statement (CASSANDRA-6369)


2.0.2
 * Update FailureDetector to use nanontime (CASSANDRA-4925)
 * Fix FileCacheService regressions (CASSANDRA-6149)
 * Never return WriteTimeout for CL.ANY (CASSANDRA-6132)
 * Fix race conditions in bulk loader (CASSANDRA-6129)
 * Add configurable metrics reporting (CASSANDRA-4430)
 * drop queries exceeding a configurable number of tombstones (CASSANDRA-6117)
 * Track and persist sstable read activity (CASSANDRA-5515)
 * Fixes for speculative retry (CASSANDRA-5932, CASSANDRA-6194)
 * Improve memory usage of metadata min/max column names (CASSANDRA-6077)
 * Fix thrift validation refusing row markers on CQL3 tables (CASSANDRA-6081)
 * Fix insertion of collections with CAS (CASSANDRA-6069)
 * Correctly send metadata on SELECT COUNT (CASSANDRA-6080)
 * Track clients' remote addresses in ClientState (CASSANDRA-6070)
 * Create snapshot dir if it does not exist when migrating
   leveled manifest (CASSANDRA-6093)
 * make sequential nodetool repair the default (CASSANDRA-5950)
 * Add more hooks for compaction strategy implementations (CASSANDRA-6111)
 * Fix potential NPE on composite 2ndary indexes (CASSANDRA-6098)
 * Delete can potentially be skipped in batch (CASSANDRA-6115)
 * Allow alter keyspace on system_traces (CASSANDRA-6016)
 * Disallow empty column names in cql (CASSANDRA-6136)
 * Use Java7 file-handling APIs and fix file moving on Windows (CASSANDRA-5383)
 * Save compaction history to system keyspace (CASSANDRA-5078)
 * Fix NPE if StorageService.getOperationMode() is executed before full startup (CASSANDRA-6166)
 * CQL3: support pre-epoch longs for TimestampType (CASSANDRA-6212)
 * Add reloadtriggers command to nodetool (CASSANDRA-4949)
 * cqlsh: ignore empty 'value alias' in DESCRIBE (CASSANDRA-6139)
 * Fix sstable loader (CASSANDRA-6205)
 * Reject bootstrapping if the node already exists in gossip (CASSANDRA-5571)
 * Fix NPE while loading paxos state (CASSANDRA-6211)
 * cqlsh: add SHOW SESSION <tracing-session> command (CASSANDRA-6228)
Merged from 1.2:
 * (Hadoop) Require CFRR batchSize to be at least 2 (CASSANDRA-6114)
 * Add a warning for small LCS sstable size (CASSANDRA-6191)
 * Add ability to list specific KS/CF combinations in nodetool cfstats (CASSANDRA-4191)
 * Mark CF clean if a mutation raced the drop and got it marked dirty (CASSANDRA-5946)
 * Add a LOCAL_ONE consistency level (CASSANDRA-6202)
 * Limit CQL prepared statement cache by size instead of count (CASSANDRA-6107)
 * Tracing should log write failure rather than raw exceptions (CASSANDRA-6133)
 * lock access to TM.endpointToHostIdMap (CASSANDRA-6103)
 * Allow estimated memtable size to exceed slab allocator size (CASSANDRA-6078)
 * Start MeteredFlusher earlier to prevent OOM during CL replay (CASSANDRA-6087)
 * Avoid sending Truncate command to fat clients (CASSANDRA-6088)
 * Allow where clause conditions to be in parenthesis (CASSANDRA-6037)
 * Do not open non-ssl storage port if encryption option is all (CASSANDRA-3916)
 * Move batchlog replay to its own executor (CASSANDRA-6079)
 * Add tombstone debug threshold and histogram (CASSANDRA-6042, 6057)
 * Enable tcp keepalive on incoming connections (CASSANDRA-4053)
 * Fix fat client schema pull NPE (CASSANDRA-6089)
 * Fix memtable flushing for indexed tables (CASSANDRA-6112)
 * Fix skipping columns with multiple slices (CASSANDRA-6119)
 * Expose connected thrift + native client counts (CASSANDRA-5084)
 * Optimize auth setup (CASSANDRA-6122)
 * Trace index selection (CASSANDRA-6001)
 * Update sstablesPerReadHistogram to use biased sampling (CASSANDRA-6164)
 * Log UnknownColumnfamilyException when closing socket (CASSANDRA-5725)
 * Properly error out on CREATE INDEX for counters table (CASSANDRA-6160)
 * Handle JMX notification failure for repair (CASSANDRA-6097)
 * (Hadoop) Fetch no more than 128 splits in parallel (CASSANDRA-6169)
 * stress: add username/password authentication support (CASSANDRA-6068)
 * Fix indexed queries with row cache enabled on parent table (CASSANDRA-5732)
 * Fix compaction race during columnfamily drop (CASSANDRA-5957)
 * Fix validation of empty column names for compact tables (CASSANDRA-6152)
 * Skip replaying mutations that pass CRC but fail to deserialize (CASSANDRA-6183)
 * Rework token replacement to use replace_address (CASSANDRA-5916)
 * Fix altering column types (CASSANDRA-6185)
 * cqlsh: fix CREATE/ALTER WITH completion (CASSANDRA-6196)
 * add windows bat files for shell commands (CASSANDRA-6145)
 * Fix potential stack overflow during range tombstones insertion (CASSANDRA-6181)
 * (Hadoop) Make LOCAL_ONE the default consistency level (CASSANDRA-6214)


2.0.1
 * Fix bug that could allow reading deleted data temporarily (CASSANDRA-6025)
 * Improve memory use defaults (CASSANDRA-6059)
 * Make ThriftServer more easlly extensible (CASSANDRA-6058)
 * Remove Hadoop dependency from ITransportFactory (CASSANDRA-6062)
 * add file_cache_size_in_mb setting (CASSANDRA-5661)
 * Improve error message when yaml contains invalid properties (CASSANDRA-5958)
 * Improve leveled compaction's ability to find non-overlapping L0 compactions
   to work on concurrently (CASSANDRA-5921)
 * Notify indexer of columns shadowed by range tombstones (CASSANDRA-5614)
 * Log Merkle tree stats (CASSANDRA-2698)
 * Switch from crc32 to adler32 for compressed sstable checksums (CASSANDRA-5862)
 * Improve offheap memcpy performance (CASSANDRA-5884)
 * Use a range aware scanner for cleanup (CASSANDRA-2524)
 * Cleanup doesn't need to inspect sstables that contain only local data
   (CASSANDRA-5722)
 * Add ability for CQL3 to list partition keys (CASSANDRA-4536)
 * Improve native protocol serialization (CASSANDRA-5664)
 * Upgrade Thrift to 0.9.1 (CASSANDRA-5923)
 * Require superuser status for adding triggers (CASSANDRA-5963)
 * Make standalone scrubber handle old and new style leveled manifest
   (CASSANDRA-6005)
 * Fix paxos bugs (CASSANDRA-6012, 6013, 6023)
 * Fix paged ranges with multiple replicas (CASSANDRA-6004)
 * Fix potential AssertionError during tracing (CASSANDRA-6041)
 * Fix NPE in sstablesplit (CASSANDRA-6027)
 * Migrate pre-2.0 key/value/column aliases to system.schema_columns
   (CASSANDRA-6009)
 * Paging filter empty rows too agressively (CASSANDRA-6040)
 * Support variadic parameters for IN clauses (CASSANDRA-4210)
 * cqlsh: return the result of CAS writes (CASSANDRA-5796)
 * Fix validation of IN clauses with 2ndary indexes (CASSANDRA-6050)
 * Support named bind variables in CQL (CASSANDRA-6033)
Merged from 1.2:
 * Allow cache-keys-to-save to be set at runtime (CASSANDRA-5980)
 * Avoid second-guessing out-of-space state (CASSANDRA-5605)
 * Tuning knobs for dealing with large blobs and many CFs (CASSANDRA-5982)
 * (Hadoop) Fix CQLRW for thrift tables (CASSANDRA-6002)
 * Fix possible divide-by-zero in HHOM (CASSANDRA-5990)
 * Allow local batchlog writes for CL.ANY (CASSANDRA-5967)
 * Upgrade metrics-core to version 2.2.0 (CASSANDRA-5947)
 * Fix CqlRecordWriter with composite keys (CASSANDRA-5949)
 * Add snitch, schema version, cluster, partitioner to JMX (CASSANDRA-5881)
 * Allow disabling SlabAllocator (CASSANDRA-5935)
 * Make user-defined compaction JMX blocking (CASSANDRA-4952)
 * Fix streaming does not transfer wrapped range (CASSANDRA-5948)
 * Fix loading index summary containing empty key (CASSANDRA-5965)
 * Correctly handle limits in CompositesSearcher (CASSANDRA-5975)
 * Pig: handle CQL collections (CASSANDRA-5867)
 * Pass the updated cf to the PRSI index() method (CASSANDRA-5999)
 * Allow empty CQL3 batches (as no-op) (CASSANDRA-5994)
 * Support null in CQL3 functions (CASSANDRA-5910)
 * Replace the deprecated MapMaker with CacheLoader (CASSANDRA-6007)
 * Add SSTableDeletingNotification to DataTracker (CASSANDRA-6010)
 * Fix snapshots in use get deleted during snapshot repair (CASSANDRA-6011)
 * Move hints and exception count to o.a.c.metrics (CASSANDRA-6017)
 * Fix memory leak in snapshot repair (CASSANDRA-6047)
 * Fix sstable2sjon for CQL3 tables (CASSANDRA-5852)


2.0.0
 * Fix thrift validation when inserting into CQL3 tables (CASSANDRA-5138)
 * Fix periodic memtable flushing behavior with clean memtables (CASSANDRA-5931)
 * Fix dateOf() function for pre-2.0 timestamp columns (CASSANDRA-5928)
 * Fix SSTable unintentionally loads BF when opened for batch (CASSANDRA-5938)
 * Add stream session progress to JMX (CASSANDRA-4757)
 * Fix NPE during CAS operation (CASSANDRA-5925)
Merged from 1.2:
 * Fix getBloomFilterDiskSpaceUsed for AlwaysPresentFilter (CASSANDRA-5900)
 * Don't announce schema version until we've loaded the changes locally
   (CASSANDRA-5904)
 * Fix to support off heap bloom filters size greater than 2 GB (CASSANDRA-5903)
 * Properly handle parsing huge map and set literals (CASSANDRA-5893)


2.0.0-rc2
 * enable vnodes by default (CASSANDRA-5869)
 * fix CAS contention timeout (CASSANDRA-5830)
 * fix HsHa to respect max frame size (CASSANDRA-4573)
 * Fix (some) 2i on composite components omissions (CASSANDRA-5851)
 * cqlsh: add DESCRIBE FULL SCHEMA variant (CASSANDRA-5880)
Merged from 1.2:
 * Correctly validate sparse composite cells in scrub (CASSANDRA-5855)
 * Add KeyCacheHitRate metric to CF metrics (CASSANDRA-5868)
 * cqlsh: add support for multiline comments (CASSANDRA-5798)
 * Handle CQL3 SELECT duplicate IN restrictions on clustering columns
   (CASSANDRA-5856)


2.0.0-rc1
 * improve DecimalSerializer performance (CASSANDRA-5837)
 * fix potential spurious wakeup in AsyncOneResponse (CASSANDRA-5690)
 * fix schema-related trigger issues (CASSANDRA-5774)
 * Better validation when accessing CQL3 table from thrift (CASSANDRA-5138)
 * Fix assertion error during repair (CASSANDRA-5801)
 * Fix range tombstone bug (CASSANDRA-5805)
 * DC-local CAS (CASSANDRA-5797)
 * Add a native_protocol_version column to the system.local table (CASSANRDA-5819)
 * Use index_interval from cassandra.yaml when upgraded (CASSANDRA-5822)
 * Fix buffer underflow on socket close (CASSANDRA-5792)
Merged from 1.2:
 * Fix reading DeletionTime from 1.1-format sstables (CASSANDRA-5814)
 * cqlsh: add collections support to COPY (CASSANDRA-5698)
 * retry important messages for any IOException (CASSANDRA-5804)
 * Allow empty IN relations in SELECT/UPDATE/DELETE statements (CASSANDRA-5626)
 * cqlsh: fix crashing on Windows due to libedit detection (CASSANDRA-5812)
 * fix bulk-loading compressed sstables (CASSANDRA-5820)
 * (Hadoop) fix quoting in CqlPagingRecordReader and CqlRecordWriter
   (CASSANDRA-5824)
 * update default LCS sstable size to 160MB (CASSANDRA-5727)
 * Allow compacting 2Is via nodetool (CASSANDRA-5670)
 * Hex-encode non-String keys in OPP (CASSANDRA-5793)
 * nodetool history logging (CASSANDRA-5823)
 * (Hadoop) fix support for Thrift tables in CqlPagingRecordReader
   (CASSANDRA-5752)
 * add "all time blocked" to StatusLogger output (CASSANDRA-5825)
 * Future-proof inter-major-version schema migrations (CASSANDRA-5845)
 * (Hadoop) add CqlPagingRecordReader support for ReversedType in Thrift table
   (CASSANDRA-5718)
 * Add -no-snapshot option to scrub (CASSANDRA-5891)
 * Fix to support off heap bloom filters size greater than 2 GB (CASSANDRA-5903)
 * Properly handle parsing huge map and set literals (CASSANDRA-5893)
 * Fix LCS L0 compaction may overlap in L1 (CASSANDRA-5907)
 * New sstablesplit tool to split large sstables offline (CASSANDRA-4766)
 * Fix potential deadlock in native protocol server (CASSANDRA-5926)
 * Disallow incompatible type change in CQL3 (CASSANDRA-5882)
Merged from 1.1:
 * Correctly validate sparse composite cells in scrub (CASSANDRA-5855)


2.0.0-beta2
 * Replace countPendingHints with Hints Created metric (CASSANDRA-5746)
 * Allow nodetool with no args, and with help to run without a server (CASSANDRA-5734)
 * Cleanup AbstractType/TypeSerializer classes (CASSANDRA-5744)
 * Remove unimplemented cli option schema-mwt (CASSANDRA-5754)
 * Support range tombstones in thrift (CASSANDRA-5435)
 * Normalize table-manipulating CQL3 statements' class names (CASSANDRA-5759)
 * cqlsh: add missing table options to DESCRIBE output (CASSANDRA-5749)
 * Fix assertion error during repair (CASSANDRA-5757)
 * Fix bulkloader (CASSANDRA-5542)
 * Add LZ4 compression to the native protocol (CASSANDRA-5765)
 * Fix bugs in the native protocol v2 (CASSANDRA-5770)
 * CAS on 'primary key only' table (CASSANDRA-5715)
 * Support streaming SSTables of old versions (CASSANDRA-5772)
 * Always respect protocol version in native protocol (CASSANDRA-5778)
 * Fix ConcurrentModificationException during streaming (CASSANDRA-5782)
 * Update deletion timestamp in Commit#updatesWithPaxosTime (CASSANDRA-5787)
 * Thrift cas() method crashes if input columns are not sorted (CASSANDRA-5786)
 * Order columns names correctly when querying for CAS (CASSANDRA-5788)
 * Fix streaming retry (CASSANDRA-5775)
Merged from 1.2:
 * if no seeds can be a reached a node won't start in a ring by itself (CASSANDRA-5768)
 * add cassandra.unsafesystem property (CASSANDRA-5704)
 * (Hadoop) quote identifiers in CqlPagingRecordReader (CASSANDRA-5763)
 * Add replace_node functionality for vnodes (CASSANDRA-5337)
 * Add timeout events to query traces (CASSANDRA-5520)
 * Fix serialization of the LEFT gossip value (CASSANDRA-5696)
 * Pig: support for cql3 tables (CASSANDRA-5234)
 * Fix skipping range tombstones with reverse queries (CASSANDRA-5712)
 * Expire entries out of ThriftSessionManager (CASSANDRA-5719)
 * Don't keep ancestor information in memory (CASSANDRA-5342)
 * Expose native protocol server status in nodetool info (CASSANDRA-5735)
 * Fix pathetic performance of range tombstones (CASSANDRA-5677)
 * Fix querying with an empty (impossible) range (CASSANDRA-5573)
 * cqlsh: handle CUSTOM 2i in DESCRIBE output (CASSANDRA-5760)
 * Fix minor bug in Range.intersects(Bound) (CASSANDRA-5771)
 * cqlsh: handle disabled compression in DESCRIBE output (CASSANDRA-5766)
 * Ensure all UP events are notified on the native protocol (CASSANDRA-5769)
 * Fix formatting of sstable2json with multiple -k arguments (CASSANDRA-5781)
 * Don't rely on row marker for queries in general to hide lost markers
   after TTL expires (CASSANDRA-5762)
 * Sort nodetool help output (CASSANDRA-5776)
 * Fix column expiring during 2 phases compaction (CASSANDRA-5799)
 * now() is being rejected in INSERTs when inside collections (CASSANDRA-5795)


2.0.0-beta1
 * Add support for indexing clustered columns (CASSANDRA-5125)
 * Removed on-heap row cache (CASSANDRA-5348)
 * use nanotime consistently for node-local timeouts (CASSANDRA-5581)
 * Avoid unnecessary second pass on name-based queries (CASSANDRA-5577)
 * Experimental triggers (CASSANDRA-1311)
 * JEMalloc support for off-heap allocation (CASSANDRA-3997)
 * Single-pass compaction (CASSANDRA-4180)
 * Removed token range bisection (CASSANDRA-5518)
 * Removed compatibility with pre-1.2.5 sstables and network messages
   (CASSANDRA-5511)
 * removed PBSPredictor (CASSANDRA-5455)
 * CAS support (CASSANDRA-5062, 5441, 5442, 5443, 5619, 5667)
 * Leveled compaction performs size-tiered compactions in L0
   (CASSANDRA-5371, 5439)
 * Add yaml network topology snitch for mixed ec2/other envs (CASSANDRA-5339)
 * Log when a node is down longer than the hint window (CASSANDRA-4554)
 * Optimize tombstone creation for ExpiringColumns (CASSANDRA-4917)
 * Improve LeveledScanner work estimation (CASSANDRA-5250, 5407)
 * Replace compaction lock with runWithCompactionsDisabled (CASSANDRA-3430)
 * Change Message IDs to ints (CASSANDRA-5307)
 * Move sstable level information into the Stats component, removing the
   need for a separate Manifest file (CASSANDRA-4872)
 * avoid serializing to byte[] on commitlog append (CASSANDRA-5199)
 * make index_interval configurable per columnfamily (CASSANDRA-3961, CASSANDRA-5650)
 * add default_time_to_live (CASSANDRA-3974)
 * add memtable_flush_period_in_ms (CASSANDRA-4237)
 * replace supercolumns internally by composites (CASSANDRA-3237, 5123)
 * upgrade thrift to 0.9.0 (CASSANDRA-3719)
 * drop unnecessary keyspace parameter from user-defined compaction API
   (CASSANDRA-5139)
 * more robust solution to incomplete compactions + counters (CASSANDRA-5151)
 * Change order of directory searching for c*.in.sh (CASSANDRA-3983)
 * Add tool to reset SSTable compaction level for LCS (CASSANDRA-5271)
 * Allow custom configuration loader (CASSANDRA-5045)
 * Remove memory emergency pressure valve logic (CASSANDRA-3534)
 * Reduce request latency with eager retry (CASSANDRA-4705)
 * cqlsh: Remove ASSUME command (CASSANDRA-5331)
 * Rebuild BF when loading sstables if bloom_filter_fp_chance
   has changed since compaction (CASSANDRA-5015)
 * remove row-level bloom filters (CASSANDRA-4885)
 * Change Kernel Page Cache skipping into row preheating (disabled by default)
   (CASSANDRA-4937)
 * Improve repair by deciding on a gcBefore before sending
   out TreeRequests (CASSANDRA-4932)
 * Add an official way to disable compactions (CASSANDRA-5074)
 * Reenable ALTER TABLE DROP with new semantics (CASSANDRA-3919)
 * Add binary protocol versioning (CASSANDRA-5436)
 * Swap THshaServer for TThreadedSelectorServer (CASSANDRA-5530)
 * Add alias support to SELECT statement (CASSANDRA-5075)
 * Don't create empty RowMutations in CommitLogReplayer (CASSANDRA-5541)
 * Use range tombstones when dropping cfs/columns from schema (CASSANDRA-5579)
 * cqlsh: drop CQL2/CQL3-beta support (CASSANDRA-5585)
 * Track max/min column names in sstables to be able to optimize slice
   queries (CASSANDRA-5514, CASSANDRA-5595, CASSANDRA-5600)
 * Binary protocol: allow batching already prepared statements (CASSANDRA-4693)
 * Allow preparing timestamp, ttl and limit in CQL3 queries (CASSANDRA-4450)
 * Support native link w/o JNA in Java7 (CASSANDRA-3734)
 * Use SASL authentication in binary protocol v2 (CASSANDRA-5545)
 * Replace Thrift HsHa with LMAX Disruptor based implementation (CASSANDRA-5582)
 * cqlsh: Add row count to SELECT output (CASSANDRA-5636)
 * Include a timestamp with all read commands to determine column expiration
   (CASSANDRA-5149)
 * Streaming 2.0 (CASSANDRA-5286, 5699)
 * Conditional create/drop ks/table/index statements in CQL3 (CASSANDRA-2737)
 * more pre-table creation property validation (CASSANDRA-5693)
 * Redesign repair messages (CASSANDRA-5426)
 * Fix ALTER RENAME post-5125 (CASSANDRA-5702)
 * Disallow renaming a 2ndary indexed column (CASSANDRA-5705)
 * Rename Table to Keyspace (CASSANDRA-5613)
 * Ensure changing column_index_size_in_kb on different nodes don't corrupt the
   sstable (CASSANDRA-5454)
 * Move resultset type information into prepare, not execute (CASSANDRA-5649)
 * Auto paging in binary protocol (CASSANDRA-4415, 5714)
 * Don't tie client side use of AbstractType to JDBC (CASSANDRA-4495)
 * Adds new TimestampType to replace DateType (CASSANDRA-5723, CASSANDRA-5729)
Merged from 1.2:
 * make starting native protocol server idempotent (CASSANDRA-5728)
 * Fix loading key cache when a saved entry is no longer valid (CASSANDRA-5706)
 * Fix serialization of the LEFT gossip value (CASSANDRA-5696)
 * cqlsh: Don't show 'null' in place of empty values (CASSANDRA-5675)
 * Race condition in detecting version on a mixed 1.1/1.2 cluster
   (CASSANDRA-5692)
 * Fix skipping range tombstones with reverse queries (CASSANDRA-5712)
 * Expire entries out of ThriftSessionManager (CASSANRDA-5719)
 * Don't keep ancestor information in memory (CASSANDRA-5342)
 * cqlsh: fix handling of semicolons inside BATCH queries (CASSANDRA-5697)


1.2.6
 * Fix tracing when operation completes before all responses arrive
   (CASSANDRA-5668)
 * Fix cross-DC mutation forwarding (CASSANDRA-5632)
 * Reduce SSTableLoader memory usage (CASSANDRA-5555)
 * Scale hinted_handoff_throttle_in_kb to cluster size (CASSANDRA-5272)
 * (Hadoop) Add CQL3 input/output formats (CASSANDRA-4421, 5622)
 * (Hadoop) Fix InputKeyRange in CFIF (CASSANDRA-5536)
 * Fix dealing with ridiculously large max sstable sizes in LCS (CASSANDRA-5589)
 * Ignore pre-truncate hints (CASSANDRA-4655)
 * Move System.exit on OOM into a separate thread (CASSANDRA-5273)
 * Write row markers when serializing schema (CASSANDRA-5572)
 * Check only SSTables for the requested range when streaming (CASSANDRA-5569)
 * Improve batchlog replay behavior and hint ttl handling (CASSANDRA-5314)
 * Exclude localTimestamp from validation for tombstones (CASSANDRA-5398)
 * cqlsh: add custom prompt support (CASSANDRA-5539)
 * Reuse prepared statements in hot auth queries (CASSANDRA-5594)
 * cqlsh: add vertical output option (see EXPAND) (CASSANDRA-5597)
 * Add a rate limit option to stress (CASSANDRA-5004)
 * have BulkLoader ignore snapshots directories (CASSANDRA-5587)
 * fix SnitchProperties logging context (CASSANDRA-5602)
 * Expose whether jna is enabled and memory is locked via JMX (CASSANDRA-5508)
 * cqlsh: fix COPY FROM with ReversedType (CASSANDRA-5610)
 * Allow creating CUSTOM indexes on collections (CASSANDRA-5615)
 * Evaluate now() function at execution time (CASSANDRA-5616)
 * Expose detailed read repair metrics (CASSANDRA-5618)
 * Correct blob literal + ReversedType parsing (CASSANDRA-5629)
 * Allow GPFS to prefer the internal IP like EC2MRS (CASSANDRA-5630)
 * fix help text for -tspw cassandra-cli (CASSANDRA-5643)
 * don't throw away initial causes exceptions for internode encryption issues
   (CASSANDRA-5644)
 * Fix message spelling errors for cql select statements (CASSANDRA-5647)
 * Suppress custom exceptions thru jmx (CASSANDRA-5652)
 * Update CREATE CUSTOM INDEX syntax (CASSANDRA-5639)
 * Fix PermissionDetails.equals() method (CASSANDRA-5655)
 * Never allow partition key ranges in CQL3 without token() (CASSANDRA-5666)
 * Gossiper incorrectly drops AppState for an upgrading node (CASSANDRA-5660)
 * Connection thrashing during multi-region ec2 during upgrade, due to
   messaging version (CASSANDRA-5669)
 * Avoid over reconnecting in EC2MRS (CASSANDRA-5678)
 * Fix ReadResponseSerializer.serializedSize() for digest reads (CASSANDRA-5476)
 * allow sstable2json on 2i CFs (CASSANDRA-5694)
Merged from 1.1:
 * Remove buggy thrift max message length option (CASSANDRA-5529)
 * Fix NPE in Pig's widerow mode (CASSANDRA-5488)
 * Add split size parameter to Pig and disable split combination (CASSANDRA-5544)


1.2.5
 * make BytesToken.toString only return hex bytes (CASSANDRA-5566)
 * Ensure that submitBackground enqueues at least one task (CASSANDRA-5554)
 * fix 2i updates with identical values and timestamps (CASSANDRA-5540)
 * fix compaction throttling bursty-ness (CASSANDRA-4316)
 * reduce memory consumption of IndexSummary (CASSANDRA-5506)
 * remove per-row column name bloom filters (CASSANDRA-5492)
 * Include fatal errors in trace events (CASSANDRA-5447)
 * Ensure that PerRowSecondaryIndex is notified of row-level deletes
   (CASSANDRA-5445)
 * Allow empty blob literals in CQL3 (CASSANDRA-5452)
 * Fix streaming RangeTombstones at column index boundary (CASSANDRA-5418)
 * Fix preparing statements when current keyspace is not set (CASSANDRA-5468)
 * Fix SemanticVersion.isSupportedBy minor/patch handling (CASSANDRA-5496)
 * Don't provide oldCfId for post-1.1 system cfs (CASSANDRA-5490)
 * Fix primary range ignores replication strategy (CASSANDRA-5424)
 * Fix shutdown of binary protocol server (CASSANDRA-5507)
 * Fix repair -snapshot not working (CASSANDRA-5512)
 * Set isRunning flag later in binary protocol server (CASSANDRA-5467)
 * Fix use of CQL3 functions with descending clustering order (CASSANDRA-5472)
 * Disallow renaming columns one at a time for thrift table in CQL3
   (CASSANDRA-5531)
 * cqlsh: add CLUSTERING ORDER BY support to DESCRIBE (CASSANDRA-5528)
 * Add custom secondary index support to CQL3 (CASSANDRA-5484)
 * Fix repair hanging silently on unexpected error (CASSANDRA-5229)
 * Fix Ec2Snitch regression introduced by CASSANDRA-5171 (CASSANDRA-5432)
 * Add nodetool enablebackup/disablebackup (CASSANDRA-5556)
 * cqlsh: fix DESCRIBE after case insensitive USE (CASSANDRA-5567)
Merged from 1.1
 * Add retry mechanism to OTC for non-droppable_verbs (CASSANDRA-5393)
 * Use allocator information to improve memtable memory usage estimate
   (CASSANDRA-5497)
 * Fix trying to load deleted row into row cache on startup (CASSANDRA-4463)
 * fsync leveled manifest to avoid corruption (CASSANDRA-5535)
 * Fix Bound intersection computation (CASSANDRA-5551)
 * sstablescrub now respects max memory size in cassandra.in.sh (CASSANDRA-5562)


1.2.4
 * Ensure that PerRowSecondaryIndex updates see the most recent values
   (CASSANDRA-5397)
 * avoid duplicate index entries ind PrecompactedRow and
   ParallelCompactionIterable (CASSANDRA-5395)
 * remove the index entry on oldColumn when new column is a tombstone
   (CASSANDRA-5395)
 * Change default stream throughput from 400 to 200 mbps (CASSANDRA-5036)
 * Gossiper logs DOWN for symmetry with UP (CASSANDRA-5187)
 * Fix mixing prepared statements between keyspaces (CASSANDRA-5352)
 * Fix consistency level during bootstrap - strike 3 (CASSANDRA-5354)
 * Fix transposed arguments in AlreadyExistsException (CASSANDRA-5362)
 * Improve asynchronous hint delivery (CASSANDRA-5179)
 * Fix Guava dependency version (12.0 -> 13.0.1) for Maven (CASSANDRA-5364)
 * Validate that provided CQL3 collection value are < 64K (CASSANDRA-5355)
 * Make upgradeSSTable skip current version sstables by default (CASSANDRA-5366)
 * Optimize min/max timestamp collection (CASSANDRA-5373)
 * Invalid streamId in cql binary protocol when using invalid CL
   (CASSANDRA-5164)
 * Fix validation for IN where clauses with collections (CASSANDRA-5376)
 * Copy resultSet on count query to avoid ConcurrentModificationException
   (CASSANDRA-5382)
 * Correctly typecheck in CQL3 even with ReversedType (CASSANDRA-5386)
 * Fix streaming compressed files when using encryption (CASSANDRA-5391)
 * cassandra-all 1.2.0 pom missing netty dependency (CASSANDRA-5392)
 * Fix writetime/ttl functions on null values (CASSANDRA-5341)
 * Fix NPE during cql3 select with token() (CASSANDRA-5404)
 * IndexHelper.skipBloomFilters won't skip non-SHA filters (CASSANDRA-5385)
 * cqlsh: Print maps ordered by key, sort sets (CASSANDRA-5413)
 * Add null syntax support in CQL3 for inserts (CASSANDRA-3783)
 * Allow unauthenticated set_keyspace() calls (CASSANDRA-5423)
 * Fix potential incremental backups race (CASSANDRA-5410)
 * Fix prepared BATCH statements with batch-level timestamps (CASSANDRA-5415)
 * Allow overriding superuser setup delay (CASSANDRA-5430)
 * cassandra-shuffle with JMX usernames and passwords (CASSANDRA-5431)
Merged from 1.1:
 * cli: Quote ks and cf names in schema output when needed (CASSANDRA-5052)
 * Fix bad default for min/max timestamp in SSTableMetadata (CASSANDRA-5372)
 * Fix cf name extraction from manifest in Directories.migrateFile()
   (CASSANDRA-5242)
 * Support pluggable internode authentication (CASSANDRA-5401)


1.2.3
 * add check for sstable overlap within a level on startup (CASSANDRA-5327)
 * replace ipv6 colons in jmx object names (CASSANDRA-5298, 5328)
 * Avoid allocating SSTableBoundedScanner during repair when the range does
   not intersect the sstable (CASSANDRA-5249)
 * Don't lowercase property map keys (this breaks NTS) (CASSANDRA-5292)
 * Fix composite comparator with super columns (CASSANDRA-5287)
 * Fix insufficient validation of UPDATE queries against counter cfs
   (CASSANDRA-5300)
 * Fix PropertyFileSnitch default DC/Rack behavior (CASSANDRA-5285)
 * Handle null values when executing prepared statement (CASSANDRA-5081)
 * Add netty to pom dependencies (CASSANDRA-5181)
 * Include type arguments in Thrift CQLPreparedResult (CASSANDRA-5311)
 * Fix compaction not removing columns when bf_fp_ratio is 1 (CASSANDRA-5182)
 * cli: Warn about missing CQL3 tables in schema descriptions (CASSANDRA-5309)
 * Re-enable unknown option in replication/compaction strategies option for
   backward compatibility (CASSANDRA-4795)
 * Add binary protocol support to stress (CASSANDRA-4993)
 * cqlsh: Fix COPY FROM value quoting and null handling (CASSANDRA-5305)
 * Fix repair -pr for vnodes (CASSANDRA-5329)
 * Relax CL for auth queries for non-default users (CASSANDRA-5310)
 * Fix AssertionError during repair (CASSANDRA-5245)
 * Don't announce migrations to pre-1.2 nodes (CASSANDRA-5334)
Merged from 1.1:
 * Update offline scrub for 1.0 -> 1.1 directory structure (CASSANDRA-5195)
 * add tmp flag to Descriptor hashcode (CASSANDRA-4021)
 * fix logging of "Found table data in data directories" when only system tables
   are present (CASSANDRA-5289)
 * cli: Add JMX authentication support (CASSANDRA-5080)
 * nodetool: ability to repair specific range (CASSANDRA-5280)
 * Fix possible assertion triggered in SliceFromReadCommand (CASSANDRA-5284)
 * cqlsh: Add inet type support on Windows (ipv4-only) (CASSANDRA-4801)
 * Fix race when initializing ColumnFamilyStore (CASSANDRA-5350)
 * Add UseTLAB JVM flag (CASSANDRA-5361)


1.2.2
 * fix potential for multiple concurrent compactions of the same sstables
   (CASSANDRA-5256)
 * avoid no-op caching of byte[] on commitlog append (CASSANDRA-5199)
 * fix symlinks under data dir not working (CASSANDRA-5185)
 * fix bug in compact storage metadata handling (CASSANDRA-5189)
 * Validate login for USE queries (CASSANDRA-5207)
 * cli: remove default username and password (CASSANDRA-5208)
 * configure populate_io_cache_on_flush per-CF (CASSANDRA-4694)
 * allow configuration of internode socket buffer (CASSANDRA-3378)
 * Make sstable directory picking blacklist-aware again (CASSANDRA-5193)
 * Correctly expire gossip states for edge cases (CASSANDRA-5216)
 * Improve handling of directory creation failures (CASSANDRA-5196)
 * Expose secondary indicies to the rest of nodetool (CASSANDRA-4464)
 * Binary protocol: avoid sending notification for 0.0.0.0 (CASSANDRA-5227)
 * add UseCondCardMark XX jvm settings on jdk 1.7 (CASSANDRA-4366)
 * CQL3 refactor to allow conversion function (CASSANDRA-5226)
 * Fix drop of sstables in some circumstance (CASSANDRA-5232)
 * Implement caching of authorization results (CASSANDRA-4295)
 * Add support for LZ4 compression (CASSANDRA-5038)
 * Fix missing columns in wide rows queries (CASSANDRA-5225)
 * Simplify auth setup and make system_auth ks alterable (CASSANDRA-5112)
 * Stop compactions from hanging during bootstrap (CASSANDRA-5244)
 * fix compressed streaming sending extra chunk (CASSANDRA-5105)
 * Add CQL3-based implementations of IAuthenticator and IAuthorizer
   (CASSANDRA-4898)
 * Fix timestamp-based tomstone removal logic (CASSANDRA-5248)
 * cli: Add JMX authentication support (CASSANDRA-5080)
 * Fix forceFlush behavior (CASSANDRA-5241)
 * cqlsh: Add username autocompletion (CASSANDRA-5231)
 * Fix CQL3 composite partition key error (CASSANDRA-5240)
 * Allow IN clause on last clustering key (CASSANDRA-5230)
Merged from 1.1:
 * fix start key/end token validation for wide row iteration (CASSANDRA-5168)
 * add ConfigHelper support for Thrift frame and max message sizes (CASSANDRA-5188)
 * fix nodetool repair not fail on node down (CASSANDRA-5203)
 * always collect tombstone hints (CASSANDRA-5068)
 * Fix error when sourcing file in cqlsh (CASSANDRA-5235)


1.2.1
 * stream undelivered hints on decommission (CASSANDRA-5128)
 * GossipingPropertyFileSnitch loads saved dc/rack info if needed (CASSANDRA-5133)
 * drain should flush system CFs too (CASSANDRA-4446)
 * add inter_dc_tcp_nodelay setting (CASSANDRA-5148)
 * re-allow wrapping ranges for start_token/end_token range pairitspwng (CASSANDRA-5106)
 * fix validation compaction of empty rows (CASSANDRA-5136)
 * nodetool methods to enable/disable hint storage/delivery (CASSANDRA-4750)
 * disallow bloom filter false positive chance of 0 (CASSANDRA-5013)
 * add threadpool size adjustment methods to JMXEnabledThreadPoolExecutor and
   CompactionManagerMBean (CASSANDRA-5044)
 * fix hinting for dropped local writes (CASSANDRA-4753)
 * off-heap cache doesn't need mutable column container (CASSANDRA-5057)
 * apply disk_failure_policy to bad disks on initial directory creation
   (CASSANDRA-4847)
 * Optimize name-based queries to use ArrayBackedSortedColumns (CASSANDRA-5043)
 * Fall back to old manifest if most recent is unparseable (CASSANDRA-5041)
 * pool [Compressed]RandomAccessReader objects on the partitioned read path
   (CASSANDRA-4942)
 * Add debug logging to list filenames processed by Directories.migrateFile
   method (CASSANDRA-4939)
 * Expose black-listed directories via JMX (CASSANDRA-4848)
 * Log compaction merge counts (CASSANDRA-4894)
 * Minimize byte array allocation by AbstractData{Input,Output} (CASSANDRA-5090)
 * Add SSL support for the binary protocol (CASSANDRA-5031)
 * Allow non-schema system ks modification for shuffle to work (CASSANDRA-5097)
 * cqlsh: Add default limit to SELECT statements (CASSANDRA-4972)
 * cqlsh: fix DESCRIBE for 1.1 cfs in CQL3 (CASSANDRA-5101)
 * Correctly gossip with nodes >= 1.1.7 (CASSANDRA-5102)
 * Ensure CL guarantees on digest mismatch (CASSANDRA-5113)
 * Validate correctly selects on composite partition key (CASSANDRA-5122)
 * Fix exception when adding collection (CASSANDRA-5117)
 * Handle states for non-vnode clusters correctly (CASSANDRA-5127)
 * Refuse unrecognized replication and compaction strategy options (CASSANDRA-4795)
 * Pick the correct value validator in sstable2json for cql3 tables (CASSANDRA-5134)
 * Validate login for describe_keyspace, describe_keyspaces and set_keyspace
   (CASSANDRA-5144)
 * Fix inserting empty maps (CASSANDRA-5141)
 * Don't remove tokens from System table for node we know (CASSANDRA-5121)
 * fix streaming progress report for compresed files (CASSANDRA-5130)
 * Coverage analysis for low-CL queries (CASSANDRA-4858)
 * Stop interpreting dates as valid timeUUID value (CASSANDRA-4936)
 * Adds E notation for floating point numbers (CASSANDRA-4927)
 * Detect (and warn) unintentional use of the cql2 thrift methods when cql3 was
   intended (CASSANDRA-5172)
 * cli: Quote ks and cf names in schema output when needed (CASSANDRA-5052)
 * Fix cf name extraction from manifest in Directories.migrateFile() (CASSANDRA-5242)
 * Replace mistaken usage of commons-logging with slf4j (CASSANDRA-5464)
 * Ensure Jackson dependency matches lib (CASSANDRA-5126)
 * Expose droppable tombstone ratio stats over JMX (CASSANDRA-5159)
Merged from 1.1:
 * Simplify CompressedRandomAccessReader to work around JDK FD bug (CASSANDRA-5088)
 * Improve handling a changing target throttle rate mid-compaction (CASSANDRA-5087)
 * Pig: correctly decode row keys in widerow mode (CASSANDRA-5098)
 * nodetool repair command now prints progress (CASSANDRA-4767)
 * fix user defined compaction to run against 1.1 data directory (CASSANDRA-5118)
 * Fix CQL3 BATCH authorization caching (CASSANDRA-5145)
 * fix get_count returns incorrect value with TTL (CASSANDRA-5099)
 * better handling for mid-compaction failure (CASSANDRA-5137)
 * convert default marshallers list to map for better readability (CASSANDRA-5109)
 * fix ConcurrentModificationException in getBootstrapSource (CASSANDRA-5170)
 * fix sstable maxtimestamp for row deletes and pre-1.1.1 sstables (CASSANDRA-5153)
 * Fix thread growth on node removal (CASSANDRA-5175)
 * Make Ec2Region's datacenter name configurable (CASSANDRA-5155)


1.2.0
 * Disallow counters in collections (CASSANDRA-5082)
 * cqlsh: add unit tests (CASSANDRA-3920)
 * fix default bloom_filter_fp_chance for LeveledCompactionStrategy (CASSANDRA-5093)
Merged from 1.1:
 * add validation for get_range_slices with start_key and end_token (CASSANDRA-5089)


1.2.0-rc2
 * fix nodetool ownership display with vnodes (CASSANDRA-5065)
 * cqlsh: add DESCRIBE KEYSPACES command (CASSANDRA-5060)
 * Fix potential infinite loop when reloading CFS (CASSANDRA-5064)
 * Fix SimpleAuthorizer example (CASSANDRA-5072)
 * cqlsh: force CL.ONE for tracing and system.schema* queries (CASSANDRA-5070)
 * Includes cassandra-shuffle in the debian package (CASSANDRA-5058)
Merged from 1.1:
 * fix multithreaded compaction deadlock (CASSANDRA-4492)
 * fix temporarily missing schema after upgrade from pre-1.1.5 (CASSANDRA-5061)
 * Fix ALTER TABLE overriding compression options with defaults
   (CASSANDRA-4996, 5066)
 * fix specifying and altering crc_check_chance (CASSANDRA-5053)
 * fix Murmur3Partitioner ownership% calculation (CASSANDRA-5076)
 * Don't expire columns sooner than they should in 2ndary indexes (CASSANDRA-5079)


1.2-rc1
 * rename rpc_timeout settings to request_timeout (CASSANDRA-5027)
 * add BF with 0.1 FP to LCS by default (CASSANDRA-5029)
 * Fix preparing insert queries (CASSANDRA-5016)
 * Fix preparing queries with counter increment (CASSANDRA-5022)
 * Fix preparing updates with collections (CASSANDRA-5017)
 * Don't generate UUID based on other node address (CASSANDRA-5002)
 * Fix message when trying to alter a clustering key type (CASSANDRA-5012)
 * Update IAuthenticator to match the new IAuthorizer (CASSANDRA-5003)
 * Fix inserting only a key in CQL3 (CASSANDRA-5040)
 * Fix CQL3 token() function when used with strings (CASSANDRA-5050)
Merged from 1.1:
 * reduce log spam from invalid counter shards (CASSANDRA-5026)
 * Improve schema propagation performance (CASSANDRA-5025)
 * Fix for IndexHelper.IndexFor throws OOB Exception (CASSANDRA-5030)
 * cqlsh: make it possible to describe thrift CFs (CASSANDRA-4827)
 * cqlsh: fix timestamp formatting on some platforms (CASSANDRA-5046)


1.2-beta3
 * make consistency level configurable in cqlsh (CASSANDRA-4829)
 * fix cqlsh rendering of blob fields (CASSANDRA-4970)
 * fix cqlsh DESCRIBE command (CASSANDRA-4913)
 * save truncation position in system table (CASSANDRA-4906)
 * Move CompressionMetadata off-heap (CASSANDRA-4937)
 * allow CLI to GET cql3 columnfamily data (CASSANDRA-4924)
 * Fix rare race condition in getExpireTimeForEndpoint (CASSANDRA-4402)
 * acquire references to overlapping sstables during compaction so bloom filter
   doesn't get free'd prematurely (CASSANDRA-4934)
 * Don't share slice query filter in CQL3 SelectStatement (CASSANDRA-4928)
 * Separate tracing from Log4J (CASSANDRA-4861)
 * Exclude gcable tombstones from merkle-tree computation (CASSANDRA-4905)
 * Better printing of AbstractBounds for tracing (CASSANDRA-4931)
 * Optimize mostRecentTombstone check in CC.collectAllData (CASSANDRA-4883)
 * Change stream session ID to UUID to avoid collision from same node (CASSANDRA-4813)
 * Use Stats.db when bulk loading if present (CASSANDRA-4957)
 * Skip repair on system_trace and keyspaces with RF=1 (CASSANDRA-4956)
 * (cql3) Remove arbitrary SELECT limit (CASSANDRA-4918)
 * Correctly handle prepared operation on collections (CASSANDRA-4945)
 * Fix CQL3 LIMIT (CASSANDRA-4877)
 * Fix Stress for CQL3 (CASSANDRA-4979)
 * Remove cassandra specific exceptions from JMX interface (CASSANDRA-4893)
 * (CQL3) Force using ALLOW FILTERING on potentially inefficient queries (CASSANDRA-4915)
 * (cql3) Fix adding column when the table has collections (CASSANDRA-4982)
 * (cql3) Fix allowing collections with compact storage (CASSANDRA-4990)
 * (cql3) Refuse ttl/writetime function on collections (CASSANDRA-4992)
 * Replace IAuthority with new IAuthorizer (CASSANDRA-4874)
 * clqsh: fix KEY pseudocolumn escaping when describing Thrift tables
   in CQL3 mode (CASSANDRA-4955)
 * add basic authentication support for Pig CassandraStorage (CASSANDRA-3042)
 * fix CQL2 ALTER TABLE compaction_strategy_class altering (CASSANDRA-4965)
Merged from 1.1:
 * Fall back to old describe_splits if d_s_ex is not available (CASSANDRA-4803)
 * Improve error reporting when streaming ranges fail (CASSANDRA-5009)
 * Fix cqlsh timestamp formatting of timezone info (CASSANDRA-4746)
 * Fix assertion failure with leveled compaction (CASSANDRA-4799)
 * Check for null end_token in get_range_slice (CASSANDRA-4804)
 * Remove all remnants of removed nodes (CASSANDRA-4840)
 * Add aut-reloading of the log4j file in debian package (CASSANDRA-4855)
 * Fix estimated row cache entry size (CASSANDRA-4860)
 * reset getRangeSlice filter after finishing a row for get_paged_slice
   (CASSANDRA-4919)
 * expunge row cache post-truncate (CASSANDRA-4940)
 * Allow static CF definition with compact storage (CASSANDRA-4910)
 * Fix endless loop/compaction of schema_* CFs due to broken timestamps (CASSANDRA-4880)
 * Fix 'wrong class type' assertion in CounterColumn (CASSANDRA-4976)


1.2-beta2
 * fp rate of 1.0 disables BF entirely; LCS defaults to 1.0 (CASSANDRA-4876)
 * off-heap bloom filters for row keys (CASSANDRA_4865)
 * add extension point for sstable components (CASSANDRA-4049)
 * improve tracing output (CASSANDRA-4852, 4862)
 * make TRACE verb droppable (CASSANDRA-4672)
 * fix BulkLoader recognition of CQL3 columnfamilies (CASSANDRA-4755)
 * Sort commitlog segments for replay by id instead of mtime (CASSANDRA-4793)
 * Make hint delivery asynchronous (CASSANDRA-4761)
 * Pluggable Thrift transport factories for CLI and cqlsh (CASSANDRA-4609, 4610)
 * cassandra-cli: allow Double value type to be inserted to a column (CASSANDRA-4661)
 * Add ability to use custom TServerFactory implementations (CASSANDRA-4608)
 * optimize batchlog flushing to skip successful batches (CASSANDRA-4667)
 * include metadata for system keyspace itself in schema tables (CASSANDRA-4416)
 * add check to PropertyFileSnitch to verify presence of location for
   local node (CASSANDRA-4728)
 * add PBSPredictor consistency modeler (CASSANDRA-4261)
 * remove vestiges of Thrift unframed mode (CASSANDRA-4729)
 * optimize single-row PK lookups (CASSANDRA-4710)
 * adjust blockFor calculation to account for pending ranges due to node
   movement (CASSANDRA-833)
 * Change CQL version to 3.0.0 and stop accepting 3.0.0-beta1 (CASSANDRA-4649)
 * (CQL3) Make prepared statement global instead of per connection
   (CASSANDRA-4449)
 * Fix scrubbing of CQL3 created tables (CASSANDRA-4685)
 * (CQL3) Fix validation when using counter and regular columns in the same
   table (CASSANDRA-4706)
 * Fix bug starting Cassandra with simple authentication (CASSANDRA-4648)
 * Add support for batchlog in CQL3 (CASSANDRA-4545, 4738)
 * Add support for multiple column family outputs in CFOF (CASSANDRA-4208)
 * Support repairing only the local DC nodes (CASSANDRA-4747)
 * Use rpc_address for binary protocol and change default port (CASSANDRA-4751)
 * Fix use of collections in prepared statements (CASSANDRA-4739)
 * Store more information into peers table (CASSANDRA-4351, 4814)
 * Configurable bucket size for size tiered compaction (CASSANDRA-4704)
 * Run leveled compaction in parallel (CASSANDRA-4310)
 * Fix potential NPE during CFS reload (CASSANDRA-4786)
 * Composite indexes may miss results (CASSANDRA-4796)
 * Move consistency level to the protocol level (CASSANDRA-4734, 4824)
 * Fix Subcolumn slice ends not respected (CASSANDRA-4826)
 * Fix Assertion error in cql3 select (CASSANDRA-4783)
 * Fix list prepend logic (CQL3) (CASSANDRA-4835)
 * Add booleans as literals in CQL3 (CASSANDRA-4776)
 * Allow renaming PK columns in CQL3 (CASSANDRA-4822)
 * Fix binary protocol NEW_NODE event (CASSANDRA-4679)
 * Fix potential infinite loop in tombstone compaction (CASSANDRA-4781)
 * Remove system tables accounting from schema (CASSANDRA-4850)
 * (cql3) Force provided columns in clustering key order in
   'CLUSTERING ORDER BY' (CASSANDRA-4881)
 * Fix composite index bug (CASSANDRA-4884)
 * Fix short read protection for CQL3 (CASSANDRA-4882)
 * Add tracing support to the binary protocol (CASSANDRA-4699)
 * (cql3) Don't allow prepared marker inside collections (CASSANDRA-4890)
 * Re-allow order by on non-selected columns (CASSANDRA-4645)
 * Bug when composite index is created in a table having collections (CASSANDRA-4909)
 * log index scan subject in CompositesSearcher (CASSANDRA-4904)
Merged from 1.1:
 * add get[Row|Key]CacheEntries to CacheServiceMBean (CASSANDRA-4859)
 * fix get_paged_slice to wrap to next row correctly (CASSANDRA-4816)
 * fix indexing empty column values (CASSANDRA-4832)
 * allow JdbcDate to compose null Date objects (CASSANDRA-4830)
 * fix possible stackoverflow when compacting 1000s of sstables
   (CASSANDRA-4765)
 * fix wrong leveled compaction progress calculation (CASSANDRA-4807)
 * add a close() method to CRAR to prevent leaking file descriptors (CASSANDRA-4820)
 * fix potential infinite loop in get_count (CASSANDRA-4833)
 * fix compositeType.{get/from}String methods (CASSANDRA-4842)
 * (CQL) fix CREATE COLUMNFAMILY permissions check (CASSANDRA-4864)
 * Fix DynamicCompositeType same type comparison (CASSANDRA-4711)
 * Fix duplicate SSTable reference when stream session failed (CASSANDRA-3306)
 * Allow static CF definition with compact storage (CASSANDRA-4910)
 * Fix endless loop/compaction of schema_* CFs due to broken timestamps (CASSANDRA-4880)
 * Fix 'wrong class type' assertion in CounterColumn (CASSANDRA-4976)


1.2-beta1
 * add atomic_batch_mutate (CASSANDRA-4542, -4635)
 * increase default max_hint_window_in_ms to 3h (CASSANDRA-4632)
 * include message initiation time to replicas so they can more
   accurately drop timed-out requests (CASSANDRA-2858)
 * fix clientutil.jar dependencies (CASSANDRA-4566)
 * optimize WriteResponse (CASSANDRA-4548)
 * new metrics (CASSANDRA-4009)
 * redesign KEYS indexes to avoid read-before-write (CASSANDRA-2897)
 * debug tracing (CASSANDRA-1123)
 * parallelize row cache loading (CASSANDRA-4282)
 * Make compaction, flush JBOD-aware (CASSANDRA-4292)
 * run local range scans on the read stage (CASSANDRA-3687)
 * clean up ioexceptions (CASSANDRA-2116)
 * add disk_failure_policy (CASSANDRA-2118)
 * Introduce new json format with row level deletion (CASSANDRA-4054)
 * remove redundant "name" column from schema_keyspaces (CASSANDRA-4433)
 * improve "nodetool ring" handling of multi-dc clusters (CASSANDRA-3047)
 * update NTS calculateNaturalEndpoints to be O(N log N) (CASSANDRA-3881)
 * split up rpc timeout by operation type (CASSANDRA-2819)
 * rewrite key cache save/load to use only sequential i/o (CASSANDRA-3762)
 * update MS protocol with a version handshake + broadcast address id
   (CASSANDRA-4311)
 * multithreaded hint replay (CASSANDRA-4189)
 * add inter-node message compression (CASSANDRA-3127)
 * remove COPP (CASSANDRA-2479)
 * Track tombstone expiration and compact when tombstone content is
   higher than a configurable threshold, default 20% (CASSANDRA-3442, 4234)
 * update MurmurHash to version 3 (CASSANDRA-2975)
 * (CLI) track elapsed time for `delete' operation (CASSANDRA-4060)
 * (CLI) jline version is bumped to 1.0 to properly  support
   'delete' key function (CASSANDRA-4132)
 * Save IndexSummary into new SSTable 'Summary' component (CASSANDRA-2392, 4289)
 * Add support for range tombstones (CASSANDRA-3708)
 * Improve MessagingService efficiency (CASSANDRA-3617)
 * Avoid ID conflicts from concurrent schema changes (CASSANDRA-3794)
 * Set thrift HSHA server thread limit to unlimited by default (CASSANDRA-4277)
 * Avoids double serialization of CF id in RowMutation messages
   (CASSANDRA-4293)
 * stream compressed sstables directly with java nio (CASSANDRA-4297)
 * Support multiple ranges in SliceQueryFilter (CASSANDRA-3885)
 * Add column metadata to system column families (CASSANDRA-4018)
 * (cql3) Always use composite types by default (CASSANDRA-4329)
 * (cql3) Add support for set, map and list (CASSANDRA-3647)
 * Validate date type correctly (CASSANDRA-4441)
 * (cql3) Allow definitions with only a PK (CASSANDRA-4361)
 * (cql3) Add support for row key composites (CASSANDRA-4179)
 * improve DynamicEndpointSnitch by using reservoir sampling (CASSANDRA-4038)
 * (cql3) Add support for 2ndary indexes (CASSANDRA-3680)
 * (cql3) fix defining more than one PK to be invalid (CASSANDRA-4477)
 * remove schema agreement checking from all external APIs (Thrift, CQL and CQL3) (CASSANDRA-4487)
 * add Murmur3Partitioner and make it default for new installations (CASSANDRA-3772, 4621)
 * (cql3) update pseudo-map syntax to use map syntax (CASSANDRA-4497)
 * Finer grained exceptions hierarchy and provides error code with exceptions (CASSANDRA-3979)
 * Adds events push to binary protocol (CASSANDRA-4480)
 * Rewrite nodetool help (CASSANDRA-2293)
 * Make CQL3 the default for CQL (CASSANDRA-4640)
 * update stress tool to be able to use CQL3 (CASSANDRA-4406)
 * Accept all thrift update on CQL3 cf but don't expose their metadata (CASSANDRA-4377)
 * Replace Throttle with Guava's RateLimiter for HintedHandOff (CASSANDRA-4541)
 * fix counter add/get using CQL2 and CQL3 in stress tool (CASSANDRA-4633)
 * Add sstable count per level to cfstats (CASSANDRA-4537)
 * (cql3) Add ALTER KEYSPACE statement (CASSANDRA-4611)
 * (cql3) Allow defining default consistency levels (CASSANDRA-4448)
 * (cql3) Fix queries using LIMIT missing results (CASSANDRA-4579)
 * fix cross-version gossip messaging (CASSANDRA-4576)
 * added inet data type (CASSANDRA-4627)


1.1.6
 * Wait for writes on synchronous read digest mismatch (CASSANDRA-4792)
 * fix commitlog replay for nanotime-infected sstables (CASSANDRA-4782)
 * preflight check ttl for maximum of 20 years (CASSANDRA-4771)
 * (Pig) fix widerow input with single column rows (CASSANDRA-4789)
 * Fix HH to compact with correct gcBefore, which avoids wiping out
   undelivered hints (CASSANDRA-4772)
 * LCS will merge up to 32 L0 sstables as intended (CASSANDRA-4778)
 * NTS will default unconfigured DC replicas to zero (CASSANDRA-4675)
 * use default consistency level in counter validation if none is
   explicitly provide (CASSANDRA-4700)
 * Improve IAuthority interface by introducing fine-grained
   access permissions and grant/revoke commands (CASSANDRA-4490, 4644)
 * fix assumption error in CLI when updating/describing keyspace
   (CASSANDRA-4322)
 * Adds offline sstablescrub to debian packaging (CASSANDRA-4642)
 * Automatic fixing of overlapping leveled sstables (CASSANDRA-4644)
 * fix error when using ORDER BY with extended selections (CASSANDRA-4689)
 * (CQL3) Fix validation for IN queries for non-PK cols (CASSANDRA-4709)
 * fix re-created keyspace disappering after 1.1.5 upgrade
   (CASSANDRA-4698, 4752)
 * (CLI) display elapsed time in 2 fraction digits (CASSANDRA-3460)
 * add authentication support to sstableloader (CASSANDRA-4712)
 * Fix CQL3 'is reversed' logic (CASSANDRA-4716, 4759)
 * (CQL3) Don't return ReversedType in result set metadata (CASSANDRA-4717)
 * Backport adding AlterKeyspace statement (CASSANDRA-4611)
 * (CQL3) Correcty accept upper-case data types (CASSANDRA-4770)
 * Add binary protocol events for schema changes (CASSANDRA-4684)
Merged from 1.0:
 * Switch from NBHM to CHM in MessagingService's callback map, which
   prevents OOM in long-running instances (CASSANDRA-4708)


1.1.5
 * add SecondaryIndex.reload API (CASSANDRA-4581)
 * use millis + atomicint for commitlog segment creation instead of
   nanotime, which has issues under some hypervisors (CASSANDRA-4601)
 * fix FD leak in slice queries (CASSANDRA-4571)
 * avoid recursion in leveled compaction (CASSANDRA-4587)
 * increase stack size under Java7 to 180K
 * Log(info) schema changes (CASSANDRA-4547)
 * Change nodetool setcachecapcity to manipulate global caches (CASSANDRA-4563)
 * (cql3) fix setting compaction strategy (CASSANDRA-4597)
 * fix broken system.schema_* timestamps on system startup (CASSANDRA-4561)
 * fix wrong skip of cache saving (CASSANDRA-4533)
 * Avoid NPE when lost+found is in data dir (CASSANDRA-4572)
 * Respect five-minute flush moratorium after initial CL replay (CASSANDRA-4474)
 * Adds ntp as recommended in debian packaging (CASSANDRA-4606)
 * Configurable transport in CF Record{Reader|Writer} (CASSANDRA-4558)
 * (cql3) fix potential NPE with both equal and unequal restriction (CASSANDRA-4532)
 * (cql3) improves ORDER BY validation (CASSANDRA-4624)
 * Fix potential deadlock during counter writes (CASSANDRA-4578)
 * Fix cql error with ORDER BY when using IN (CASSANDRA-4612)
Merged from 1.0:
 * increase Xss to 160k to accomodate latest 1.6 JVMs (CASSANDRA-4602)
 * fix toString of hint destination tokens (CASSANDRA-4568)
 * Fix multiple values for CurrentLocal NodeID (CASSANDRA-4626)


1.1.4
 * fix offline scrub to catch >= out of order rows (CASSANDRA-4411)
 * fix cassandra-env.sh on RHEL and other non-dash-based systems
   (CASSANDRA-4494)
Merged from 1.0:
 * (Hadoop) fix setting key length for old-style mapred api (CASSANDRA-4534)
 * (Hadoop) fix iterating through a resultset consisting entirely
   of tombstoned rows (CASSANDRA-4466)


1.1.3
 * (cqlsh) add COPY TO (CASSANDRA-4434)
 * munmap commitlog segments before rename (CASSANDRA-4337)
 * (JMX) rename getRangeKeySample to sampleKeyRange to avoid returning
   multi-MB results as an attribute (CASSANDRA-4452)
 * flush based on data size, not throughput; overwritten columns no
   longer artificially inflate liveRatio (CASSANDRA-4399)
 * update default commitlog segment size to 32MB and total commitlog
   size to 32/1024 MB for 32/64 bit JVMs, respectively (CASSANDRA-4422)
 * avoid using global partitioner to estimate ranges in index sstables
   (CASSANDRA-4403)
 * restore pre-CASSANDRA-3862 approach to removing expired tombstones
   from row cache during compaction (CASSANDRA-4364)
 * (stress) support for CQL prepared statements (CASSANDRA-3633)
 * Correctly catch exception when Snappy cannot be loaded (CASSANDRA-4400)
 * (cql3) Support ORDER BY when IN condition is given in WHERE clause (CASSANDRA-4327)
 * (cql3) delete "component_index" column on DROP TABLE call (CASSANDRA-4420)
 * change nanoTime() to currentTimeInMillis() in schema related code (CASSANDRA-4432)
 * add a token generation tool (CASSANDRA-3709)
 * Fix LCS bug with sstable containing only 1 row (CASSANDRA-4411)
 * fix "Can't Modify Index Name" problem on CF update (CASSANDRA-4439)
 * Fix assertion error in getOverlappingSSTables during repair (CASSANDRA-4456)
 * fix nodetool's setcompactionthreshold command (CASSANDRA-4455)
 * Ensure compacted files are never used, to avoid counter overcount (CASSANDRA-4436)
Merged from 1.0:
 * Push the validation of secondary index values to the SecondaryIndexManager (CASSANDRA-4240)
 * allow dropping columns shadowed by not-yet-expired supercolumn or row
   tombstones in PrecompactedRow (CASSANDRA-4396)


1.1.2
 * Fix cleanup not deleting index entries (CASSANDRA-4379)
 * Use correct partitioner when saving + loading caches (CASSANDRA-4331)
 * Check schema before trying to export sstable (CASSANDRA-2760)
 * Raise a meaningful exception instead of NPE when PFS encounters
   an unconfigured node + no default (CASSANDRA-4349)
 * fix bug in sstable blacklisting with LCS (CASSANDRA-4343)
 * LCS no longer promotes tiny sstables out of L0 (CASSANDRA-4341)
 * skip tombstones during hint replay (CASSANDRA-4320)
 * fix NPE in compactionstats (CASSANDRA-4318)
 * enforce 1m min keycache for auto (CASSANDRA-4306)
 * Have DeletedColumn.isMFD always return true (CASSANDRA-4307)
 * (cql3) exeption message for ORDER BY constraints said primary filter can be
    an IN clause, which is misleading (CASSANDRA-4319)
 * (cql3) Reject (not yet supported) creation of 2ndardy indexes on tables with
   composite primary keys (CASSANDRA-4328)
 * Set JVM stack size to 160k for java 7 (CASSANDRA-4275)
 * cqlsh: add COPY command to load data from CSV flat files (CASSANDRA-4012)
 * CFMetaData.fromThrift to throw ConfigurationException upon error (CASSANDRA-4353)
 * Use CF comparator to sort indexed columns in SecondaryIndexManager
   (CASSANDRA-4365)
 * add strategy_options to the KSMetaData.toString() output (CASSANDRA-4248)
 * (cql3) fix range queries containing unqueried results (CASSANDRA-4372)
 * (cql3) allow updating column_alias types (CASSANDRA-4041)
 * (cql3) Fix deletion bug (CASSANDRA-4193)
 * Fix computation of overlapping sstable for leveled compaction (CASSANDRA-4321)
 * Improve scrub and allow to run it offline (CASSANDRA-4321)
 * Fix assertionError in StorageService.bulkLoad (CASSANDRA-4368)
 * (cqlsh) add option to authenticate to a keyspace at startup (CASSANDRA-4108)
 * (cqlsh) fix ASSUME functionality (CASSANDRA-4352)
 * Fix ColumnFamilyRecordReader to not return progress > 100% (CASSANDRA-3942)
Merged from 1.0:
 * Set gc_grace on index CF to 0 (CASSANDRA-4314)


1.1.1
 * add populate_io_cache_on_flush option (CASSANDRA-2635)
 * allow larger cache capacities than 2GB (CASSANDRA-4150)
 * add getsstables command to nodetool (CASSANDRA-4199)
 * apply parent CF compaction settings to secondary index CFs (CASSANDRA-4280)
 * preserve commitlog size cap when recycling segments at startup
   (CASSANDRA-4201)
 * (Hadoop) fix split generation regression (CASSANDRA-4259)
 * ignore min/max compactions settings in LCS, while preserving
   behavior that min=max=0 disables autocompaction (CASSANDRA-4233)
 * log number of rows read from saved cache (CASSANDRA-4249)
 * calculate exact size required for cleanup operations (CASSANDRA-1404)
 * avoid blocking additional writes during flush when the commitlog
   gets behind temporarily (CASSANDRA-1991)
 * enable caching on index CFs based on data CF cache setting (CASSANDRA-4197)
 * warn on invalid replication strategy creation options (CASSANDRA-4046)
 * remove [Freeable]Memory finalizers (CASSANDRA-4222)
 * include tombstone size in ColumnFamily.size, which can prevent OOM
   during sudden mass delete operations by yielding a nonzero liveRatio
   (CASSANDRA-3741)
 * Open 1 sstableScanner per level for leveled compaction (CASSANDRA-4142)
 * Optimize reads when row deletion timestamps allow us to restrict
   the set of sstables we check (CASSANDRA-4116)
 * add support for commitlog archiving and point-in-time recovery
   (CASSANDRA-3690)
 * avoid generating redundant compaction tasks during streaming
   (CASSANDRA-4174)
 * add -cf option to nodetool snapshot, and takeColumnFamilySnapshot to
   StorageService mbean (CASSANDRA-556)
 * optimize cleanup to drop entire sstables where possible (CASSANDRA-4079)
 * optimize truncate when autosnapshot is disabled (CASSANDRA-4153)
 * update caches to use byte[] keys to reduce memory overhead (CASSANDRA-3966)
 * add column limit to cli (CASSANDRA-3012, 4098)
 * clean up and optimize DataOutputBuffer, used by CQL compression and
   CompositeType (CASSANDRA-4072)
 * optimize commitlog checksumming (CASSANDRA-3610)
 * identify and blacklist corrupted SSTables from future compactions
   (CASSANDRA-2261)
 * Move CfDef and KsDef validation out of thrift (CASSANDRA-4037)
 * Expose API to repair a user provided range (CASSANDRA-3912)
 * Add way to force the cassandra-cli to refresh its schema (CASSANDRA-4052)
 * Avoid having replicate on write tasks stacking up at CL.ONE (CASSANDRA-2889)
 * (cql3) Backwards compatibility for composite comparators in non-cql3-aware
   clients (CASSANDRA-4093)
 * (cql3) Fix order by for reversed queries (CASSANDRA-4160)
 * (cql3) Add ReversedType support (CASSANDRA-4004)
 * (cql3) Add timeuuid type (CASSANDRA-4194)
 * (cql3) Minor fixes (CASSANDRA-4185)
 * (cql3) Fix prepared statement in BATCH (CASSANDRA-4202)
 * (cql3) Reduce the list of reserved keywords (CASSANDRA-4186)
 * (cql3) Move max/min compaction thresholds to compaction strategy options
   (CASSANDRA-4187)
 * Fix exception during move when localhost is the only source (CASSANDRA-4200)
 * (cql3) Allow paging through non-ordered partitioner results (CASSANDRA-3771)
 * (cql3) Fix drop index (CASSANDRA-4192)
 * (cql3) Don't return range ghosts anymore (CASSANDRA-3982)
 * fix re-creating Keyspaces/ColumnFamilies with the same name as dropped
   ones (CASSANDRA-4219)
 * fix SecondaryIndex LeveledManifest save upon snapshot (CASSANDRA-4230)
 * fix missing arrayOffset in FBUtilities.hash (CASSANDRA-4250)
 * (cql3) Add name of parameters in CqlResultSet (CASSANDRA-4242)
 * (cql3) Correctly validate order by queries (CASSANDRA-4246)
 * rename stress to cassandra-stress for saner packaging (CASSANDRA-4256)
 * Fix exception on colum metadata with non-string comparator (CASSANDRA-4269)
 * Check for unknown/invalid compression options (CASSANDRA-4266)
 * (cql3) Adds simple access to column timestamp and ttl (CASSANDRA-4217)
 * (cql3) Fix range queries with secondary indexes (CASSANDRA-4257)
 * Better error messages from improper input in cli (CASSANDRA-3865)
 * Try to stop all compaction upon Keyspace or ColumnFamily drop (CASSANDRA-4221)
 * (cql3) Allow keyspace properties to contain hyphens (CASSANDRA-4278)
 * (cql3) Correctly validate keyspace access in create table (CASSANDRA-4296)
 * Avoid deadlock in migration stage (CASSANDRA-3882)
 * Take supercolumn names and deletion info into account in memtable throughput
   (CASSANDRA-4264)
 * Add back backward compatibility for old style replication factor (CASSANDRA-4294)
 * Preserve compatibility with pre-1.1 index queries (CASSANDRA-4262)
Merged from 1.0:
 * Fix super columns bug where cache is not updated (CASSANDRA-4190)
 * fix maxTimestamp to include row tombstones (CASSANDRA-4116)
 * (CLI) properly handle quotes in create/update keyspace commands (CASSANDRA-4129)
 * Avoids possible deadlock during bootstrap (CASSANDRA-4159)
 * fix stress tool that hangs forever on timeout or error (CASSANDRA-4128)
 * stress tool to return appropriate exit code on failure (CASSANDRA-4188)
 * fix compaction NPE when out of disk space and assertions disabled
   (CASSANDRA-3985)
 * synchronize LCS getEstimatedTasks to avoid CME (CASSANDRA-4255)
 * ensure unique streaming session id's (CASSANDRA-4223)
 * kick off background compaction when min/max thresholds change
   (CASSANDRA-4279)
 * improve ability of STCS.getBuckets to deal with 100s of 1000s of
   sstables, such as when convertinb back from LCS (CASSANDRA-4287)
 * Oversize integer in CQL throws NumberFormatException (CASSANDRA-4291)
 * fix 1.0.x node join to mixed version cluster, other nodes >= 1.1 (CASSANDRA-4195)
 * Fix LCS splitting sstable base on uncompressed size (CASSANDRA-4419)
 * Push the validation of secondary index values to the SecondaryIndexManager (CASSANDRA-4240)
 * Don't purge columns during upgradesstables (CASSANDRA-4462)
 * Make cqlsh work with piping (CASSANDRA-4113)
 * Validate arguments for nodetool decommission (CASSANDRA-4061)
 * Report thrift status in nodetool info (CASSANDRA-4010)


1.1.0-final
 * average a reduced liveRatio estimate with the previous one (CASSANDRA-4065)
 * Allow KS and CF names up to 48 characters (CASSANDRA-4157)
 * fix stress build (CASSANDRA-4140)
 * add time remaining estimate to nodetool compactionstats (CASSANDRA-4167)
 * (cql) fix NPE in cql3 ALTER TABLE (CASSANDRA-4163)
 * (cql) Add support for CL.TWO and CL.THREE in CQL (CASSANDRA-4156)
 * (cql) Fix type in CQL3 ALTER TABLE preventing update (CASSANDRA-4170)
 * (cql) Throw invalid exception from CQL3 on obsolete options (CASSANDRA-4171)
 * (cqlsh) fix recognizing uppercase SELECT keyword (CASSANDRA-4161)
 * Pig: wide row support (CASSANDRA-3909)
Merged from 1.0:
 * avoid streaming empty files with bulk loader if sstablewriter errors out
   (CASSANDRA-3946)


1.1-rc1
 * Include stress tool in binary builds (CASSANDRA-4103)
 * (Hadoop) fix wide row iteration when last row read was deleted
   (CASSANDRA-4154)
 * fix read_repair_chance to really default to 0.1 in the cli (CASSANDRA-4114)
 * Adds caching and bloomFilterFpChange to CQL options (CASSANDRA-4042)
 * Adds posibility to autoconfigure size of the KeyCache (CASSANDRA-4087)
 * fix KEYS index from skipping results (CASSANDRA-3996)
 * Remove sliced_buffer_size_in_kb dead option (CASSANDRA-4076)
 * make loadNewSStable preserve sstable version (CASSANDRA-4077)
 * Respect 1.0 cache settings as much as possible when upgrading
   (CASSANDRA-4088)
 * relax path length requirement for sstable files when upgrading on
   non-Windows platforms (CASSANDRA-4110)
 * fix terminination of the stress.java when errors were encountered
   (CASSANDRA-4128)
 * Move CfDef and KsDef validation out of thrift (CASSANDRA-4037)
 * Fix get_paged_slice (CASSANDRA-4136)
 * CQL3: Support slice with exclusive start and stop (CASSANDRA-3785)
Merged from 1.0:
 * support PropertyFileSnitch in bulk loader (CASSANDRA-4145)
 * add auto_snapshot option allowing disabling snapshot before drop/truncate
   (CASSANDRA-3710)
 * allow short snitch names (CASSANDRA-4130)


1.1-beta2
 * rename loaded sstables to avoid conflicts with local snapshots
   (CASSANDRA-3967)
 * start hint replay as soon as FD notifies that the target is back up
   (CASSANDRA-3958)
 * avoid unproductive deserializing of cached rows during compaction
   (CASSANDRA-3921)
 * fix concurrency issues with CQL keyspace creation (CASSANDRA-3903)
 * Show Effective Owership via Nodetool ring <keyspace> (CASSANDRA-3412)
 * Update ORDER BY syntax for CQL3 (CASSANDRA-3925)
 * Fix BulkRecordWriter to not throw NPE if reducer gets no map data from Hadoop (CASSANDRA-3944)
 * Fix bug with counters in super columns (CASSANDRA-3821)
 * Remove deprecated merge_shard_chance (CASSANDRA-3940)
 * add a convenient way to reset a node's schema (CASSANDRA-2963)
 * fix for intermittent SchemaDisagreementException (CASSANDRA-3884)
 * CLI `list <CF>` to limit number of columns and their order (CASSANDRA-3012)
 * ignore deprecated KsDef/CfDef/ColumnDef fields in native schema (CASSANDRA-3963)
 * CLI to report when unsupported column_metadata pair was given (CASSANDRA-3959)
 * reincarnate removed and deprecated KsDef/CfDef attributes (CASSANDRA-3953)
 * Fix race between writes and read for cache (CASSANDRA-3862)
 * perform static initialization of StorageProxy on start-up (CASSANDRA-3797)
 * support trickling fsync() on writes (CASSANDRA-3950)
 * expose counters for unavailable/timeout exceptions given to thrift clients (CASSANDRA-3671)
 * avoid quadratic startup time in LeveledManifest (CASSANDRA-3952)
 * Add type information to new schema_ columnfamilies and remove thrift
   serialization for schema (CASSANDRA-3792)
 * add missing column validator options to the CLI help (CASSANDRA-3926)
 * skip reading saved key cache if CF's caching strategy is NONE or ROWS_ONLY (CASSANDRA-3954)
 * Unify migration code (CASSANDRA-4017)
Merged from 1.0:
 * cqlsh: guess correct version of Python for Arch Linux (CASSANDRA-4090)
 * (CLI) properly handle quotes in create/update keyspace commands (CASSANDRA-4129)
 * Avoids possible deadlock during bootstrap (CASSANDRA-4159)
 * fix stress tool that hangs forever on timeout or error (CASSANDRA-4128)
 * Fix super columns bug where cache is not updated (CASSANDRA-4190)
 * stress tool to return appropriate exit code on failure (CASSANDRA-4188)


1.0.9
 * improve index sampling performance (CASSANDRA-4023)
 * always compact away deleted hints immediately after handoff (CASSANDRA-3955)
 * delete hints from dropped ColumnFamilies on handoff instead of
   erroring out (CASSANDRA-3975)
 * add CompositeType ref to the CLI doc for create/update column family (CASSANDRA-3980)
 * Pig: support Counter ColumnFamilies (CASSANDRA-3973)
 * Pig: Composite column support (CASSANDRA-3684)
 * Avoid NPE during repair when a keyspace has no CFs (CASSANDRA-3988)
 * Fix division-by-zero error on get_slice (CASSANDRA-4000)
 * don't change manifest level for cleanup, scrub, and upgradesstables
   operations under LeveledCompactionStrategy (CASSANDRA-3989, 4112)
 * fix race leading to super columns assertion failure (CASSANDRA-3957)
 * fix NPE on invalid CQL delete command (CASSANDRA-3755)
 * allow custom types in CLI's assume command (CASSANDRA-4081)
 * fix totalBytes count for parallel compactions (CASSANDRA-3758)
 * fix intermittent NPE in get_slice (CASSANDRA-4095)
 * remove unnecessary asserts in native code interfaces (CASSANDRA-4096)
 * Validate blank keys in CQL to avoid assertion errors (CASSANDRA-3612)
 * cqlsh: fix bad decoding of some column names (CASSANDRA-4003)
 * cqlsh: fix incorrect padding with unicode chars (CASSANDRA-4033)
 * Fix EC2 snitch incorrectly reporting region (CASSANDRA-4026)
 * Shut down thrift during decommission (CASSANDRA-4086)
 * Expose nodetool cfhistograms for 2ndary indexes (CASSANDRA-4063)
Merged from 0.8:
 * Fix ConcurrentModificationException in gossiper (CASSANDRA-4019)


1.1-beta1
 * (cqlsh)
   + add SOURCE and CAPTURE commands, and --file option (CASSANDRA-3479)
   + add ALTER COLUMNFAMILY WITH (CASSANDRA-3523)
   + bundle Python dependencies with Cassandra (CASSANDRA-3507)
   + added to Debian package (CASSANDRA-3458)
   + display byte data instead of erroring out on decode failure
     (CASSANDRA-3874)
 * add nodetool rebuild_index (CASSANDRA-3583)
 * add nodetool rangekeysample (CASSANDRA-2917)
 * Fix streaming too much data during move operations (CASSANDRA-3639)
 * Nodetool and CLI connect to localhost by default (CASSANDRA-3568)
 * Reduce memory used by primary index sample (CASSANDRA-3743)
 * (Hadoop) separate input/output configurations (CASSANDRA-3197, 3765)
 * avoid returning internal Cassandra classes over JMX (CASSANDRA-2805)
 * add row-level isolation via SnapTree (CASSANDRA-2893)
 * Optimize key count estimation when opening sstable on startup
   (CASSANDRA-2988)
 * multi-dc replication optimization supporting CL > ONE (CASSANDRA-3577)
 * add command to stop compactions (CASSANDRA-1740, 3566, 3582)
 * multithreaded streaming (CASSANDRA-3494)
 * removed in-tree redhat spec (CASSANDRA-3567)
 * "defragment" rows for name-based queries under STCS, again (CASSANDRA-2503)
 * Recycle commitlog segments for improved performance
   (CASSANDRA-3411, 3543, 3557, 3615)
 * update size-tiered compaction to prioritize small tiers (CASSANDRA-2407)
 * add message expiration logic to OutboundTcpConnection (CASSANDRA-3005)
 * off-heap cache to use sun.misc.Unsafe instead of JNA (CASSANDRA-3271)
 * EACH_QUORUM is only supported for writes (CASSANDRA-3272)
 * replace compactionlock use in schema migration by checking CFS.isValid
   (CASSANDRA-3116)
 * recognize that "SELECT first ... *" isn't really "SELECT *" (CASSANDRA-3445)
 * Use faster bytes comparison (CASSANDRA-3434)
 * Bulk loader is no longer a fat client, (HADOOP) bulk load output format
   (CASSANDRA-3045)
 * (Hadoop) add support for KeyRange.filter
 * remove assumption that keys and token are in bijection
   (CASSANDRA-1034, 3574, 3604)
 * always remove endpoints from delevery queue in HH (CASSANDRA-3546)
 * fix race between cf flush and its 2ndary indexes flush (CASSANDRA-3547)
 * fix potential race in AES when a repair fails (CASSANDRA-3548)
 * Remove columns shadowed by a deleted container even when we cannot purge
   (CASSANDRA-3538)
 * Improve memtable slice iteration performance (CASSANDRA-3545)
 * more efficient allocation of small bloom filters (CASSANDRA-3618)
 * Use separate writer thread in SSTableSimpleUnsortedWriter (CASSANDRA-3619)
 * fsync the directory after new sstable or commitlog segment are created (CASSANDRA-3250)
 * fix minor issues reported by FindBugs (CASSANDRA-3658)
 * global key/row caches (CASSANDRA-3143, 3849)
 * optimize memtable iteration during range scan (CASSANDRA-3638)
 * introduce 'crc_check_chance' in CompressionParameters to support
   a checksum percentage checking chance similarly to read-repair (CASSANDRA-3611)
 * a way to deactivate global key/row cache on per-CF basis (CASSANDRA-3667)
 * fix LeveledCompactionStrategy broken because of generation pre-allocation
   in LeveledManifest (CASSANDRA-3691)
 * finer-grained control over data directories (CASSANDRA-2749)
 * Fix ClassCastException during hinted handoff (CASSANDRA-3694)
 * Upgrade Thrift to 0.7 (CASSANDRA-3213)
 * Make stress.java insert operation to use microseconds (CASSANDRA-3725)
 * Allows (internally) doing a range query with a limit of columns instead of
   rows (CASSANDRA-3742)
 * Allow rangeSlice queries to be start/end inclusive/exclusive (CASSANDRA-3749)
 * Fix BulkLoader to support new SSTable layout and add stream
   throttling to prevent an NPE when there is no yaml config (CASSANDRA-3752)
 * Allow concurrent schema migrations (CASSANDRA-1391, 3832)
 * Add SnapshotCommand to trigger snapshot on remote node (CASSANDRA-3721)
 * Make CFMetaData conversions to/from thrift/native schema inverses
   (CASSANDRA_3559)
 * Add initial code for CQL 3.0-beta (CASSANDRA-2474, 3781, 3753)
 * Add wide row support for ColumnFamilyInputFormat (CASSANDRA-3264)
 * Allow extending CompositeType comparator (CASSANDRA-3657)
 * Avoids over-paging during get_count (CASSANDRA-3798)
 * Add new command to rebuild a node without (repair) merkle tree calculations
   (CASSANDRA-3483, 3922)
 * respect not only row cache capacity but caching mode when
   trying to read data (CASSANDRA-3812)
 * fix system tests (CASSANDRA-3827)
 * CQL support for altering row key type in ALTER TABLE (CASSANDRA-3781)
 * turn compression on by default (CASSANDRA-3871)
 * make hexToBytes refuse invalid input (CASSANDRA-2851)
 * Make secondary indexes CF inherit compression and compaction from their
   parent CF (CASSANDRA-3877)
 * Finish cleanup up tombstone purge code (CASSANDRA-3872)
 * Avoid NPE on aboarted stream-out sessions (CASSANDRA-3904)
 * BulkRecordWriter throws NPE for counter columns (CASSANDRA-3906)
 * Support compression using BulkWriter (CASSANDRA-3907)


1.0.8
 * fix race between cleanup and flush on secondary index CFSes (CASSANDRA-3712)
 * avoid including non-queried nodes in rangeslice read repair
   (CASSANDRA-3843)
 * Only snapshot CF being compacted for snapshot_before_compaction
   (CASSANDRA-3803)
 * Log active compactions in StatusLogger (CASSANDRA-3703)
 * Compute more accurate compaction score per level (CASSANDRA-3790)
 * Return InvalidRequest when using a keyspace that doesn't exist
   (CASSANDRA-3764)
 * disallow user modification of System keyspace (CASSANDRA-3738)
 * allow using sstable2json on secondary index data (CASSANDRA-3738)
 * (cqlsh) add DESCRIBE COLUMNFAMILIES (CASSANDRA-3586)
 * (cqlsh) format blobs correctly and use colors to improve output
   readability (CASSANDRA-3726)
 * synchronize BiMap of bootstrapping tokens (CASSANDRA-3417)
 * show index options in CLI (CASSANDRA-3809)
 * add optional socket timeout for streaming (CASSANDRA-3838)
 * fix truncate not to leave behind non-CFS backed secondary indexes
   (CASSANDRA-3844)
 * make CLI `show schema` to use output stream directly instead
   of StringBuilder (CASSANDRA-3842)
 * remove the wait on hint future during write (CASSANDRA-3870)
 * (cqlsh) ignore missing CfDef opts (CASSANDRA-3933)
 * (cqlsh) look for cqlshlib relative to realpath (CASSANDRA-3767)
 * Fix short read protection (CASSANDRA-3934)
 * Make sure infered and actual schema match (CASSANDRA-3371)
 * Fix NPE during HH delivery (CASSANDRA-3677)
 * Don't put boostrapping node in 'hibernate' status (CASSANDRA-3737)
 * Fix double quotes in windows bat files (CASSANDRA-3744)
 * Fix bad validator lookup (CASSANDRA-3789)
 * Fix soft reset in EC2MultiRegionSnitch (CASSANDRA-3835)
 * Don't leave zombie connections with THSHA thrift server (CASSANDRA-3867)
 * (cqlsh) fix deserialization of data (CASSANDRA-3874)
 * Fix removetoken force causing an inconsistent state (CASSANDRA-3876)
 * Fix ahndling of some types with Pig (CASSANDRA-3886)
 * Don't allow to drop the system keyspace (CASSANDRA-3759)
 * Make Pig deletes disabled by default and configurable (CASSANDRA-3628)
Merged from 0.8:
 * (Pig) fix CassandraStorage to use correct comparator in Super ColumnFamily
   case (CASSANDRA-3251)
 * fix thread safety issues in commitlog replay, primarily affecting
   systems with many (100s) of CF definitions (CASSANDRA-3751)
 * Fix relevant tombstone ignored with super columns (CASSANDRA-3875)


1.0.7
 * fix regression in HH page size calculation (CASSANDRA-3624)
 * retry failed stream on IOException (CASSANDRA-3686)
 * allow configuring bloom_filter_fp_chance (CASSANDRA-3497)
 * attempt hint delivery every ten minutes, or when failure detector
   notifies us that a node is back up, whichever comes first.  hint
   handoff throttle delay default changed to 1ms, from 50 (CASSANDRA-3554)
 * add nodetool setstreamthroughput (CASSANDRA-3571)
 * fix assertion when dropping a columnfamily with no sstables (CASSANDRA-3614)
 * more efficient allocation of small bloom filters (CASSANDRA-3618)
 * CLibrary.createHardLinkWithExec() to check for errors (CASSANDRA-3101)
 * Avoid creating empty and non cleaned writer during compaction (CASSANDRA-3616)
 * stop thrift service in shutdown hook so we can quiesce MessagingService
   (CASSANDRA-3335)
 * (CQL) compaction_strategy_options and compression_parameters for
   CREATE COLUMNFAMILY statement (CASSANDRA-3374)
 * Reset min/max compaction threshold when creating size tiered compaction
   strategy (CASSANDRA-3666)
 * Don't ignore IOException during compaction (CASSANDRA-3655)
 * Fix assertion error for CF with gc_grace=0 (CASSANDRA-3579)
 * Shutdown ParallelCompaction reducer executor after use (CASSANDRA-3711)
 * Avoid < 0 value for pending tasks in leveled compaction (CASSANDRA-3693)
 * (Hadoop) Support TimeUUID in Pig CassandraStorage (CASSANDRA-3327)
 * Check schema is ready before continuing boostrapping (CASSANDRA-3629)
 * Catch overflows during parsing of chunk_length_kb (CASSANDRA-3644)
 * Improve stream protocol mismatch errors (CASSANDRA-3652)
 * Avoid multiple thread doing HH to the same target (CASSANDRA-3681)
 * Add JMX property for rp_timeout_in_ms (CASSANDRA-2940)
 * Allow DynamicCompositeType to compare component of different types
   (CASSANDRA-3625)
 * Flush non-cfs backed secondary indexes (CASSANDRA-3659)
 * Secondary Indexes should report memory consumption (CASSANDRA-3155)
 * fix for SelectStatement start/end key are not set correctly
   when a key alias is involved (CASSANDRA-3700)
 * fix CLI `show schema` command insert of an extra comma in
   column_metadata (CASSANDRA-3714)
Merged from 0.8:
 * avoid logging (harmless) exception when GC takes < 1ms (CASSANDRA-3656)
 * prevent new nodes from thinking down nodes are up forever (CASSANDRA-3626)
 * use correct list of replicas for LOCAL_QUORUM reads when read repair
   is disabled (CASSANDRA-3696)
 * block on flush before compacting hints (may prevent OOM) (CASSANDRA-3733)


1.0.6
 * (CQL) fix cqlsh support for replicate_on_write (CASSANDRA-3596)
 * fix adding to leveled manifest after streaming (CASSANDRA-3536)
 * filter out unavailable cipher suites when using encryption (CASSANDRA-3178)
 * (HADOOP) add old-style api support for CFIF and CFRR (CASSANDRA-2799)
 * Support TimeUUIDType column names in Stress.java tool (CASSANDRA-3541)
 * (CQL) INSERT/UPDATE/DELETE/TRUNCATE commands should allow CF names to
   be qualified by keyspace (CASSANDRA-3419)
 * always remove endpoints from delevery queue in HH (CASSANDRA-3546)
 * fix race between cf flush and its 2ndary indexes flush (CASSANDRA-3547)
 * fix potential race in AES when a repair fails (CASSANDRA-3548)
 * fix default value validation usage in CLI SET command (CASSANDRA-3553)
 * Optimize componentsFor method for compaction and startup time
   (CASSANDRA-3532)
 * (CQL) Proper ColumnFamily metadata validation on CREATE COLUMNFAMILY
   (CASSANDRA-3565)
 * fix compression "chunk_length_kb" option to set correct kb value for
   thrift/avro (CASSANDRA-3558)
 * fix missing response during range slice repair (CASSANDRA-3551)
 * 'describe ring' moved from CLI to nodetool and available through JMX (CASSANDRA-3220)
 * add back partitioner to sstable metadata (CASSANDRA-3540)
 * fix NPE in get_count for counters (CASSANDRA-3601)
Merged from 0.8:
 * remove invalid assertion that table was opened before dropping it
   (CASSANDRA-3580)
 * range and index scans now only send requests to enough replicas to
   satisfy requested CL + RR (CASSANDRA-3598)
 * use cannonical host for local node in nodetool info (CASSANDRA-3556)
 * remove nonlocal DC write optimization since it only worked with
   CL.ONE or CL.LOCAL_QUORUM (CASSANDRA-3577, 3585)
 * detect misuses of CounterColumnType (CASSANDRA-3422)
 * turn off string interning in json2sstable, take 2 (CASSANDRA-2189)
 * validate compression parameters on add/update of the ColumnFamily
   (CASSANDRA-3573)
 * Check for 0.0.0.0 is incorrect in CFIF (CASSANDRA-3584)
 * Increase vm.max_map_count in debian packaging (CASSANDRA-3563)
 * gossiper will never add itself to saved endpoints (CASSANDRA-3485)


1.0.5
 * revert CASSANDRA-3407 (see CASSANDRA-3540)
 * fix assertion error while forwarding writes to local nodes (CASSANDRA-3539)


1.0.4
 * fix self-hinting of timed out read repair updates and make hinted handoff
   less prone to OOMing a coordinator (CASSANDRA-3440)
 * expose bloom filter sizes via JMX (CASSANDRA-3495)
 * enforce RP tokens 0..2**127 (CASSANDRA-3501)
 * canonicalize paths exposed through JMX (CASSANDRA-3504)
 * fix "liveSize" stat when sstables are removed (CASSANDRA-3496)
 * add bloom filter FP rates to nodetool cfstats (CASSANDRA-3347)
 * record partitioner in sstable metadata component (CASSANDRA-3407)
 * add new upgradesstables nodetool command (CASSANDRA-3406)
 * skip --debug requirement to see common exceptions in CLI (CASSANDRA-3508)
 * fix incorrect query results due to invalid max timestamp (CASSANDRA-3510)
 * make sstableloader recognize compressed sstables (CASSANDRA-3521)
 * avoids race in OutboundTcpConnection in multi-DC setups (CASSANDRA-3530)
 * use SETLOCAL in cassandra.bat (CASSANDRA-3506)
 * fix ConcurrentModificationException in Table.all() (CASSANDRA-3529)
Merged from 0.8:
 * fix concurrence issue in the FailureDetector (CASSANDRA-3519)
 * fix array out of bounds error in counter shard removal (CASSANDRA-3514)
 * avoid dropping tombstones when they might still be needed to shadow
   data in a different sstable (CASSANDRA-2786)


1.0.3
 * revert name-based query defragmentation aka CASSANDRA-2503 (CASSANDRA-3491)
 * fix invalidate-related test failures (CASSANDRA-3437)
 * add next-gen cqlsh to bin/ (CASSANDRA-3188, 3131, 3493)
 * (CQL) fix handling of rows with no columns (CASSANDRA-3424, 3473)
 * fix querying supercolumns by name returning only a subset of
   subcolumns or old subcolumn versions (CASSANDRA-3446)
 * automatically compute sha1 sum for uncompressed data files (CASSANDRA-3456)
 * fix reading metadata/statistics component for version < h (CASSANDRA-3474)
 * add sstable forward-compatibility (CASSANDRA-3478)
 * report compression ratio in CFSMBean (CASSANDRA-3393)
 * fix incorrect size exception during streaming of counters (CASSANDRA-3481)
 * (CQL) fix for counter decrement syntax (CASSANDRA-3418)
 * Fix race introduced by CASSANDRA-2503 (CASSANDRA-3482)
 * Fix incomplete deletion of delivered hints (CASSANDRA-3466)
 * Avoid rescheduling compactions when no compaction was executed
   (CASSANDRA-3484)
 * fix handling of the chunk_length_kb compression options (CASSANDRA-3492)
Merged from 0.8:
 * fix updating CF row_cache_provider (CASSANDRA-3414)
 * CFMetaData.convertToThrift method to set RowCacheProvider (CASSANDRA-3405)
 * acquire compactionlock during truncate (CASSANDRA-3399)
 * fix displaying cfdef entries for super columnfamilies (CASSANDRA-3415)
 * Make counter shard merging thread safe (CASSANDRA-3178)
 * Revert CASSANDRA-2855
 * Fix bug preventing the use of efficient cross-DC writes (CASSANDRA-3472)
 * `describe ring` command for CLI (CASSANDRA-3220)
 * (Hadoop) skip empty rows when entire row is requested, redux (CASSANDRA-2855)


1.0.2
 * "defragment" rows for name-based queries under STCS (CASSANDRA-2503)
 * Add timing information to cassandra-cli GET/SET/LIST queries (CASSANDRA-3326)
 * Only create one CompressionMetadata object per sstable (CASSANDRA-3427)
 * cleanup usage of StorageService.setMode() (CASSANDRA-3388)
 * Avoid large array allocation for compressed chunk offsets (CASSANDRA-3432)
 * fix DecimalType bytebuffer marshalling (CASSANDRA-3421)
 * fix bug that caused first column in per row indexes to be ignored
   (CASSANDRA-3441)
 * add JMX call to clean (failed) repair sessions (CASSANDRA-3316)
 * fix sstableloader reference acquisition bug (CASSANDRA-3438)
 * fix estimated row size regression (CASSANDRA-3451)
 * make sure we don't return more columns than asked (CASSANDRA-3303, 3395)
Merged from 0.8:
 * acquire compactionlock during truncate (CASSANDRA-3399)
 * fix displaying cfdef entries for super columnfamilies (CASSANDRA-3415)


1.0.1
 * acquire references during index build to prevent delete problems
   on Windows (CASSANDRA-3314)
 * describe_ring should include datacenter/topology information (CASSANDRA-2882)
 * Thrift sockets are not properly buffered (CASSANDRA-3261)
 * performance improvement for bytebufferutil compare function (CASSANDRA-3286)
 * add system.versions ColumnFamily (CASSANDRA-3140)
 * reduce network copies (CASSANDRA-3333, 3373)
 * limit nodetool to 32MB of heap (CASSANDRA-3124)
 * (CQL) update parser to accept "timestamp" instead of "date" (CASSANDRA-3149)
 * Fix CLI `show schema` to include "compression_options" (CASSANDRA-3368)
 * Snapshot to include manifest under LeveledCompactionStrategy (CASSANDRA-3359)
 * (CQL) SELECT query should allow CF name to be qualified by keyspace (CASSANDRA-3130)
 * (CQL) Fix internal application error specifying 'using consistency ...'
   in lower case (CASSANDRA-3366)
 * fix Deflate compression when compression actually makes the data bigger
   (CASSANDRA-3370)
 * optimize UUIDGen to avoid lock contention on InetAddress.getLocalHost
   (CASSANDRA-3387)
 * tolerate index being dropped mid-mutation (CASSANDRA-3334, 3313)
 * CompactionManager is now responsible for checking for new candidates
   post-task execution, enabling more consistent leveled compaction
   (CASSANDRA-3391)
 * Cache HSHA threads (CASSANDRA-3372)
 * use CF/KS names as snapshot prefix for drop + truncate operations
   (CASSANDRA-2997)
 * Break bloom filters up to avoid heap fragmentation (CASSANDRA-2466)
 * fix cassandra hanging on jsvc stop (CASSANDRA-3302)
 * Avoid leveled compaction getting blocked on errors (CASSANDRA-3408)
 * Make reloading the compaction strategy safe (CASSANDRA-3409)
 * ignore 0.8 hints even if compaction begins before we try to purge
   them (CASSANDRA-3385)
 * remove procrun (bin\daemon) from Cassandra source tree and
   artifacts (CASSANDRA-3331)
 * make cassandra compile under JDK7 (CASSANDRA-3275)
 * remove dependency of clientutil.jar to FBUtilities (CASSANDRA-3299)
 * avoid truncation errors by using long math on long values (CASSANDRA-3364)
 * avoid clock drift on some Windows machine (CASSANDRA-3375)
 * display cache provider in cli 'describe keyspace' command (CASSANDRA-3384)
 * fix incomplete topology information in describe_ring (CASSANDRA-3403)
 * expire dead gossip states based on time (CASSANDRA-2961)
 * improve CompactionTask extensibility (CASSANDRA-3330)
 * Allow one leveled compaction task to kick off another (CASSANDRA-3363)
 * allow encryption only between datacenters (CASSANDRA-2802)
Merged from 0.8:
 * fix truncate allowing data to be replayed post-restart (CASSANDRA-3297)
 * make iwriter final in IndexWriter to avoid NPE (CASSANDRA-2863)
 * (CQL) update grammar to require key clause in DELETE statement
   (CASSANDRA-3349)
 * (CQL) allow numeric keyspace names in USE statement (CASSANDRA-3350)
 * (Hadoop) skip empty rows when slicing the entire row (CASSANDRA-2855)
 * Fix handling of tombstone by SSTableExport/Import (CASSANDRA-3357)
 * fix ColumnIndexer to use long offsets (CASSANDRA-3358)
 * Improved CLI exceptions (CASSANDRA-3312)
 * Fix handling of tombstone by SSTableExport/Import (CASSANDRA-3357)
 * Only count compaction as active (for throttling) when they have
   successfully acquired the compaction lock (CASSANDRA-3344)
 * Display CLI version string on startup (CASSANDRA-3196)
 * (Hadoop) make CFIF try rpc_address or fallback to listen_address
   (CASSANDRA-3214)
 * (Hadoop) accept comma delimited lists of initial thrift connections
   (CASSANDRA-3185)
 * ColumnFamily min_compaction_threshold should be >= 2 (CASSANDRA-3342)
 * (Pig) add 0.8+ types and key validation type in schema (CASSANDRA-3280)
 * Fix completely removing column metadata using CLI (CASSANDRA-3126)
 * CLI `describe cluster;` output should be on separate lines for separate versions
   (CASSANDRA-3170)
 * fix changing durable_writes keyspace option during CF creation
   (CASSANDRA-3292)
 * avoid locking on update when no indexes are involved (CASSANDRA-3386)
 * fix assertionError during repair with ordered partitioners (CASSANDRA-3369)
 * correctly serialize key_validation_class for avro (CASSANDRA-3391)
 * don't expire counter tombstone after streaming (CASSANDRA-3394)
 * prevent nodes that failed to join from hanging around forever
   (CASSANDRA-3351)
 * remove incorrect optimization from slice read path (CASSANDRA-3390)
 * Fix race in AntiEntropyService (CASSANDRA-3400)


1.0.0-final
 * close scrubbed sstable fd before deleting it (CASSANDRA-3318)
 * fix bug preventing obsolete commitlog segments from being removed
   (CASSANDRA-3269)
 * tolerate whitespace in seed CDL (CASSANDRA-3263)
 * Change default heap thresholds to max(min(1/2 ram, 1G), min(1/4 ram, 8GB))
   (CASSANDRA-3295)
 * Fix broken CompressedRandomAccessReaderTest (CASSANDRA-3298)
 * (CQL) fix type information returned for wildcard queries (CASSANDRA-3311)
 * add estimated tasks to LeveledCompactionStrategy (CASSANDRA-3322)
 * avoid including compaction cache-warming in keycache stats (CASSANDRA-3325)
 * run compaction and hinted handoff threads at MIN_PRIORITY (CASSANDRA-3308)
 * default hsha thrift server to cpu core count in rpc pool (CASSANDRA-3329)
 * add bin\daemon to binary tarball for Windows service (CASSANDRA-3331)
 * Fix places where uncompressed size of sstables was use in place of the
   compressed one (CASSANDRA-3338)
 * Fix hsha thrift server (CASSANDRA-3346)
 * Make sure repair only stream needed sstables (CASSANDRA-3345)


1.0.0-rc2
 * Log a meaningful warning when a node receives a message for a repair session
   that doesn't exist anymore (CASSANDRA-3256)
 * test for NUMA policy support as well as numactl presence (CASSANDRA-3245)
 * Fix FD leak when internode encryption is enabled (CASSANDRA-3257)
 * Remove incorrect assertion in mergeIterator (CASSANDRA-3260)
 * FBUtilities.hexToBytes(String) to throw NumberFormatException when string
   contains non-hex characters (CASSANDRA-3231)
 * Keep SimpleSnitch proximity ordering unchanged from what the Strategy
   generates, as intended (CASSANDRA-3262)
 * remove Scrub from compactionstats when finished (CASSANDRA-3255)
 * fix counter entry in jdbc TypesMap (CASSANDRA-3268)
 * fix full queue scenario for ParallelCompactionIterator (CASSANDRA-3270)
 * fix bootstrap process (CASSANDRA-3285)
 * don't try delivering hints if when there isn't any (CASSANDRA-3176)
 * CLI documentation change for ColumnFamily `compression_options` (CASSANDRA-3282)
 * ignore any CF ids sent by client for adding CF/KS (CASSANDRA-3288)
 * remove obsolete hints on first startup (CASSANDRA-3291)
 * use correct ISortedColumns for time-optimized reads (CASSANDRA-3289)
 * Evict gossip state immediately when a token is taken over by a new IP
   (CASSANDRA-3259)


1.0.0-rc1
 * Update CQL to generate microsecond timestamps by default (CASSANDRA-3227)
 * Fix counting CFMetadata towards Memtable liveRatio (CASSANDRA-3023)
 * Kill server on wrapped OOME such as from FileChannel.map (CASSANDRA-3201)
 * remove unnecessary copy when adding to row cache (CASSANDRA-3223)
 * Log message when a full repair operation completes (CASSANDRA-3207)
 * Fix streamOutSession keeping sstables references forever if the remote end
   dies (CASSANDRA-3216)
 * Remove dynamic_snitch boolean from example configuration (defaulting to
   true) and set default badness threshold to 0.1 (CASSANDRA-3229)
 * Base choice of random or "balanced" token on bootstrap on whether
   schema definitions were found (CASSANDRA-3219)
 * Fixes for LeveledCompactionStrategy score computation, prioritization,
   scheduling, and performance (CASSANDRA-3224, 3234)
 * parallelize sstable open at server startup (CASSANDRA-2988)
 * fix handling of exceptions writing to OutboundTcpConnection (CASSANDRA-3235)
 * Allow using quotes in "USE <keyspace>;" CLI command (CASSANDRA-3208)
 * Don't allow any cache loading exceptions to halt startup (CASSANDRA-3218)
 * Fix sstableloader --ignores option (CASSANDRA-3247)
 * File descriptor limit increased in packaging (CASSANDRA-3206)
 * Fix deadlock in commit log during flush (CASSANDRA-3253)


1.0.0-beta1
 * removed binarymemtable (CASSANDRA-2692)
 * add commitlog_total_space_in_mb to prevent fragmented logs (CASSANDRA-2427)
 * removed commitlog_rotation_threshold_in_mb configuration (CASSANDRA-2771)
 * make AbstractBounds.normalize de-overlapp overlapping ranges (CASSANDRA-2641)
 * replace CollatingIterator, ReducingIterator with MergeIterator
   (CASSANDRA-2062)
 * Fixed the ability to set compaction strategy in cli using create column
   family command (CASSANDRA-2778)
 * clean up tmp files after failed compaction (CASSANDRA-2468)
 * restrict repair streaming to specific columnfamilies (CASSANDRA-2280)
 * don't bother persisting columns shadowed by a row tombstone (CASSANDRA-2589)
 * reset CF and SC deletion times after gc_grace (CASSANDRA-2317)
 * optimize away seek when compacting wide rows (CASSANDRA-2879)
 * single-pass streaming (CASSANDRA-2677, 2906, 2916, 3003)
 * use reference counting for deleting sstables instead of relying on GC
   (CASSANDRA-2521, 3179)
 * store hints as serialized mutations instead of pointers to data row
   (CASSANDRA-2045)
 * store hints in the coordinator node instead of in the closest replica
   (CASSANDRA-2914)
 * add row_cache_keys_to_save CF option (CASSANDRA-1966)
 * check column family validity in nodetool repair (CASSANDRA-2933)
 * use lazy initialization instead of class initialization in NodeId
   (CASSANDRA-2953)
 * add paging to get_count (CASSANDRA-2894)
 * fix "short reads" in [multi]get (CASSANDRA-2643, 3157, 3192)
 * add optional compression for sstables (CASSANDRA-47, 2994, 3001, 3128)
 * add scheduler JMX metrics (CASSANDRA-2962)
 * add block level checksum for compressed data (CASSANDRA-1717)
 * make column family backed column map pluggable and introduce unsynchronized
   ArrayList backed one to speedup reads (CASSANDRA-2843, 3165, 3205)
 * refactoring of the secondary index api (CASSANDRA-2982)
 * make CL > ONE reads wait for digest reconciliation before returning
   (CASSANDRA-2494)
 * fix missing logging for some exceptions (CASSANDRA-2061)
 * refactor and optimize ColumnFamilyStore.files(...) and Descriptor.fromFilename(String)
   and few other places responsible for work with SSTable files (CASSANDRA-3040)
 * Stop reading from sstables once we know we have the most recent columns,
   for query-by-name requests (CASSANDRA-2498)
 * Add query-by-column mode to stress.java (CASSANDRA-3064)
 * Add "install" command to cassandra.bat (CASSANDRA-292)
 * clean up KSMetadata, CFMetadata from unnecessary
   Thrift<->Avro conversion methods (CASSANDRA-3032)
 * Add timeouts to client request schedulers (CASSANDRA-3079, 3096)
 * Cli to use hashes rather than array of hashes for strategy options (CASSANDRA-3081)
 * LeveledCompactionStrategy (CASSANDRA-1608, 3085, 3110, 3087, 3145, 3154, 3182)
 * Improvements of the CLI `describe` command (CASSANDRA-2630)
 * reduce window where dropped CF sstables may not be deleted (CASSANDRA-2942)
 * Expose gossip/FD info to JMX (CASSANDRA-2806)
 * Fix streaming over SSL when compressed SSTable involved (CASSANDRA-3051)
 * Add support for pluggable secondary index implementations (CASSANDRA-3078)
 * remove compaction_thread_priority setting (CASSANDRA-3104)
 * generate hints for replicas that timeout, not just replicas that are known
   to be down before starting (CASSANDRA-2034)
 * Add throttling for internode streaming (CASSANDRA-3080)
 * make the repair of a range repair all replica (CASSANDRA-2610, 3194)
 * expose the ability to repair the first range (as returned by the
   partitioner) of a node (CASSANDRA-2606)
 * Streams Compression (CASSANDRA-3015)
 * add ability to use multiple threads during a single compaction
   (CASSANDRA-2901)
 * make AbstractBounds.normalize support overlapping ranges (CASSANDRA-2641)
 * fix of the CQL count() behavior (CASSANDRA-3068)
 * use TreeMap backed column families for the SSTable simple writers
   (CASSANDRA-3148)
 * fix inconsistency of the CLI syntax when {} should be used instead of [{}]
   (CASSANDRA-3119)
 * rename CQL type names to match expected SQL behavior (CASSANDRA-3149, 3031)
 * Arena-based allocation for memtables (CASSANDRA-2252, 3162, 3163, 3168)
 * Default RR chance to 0.1 (CASSANDRA-3169)
 * Add RowLevel support to secondary index API (CASSANDRA-3147)
 * Make SerializingCacheProvider the default if JNA is available (CASSANDRA-3183)
 * Fix backwards compatibilty for CQL memtable properties (CASSANDRA-3190)
 * Add five-minute delay before starting compactions on a restarted server
   (CASSANDRA-3181)
 * Reduce copies done for intra-host messages (CASSANDRA-1788, 3144)
 * support of compaction strategy option for stress.java (CASSANDRA-3204)
 * make memtable throughput and column count thresholds no-ops (CASSANDRA-2449)
 * Return schema information along with the resultSet in CQL (CASSANDRA-2734)
 * Add new DecimalType (CASSANDRA-2883)
 * Fix assertion error in RowRepairResolver (CASSANDRA-3156)
 * Reduce unnecessary high buffer sizes (CASSANDRA-3171)
 * Pluggable compaction strategy (CASSANDRA-1610)
 * Add new broadcast_address config option (CASSANDRA-2491)


0.8.7
 * Kill server on wrapped OOME such as from FileChannel.map (CASSANDRA-3201)
 * Allow using quotes in "USE <keyspace>;" CLI command (CASSANDRA-3208)
 * Log message when a full repair operation completes (CASSANDRA-3207)
 * Don't allow any cache loading exceptions to halt startup (CASSANDRA-3218)
 * Fix sstableloader --ignores option (CASSANDRA-3247)
 * File descriptor limit increased in packaging (CASSANDRA-3206)
 * Log a meaningfull warning when a node receive a message for a repair session
   that doesn't exist anymore (CASSANDRA-3256)
 * Fix FD leak when internode encryption is enabled (CASSANDRA-3257)
 * FBUtilities.hexToBytes(String) to throw NumberFormatException when string
   contains non-hex characters (CASSANDRA-3231)
 * Keep SimpleSnitch proximity ordering unchanged from what the Strategy
   generates, as intended (CASSANDRA-3262)
 * remove Scrub from compactionstats when finished (CASSANDRA-3255)
 * Fix tool .bat files when CASSANDRA_HOME contains spaces (CASSANDRA-3258)
 * Force flush of status table when removing/updating token (CASSANDRA-3243)
 * Evict gossip state immediately when a token is taken over by a new IP (CASSANDRA-3259)
 * Fix bug where the failure detector can take too long to mark a host
   down (CASSANDRA-3273)
 * (Hadoop) allow wrapping ranges in queries (CASSANDRA-3137)
 * (Hadoop) check all interfaces for a match with split location
   before falling back to random replica (CASSANDRA-3211)
 * (Hadoop) Make Pig storage handle implements LoadMetadata (CASSANDRA-2777)
 * (Hadoop) Fix exception during PIG 'dump' (CASSANDRA-2810)
 * Fix stress COUNTER_GET option (CASSANDRA-3301)
 * Fix missing fields in CLI `show schema` output (CASSANDRA-3304)
 * Nodetool no longer leaks threads and closes JMX connections (CASSANDRA-3309)
 * fix truncate allowing data to be replayed post-restart (CASSANDRA-3297)
 * Move SimpleAuthority and SimpleAuthenticator to examples (CASSANDRA-2922)
 * Fix handling of tombstone by SSTableExport/Import (CASSANDRA-3357)
 * Fix transposition in cfHistograms (CASSANDRA-3222)
 * Allow using number as DC name when creating keyspace in CQL (CASSANDRA-3239)
 * Force flush of system table after updating/removing a token (CASSANDRA-3243)


0.8.6
 * revert CASSANDRA-2388
 * change TokenRange.endpoints back to listen/broadcast address to match
   pre-1777 behavior, and add TokenRange.rpc_endpoints instead (CASSANDRA-3187)
 * avoid trying to watch cassandra-topology.properties when loaded from jar
   (CASSANDRA-3138)
 * prevent users from creating keyspaces with LocalStrategy replication
   (CASSANDRA-3139)
 * fix CLI `show schema;` to output correct keyspace definition statement
   (CASSANDRA-3129)
 * CustomTThreadPoolServer to log TTransportException at DEBUG level
   (CASSANDRA-3142)
 * allow topology sort to work with non-unique rack names between
   datacenters (CASSANDRA-3152)
 * Improve caching of same-version Messages on digest and repair paths
   (CASSANDRA-3158)
 * Randomize choice of first replica for counter increment (CASSANDRA-2890)
 * Fix using read_repair_chance instead of merge_shard_change (CASSANDRA-3202)
 * Avoid streaming data to nodes that already have it, on move as well as
   decommission (CASSANDRA-3041)
 * Fix divide by zero error in GCInspector (CASSANDRA-3164)
 * allow quoting of the ColumnFamily name in CLI `create column family`
   statement (CASSANDRA-3195)
 * Fix rolling upgrade from 0.7 to 0.8 problem (CASSANDRA-3166)
 * Accomodate missing encryption_options in IncomingTcpConnection.stream
   (CASSANDRA-3212)


0.8.5
 * fix NPE when encryption_options is unspecified (CASSANDRA-3007)
 * include column name in validation failure exceptions (CASSANDRA-2849)
 * make sure truncate clears out the commitlog so replay won't re-
   populate with truncated data (CASSANDRA-2950)
 * fix NPE when debug logging is enabled and dropped CF is present
   in a commitlog segment (CASSANDRA-3021)
 * fix cassandra.bat when CASSANDRA_HOME contains spaces (CASSANDRA-2952)
 * fix to SSTableSimpleUnsortedWriter bufferSize calculation (CASSANDRA-3027)
 * make cleanup and normal compaction able to skip empty rows
   (rows containing nothing but expired tombstones) (CASSANDRA-3039)
 * work around native memory leak in com.sun.management.GarbageCollectorMXBean
   (CASSANDRA-2868)
 * validate that column names in column_metadata are not equal to key_alias
   on create/update of the ColumnFamily and CQL 'ALTER' statement (CASSANDRA-3036)
 * return an InvalidRequestException if an indexed column is assigned
   a value larger than 64KB (CASSANDRA-3057)
 * fix of numeric-only and string column names handling in CLI "drop index"
   (CASSANDRA-3054)
 * prune index scan resultset back to original request for lazy
   resultset expansion case (CASSANDRA-2964)
 * (Hadoop) fail jobs when Cassandra node has failed but TaskTracker
   has not (CASSANDRA-2388)
 * fix dynamic snitch ignoring nodes when read_repair_chance is zero
   (CASSANDRA-2662)
 * avoid retaining references to dropped CFS objects in
   CompactionManager.estimatedCompactions (CASSANDRA-2708)
 * expose rpc timeouts per host in MessagingServiceMBean (CASSANDRA-2941)
 * avoid including cwd in classpath for deb and rpm packages (CASSANDRA-2881)
 * remove gossip state when a new IP takes over a token (CASSANDRA-3071)
 * allow sstable2json to work on index sstable files (CASSANDRA-3059)
 * always hint counters (CASSANDRA-3099)
 * fix log4j initialization in EmbeddedCassandraService (CASSANDRA-2857)
 * remove gossip state when a new IP takes over a token (CASSANDRA-3071)
 * work around native memory leak in com.sun.management.GarbageCollectorMXBean
    (CASSANDRA-2868)
 * fix UnavailableException with writes at CL.EACH_QUORM (CASSANDRA-3084)
 * fix parsing of the Keyspace and ColumnFamily names in numeric
   and string representations in CLI (CASSANDRA-3075)
 * fix corner cases in Range.differenceToFetch (CASSANDRA-3084)
 * fix ip address String representation in the ring cache (CASSANDRA-3044)
 * fix ring cache compatibility when mixing pre-0.8.4 nodes with post-
   in the same cluster (CASSANDRA-3023)
 * make repair report failure when a node participating dies (instead of
   hanging forever) (CASSANDRA-2433)
 * fix handling of the empty byte buffer by ReversedType (CASSANDRA-3111)
 * Add validation that Keyspace names are case-insensitively unique (CASSANDRA-3066)
 * catch invalid key_validation_class before instantiating UpdateColumnFamily (CASSANDRA-3102)
 * make Range and Bounds objects client-safe (CASSANDRA-3108)
 * optionally skip log4j configuration (CASSANDRA-3061)
 * bundle sstableloader with the debian package (CASSANDRA-3113)
 * don't try to build secondary indexes when there is none (CASSANDRA-3123)
 * improve SSTableSimpleUnsortedWriter speed for large rows (CASSANDRA-3122)
 * handle keyspace arguments correctly in nodetool snapshot (CASSANDRA-3038)
 * Fix SSTableImportTest on windows (CASSANDRA-3043)
 * expose compactionThroughputMbPerSec through JMX (CASSANDRA-3117)
 * log keyspace and CF of large rows being compacted


0.8.4
 * change TokenRing.endpoints to be a list of rpc addresses instead of
   listen/broadcast addresses (CASSANDRA-1777)
 * include files-to-be-streamed in StreamInSession.getSources (CASSANDRA-2972)
 * use JAVA env var in cassandra-env.sh (CASSANDRA-2785, 2992)
 * avoid doing read for no-op replicate-on-write at CL=1 (CASSANDRA-2892)
 * refuse counter write for CL.ANY (CASSANDRA-2990)
 * switch back to only logging recent dropped messages (CASSANDRA-3004)
 * always deserialize RowMutation for counters (CASSANDRA-3006)
 * ignore saved replication_factor strategy_option for NTS (CASSANDRA-3011)
 * make sure pre-truncate CL segments are discarded (CASSANDRA-2950)


0.8.3
 * add ability to drop local reads/writes that are going to timeout
   (CASSANDRA-2943)
 * revamp token removal process, keep gossip states for 3 days (CASSANDRA-2496)
 * don't accept extra args for 0-arg nodetool commands (CASSANDRA-2740)
 * log unavailableexception details at debug level (CASSANDRA-2856)
 * expose data_dir though jmx (CASSANDRA-2770)
 * don't include tmp files as sstable when create cfs (CASSANDRA-2929)
 * log Java classpath on startup (CASSANDRA-2895)
 * keep gossipped version in sync with actual on migration coordinator
   (CASSANDRA-2946)
 * use lazy initialization instead of class initialization in NodeId
   (CASSANDRA-2953)
 * check column family validity in nodetool repair (CASSANDRA-2933)
 * speedup bytes to hex conversions dramatically (CASSANDRA-2850)
 * Flush memtables on shutdown when durable writes are disabled
   (CASSANDRA-2958)
 * improved POSIX compatibility of start scripts (CASsANDRA-2965)
 * add counter support to Hadoop InputFormat (CASSANDRA-2981)
 * fix bug where dirty commitlog segments were removed (and avoid keeping
   segments with no post-flush activity permanently dirty) (CASSANDRA-2829)
 * fix throwing exception with batch mutation of counter super columns
   (CASSANDRA-2949)
 * ignore system tables during repair (CASSANDRA-2979)
 * throw exception when NTS is given replication_factor as an option
   (CASSANDRA-2960)
 * fix assertion error during compaction of counter CFs (CASSANDRA-2968)
 * avoid trying to create index names, when no index exists (CASSANDRA-2867)
 * don't sample the system table when choosing a bootstrap token
   (CASSANDRA-2825)
 * gossiper notifies of local state changes (CASSANDRA-2948)
 * add asynchronous and half-sync/half-async (hsha) thrift servers
   (CASSANDRA-1405)
 * fix potential use of free'd native memory in SerializingCache
   (CASSANDRA-2951)
 * prune index scan resultset back to original request for lazy
   resultset expansion case (CASSANDRA-2964)
 * (Hadoop) fail jobs when Cassandra node has failed but TaskTracker
    has not (CASSANDRA-2388)


0.8.2
 * CQL:
   - include only one row per unique key for IN queries (CASSANDRA-2717)
   - respect client timestamp on full row deletions (CASSANDRA-2912)
 * improve thread-safety in StreamOutSession (CASSANDRA-2792)
 * allow deleting a row and updating indexed columns in it in the
   same mutation (CASSANDRA-2773)
 * Expose number of threads blocked on submitting memtable to flush
   in JMX (CASSANDRA-2817)
 * add ability to return "endpoints" to nodetool (CASSANDRA-2776)
 * Add support for multiple (comma-delimited) coordinator addresses
   to ColumnFamilyInputFormat (CASSANDRA-2807)
 * fix potential NPE while scheduling read repair for range slice
   (CASSANDRA-2823)
 * Fix race in SystemTable.getCurrentLocalNodeId (CASSANDRA-2824)
 * Correctly set default for replicate_on_write (CASSANDRA-2835)
 * improve nodetool compactionstats formatting (CASSANDRA-2844)
 * fix index-building status display (CASSANDRA-2853)
 * fix CLI perpetuating obsolete KsDef.replication_factor (CASSANDRA-2846)
 * improve cli treatment of multiline comments (CASSANDRA-2852)
 * handle row tombstones correctly in EchoedRow (CASSANDRA-2786)
 * add MessagingService.get[Recently]DroppedMessages and
   StorageService.getExceptionCount (CASSANDRA-2804)
 * fix possibility of spurious UnavailableException for LOCAL_QUORUM
   reads with dynamic snitch + read repair disabled (CASSANDRA-2870)
 * add ant-optional as dependence for the debian package (CASSANDRA-2164)
 * add option to specify limit for get_slice in the CLI (CASSANDRA-2646)
 * decrease HH page size (CASSANDRA-2832)
 * reset cli keyspace after dropping the current one (CASSANDRA-2763)
 * add KeyRange option to Hadoop inputformat (CASSANDRA-1125)
 * fix protocol versioning (CASSANDRA-2818, 2860)
 * support spaces in path to log4j configuration (CASSANDRA-2383)
 * avoid including inferred types in CF update (CASSANDRA-2809)
 * fix JMX bulkload call (CASSANDRA-2908)
 * fix updating KS with durable_writes=false (CASSANDRA-2907)
 * add simplified facade to SSTableWriter for bulk loading use
   (CASSANDRA-2911)
 * fix re-using index CF sstable names after drop/recreate (CASSANDRA-2872)
 * prepend CF to default index names (CASSANDRA-2903)
 * fix hint replay (CASSANDRA-2928)
 * Properly synchronize repair's merkle tree computation (CASSANDRA-2816)


0.8.1
 * CQL:
   - support for insert, delete in BATCH (CASSANDRA-2537)
   - support for IN to SELECT, UPDATE (CASSANDRA-2553)
   - timestamp support for INSERT, UPDATE, and BATCH (CASSANDRA-2555)
   - TTL support (CASSANDRA-2476)
   - counter support (CASSANDRA-2473)
   - ALTER COLUMNFAMILY (CASSANDRA-1709)
   - DROP INDEX (CASSANDRA-2617)
   - add SCHEMA/TABLE as aliases for KS/CF (CASSANDRA-2743)
   - server handles wait-for-schema-agreement (CASSANDRA-2756)
   - key alias support (CASSANDRA-2480)
 * add support for comparator parameters and a generic ReverseType
   (CASSANDRA-2355)
 * add CompositeType and DynamicCompositeType (CASSANDRA-2231)
 * optimize batches containing multiple updates to the same row
   (CASSANDRA-2583)
 * adjust hinted handoff page size to avoid OOM with large columns
   (CASSANDRA-2652)
 * mark BRAF buffer invalid post-flush so we don't re-flush partial
   buffers again, especially on CL writes (CASSANDRA-2660)
 * add DROP INDEX support to CLI (CASSANDRA-2616)
 * don't perform HH to client-mode [storageproxy] nodes (CASSANDRA-2668)
 * Improve forceDeserialize/getCompactedRow encapsulation (CASSANDRA-2659)
 * Don't write CounterUpdateColumn to disk in tests (CASSANDRA-2650)
 * Add sstable bulk loading utility (CASSANDRA-1278)
 * avoid replaying hints to dropped columnfamilies (CASSANDRA-2685)
 * add placeholders for missing rows in range query pseudo-RR (CASSANDRA-2680)
 * remove no-op HHOM.renameHints (CASSANDRA-2693)
 * clone super columns to avoid modifying them during flush (CASSANDRA-2675)
 * allow writes to bypass the commitlog for certain keyspaces (CASSANDRA-2683)
 * avoid NPE when bypassing commitlog during memtable flush (CASSANDRA-2781)
 * Added support for making bootstrap retry if nodes flap (CASSANDRA-2644)
 * Added statusthrift to nodetool to report if thrift server is running (CASSANDRA-2722)
 * Fixed rows being cached if they do not exist (CASSANDRA-2723)
 * Support passing tableName and cfName to RowCacheProviders (CASSANDRA-2702)
 * close scrub file handles (CASSANDRA-2669)
 * throttle migration replay (CASSANDRA-2714)
 * optimize column serializer creation (CASSANDRA-2716)
 * Added support for making bootstrap retry if nodes flap (CASSANDRA-2644)
 * Added statusthrift to nodetool to report if thrift server is running
   (CASSANDRA-2722)
 * Fixed rows being cached if they do not exist (CASSANDRA-2723)
 * fix truncate/compaction race (CASSANDRA-2673)
 * workaround large resultsets causing large allocation retention
   by nio sockets (CASSANDRA-2654)
 * fix nodetool ring use with Ec2Snitch (CASSANDRA-2733)
 * fix removing columns and subcolumns that are supressed by a row or
   supercolumn tombstone during replica resolution (CASSANDRA-2590)
 * support sstable2json against snapshot sstables (CASSANDRA-2386)
 * remove active-pull schema requests (CASSANDRA-2715)
 * avoid marking entire list of sstables as actively being compacted
   in multithreaded compaction (CASSANDRA-2765)
 * seek back after deserializing a row to update cache with (CASSANDRA-2752)
 * avoid skipping rows in scrub for counter column family (CASSANDRA-2759)
 * fix ConcurrentModificationException in repair when dealing with 0.7 node
   (CASSANDRA-2767)
 * use threadsafe collections for StreamInSession (CASSANDRA-2766)
 * avoid infinite loop when creating merkle tree (CASSANDRA-2758)
 * avoids unmarking compacting sstable prematurely in cleanup (CASSANDRA-2769)
 * fix NPE when the commit log is bypassed (CASSANDRA-2718)
 * don't throw an exception in SS.isRPCServerRunning (CASSANDRA-2721)
 * make stress.jar executable (CASSANDRA-2744)
 * add daemon mode to java stress (CASSANDRA-2267)
 * expose the DC and rack of a node through JMX and nodetool ring (CASSANDRA-2531)
 * fix cache mbean getSize (CASSANDRA-2781)
 * Add Date, Float, Double, and Boolean types (CASSANDRA-2530)
 * Add startup flag to renew counter node id (CASSANDRA-2788)
 * add jamm agent to cassandra.bat (CASSANDRA-2787)
 * fix repair hanging if a neighbor has nothing to send (CASSANDRA-2797)
 * purge tombstone even if row is in only one sstable (CASSANDRA-2801)
 * Fix wrong purge of deleted cf during compaction (CASSANDRA-2786)
 * fix race that could result in Hadoop writer failing to throw an
   exception encountered after close() (CASSANDRA-2755)
 * fix scan wrongly throwing assertion error (CASSANDRA-2653)
 * Always use even distribution for merkle tree with RandomPartitionner
   (CASSANDRA-2841)
 * fix describeOwnership for OPP (CASSANDRA-2800)
 * ensure that string tokens do not contain commas (CASSANDRA-2762)


0.8.0-final
 * fix CQL grammar warning and cqlsh regression from CASSANDRA-2622
 * add ant generate-cql-html target (CASSANDRA-2526)
 * update CQL consistency levels (CASSANDRA-2566)
 * debian packaging fixes (CASSANDRA-2481, 2647)
 * fix UUIDType, IntegerType for direct buffers (CASSANDRA-2682, 2684)
 * switch to native Thrift for Hadoop map/reduce (CASSANDRA-2667)
 * fix StackOverflowError when building from eclipse (CASSANDRA-2687)
 * only provide replication_factor to strategy_options "help" for
   SimpleStrategy, OldNetworkTopologyStrategy (CASSANDRA-2678, 2713)
 * fix exception adding validators to non-string columns (CASSANDRA-2696)
 * avoid instantiating DatabaseDescriptor in JDBC (CASSANDRA-2694)
 * fix potential stack overflow during compaction (CASSANDRA-2626)
 * clone super columns to avoid modifying them during flush (CASSANDRA-2675)
 * reset underlying iterator in EchoedRow constructor (CASSANDRA-2653)


0.8.0-rc1
 * faster flushes and compaction from fixing excessively pessimistic
   rebuffering in BRAF (CASSANDRA-2581)
 * fix returning null column values in the python cql driver (CASSANDRA-2593)
 * fix merkle tree splitting exiting early (CASSANDRA-2605)
 * snapshot_before_compaction directory name fix (CASSANDRA-2598)
 * Disable compaction throttling during bootstrap (CASSANDRA-2612)
 * fix CQL treatment of > and < operators in range slices (CASSANDRA-2592)
 * fix potential double-application of counter updates on commitlog replay
   by moving replay position from header to sstable metadata (CASSANDRA-2419)
 * JDBC CQL driver exposes getColumn for access to timestamp
 * JDBC ResultSetMetadata properties added to AbstractType
 * r/m clustertool (CASSANDRA-2607)
 * add support for presenting row key as a column in CQL result sets
   (CASSANDRA-2622)
 * Don't allow {LOCAL|EACH}_QUORUM unless strategy is NTS (CASSANDRA-2627)
 * validate keyspace strategy_options during CQL create (CASSANDRA-2624)
 * fix empty Result with secondary index when limit=1 (CASSANDRA-2628)
 * Fix regression where bootstrapping a node with no schema fails
   (CASSANDRA-2625)
 * Allow removing LocationInfo sstables (CASSANDRA-2632)
 * avoid attempting to replay mutations from dropped keyspaces (CASSANDRA-2631)
 * avoid using cached position of a key when GT is requested (CASSANDRA-2633)
 * fix counting bloom filter true positives (CASSANDRA-2637)
 * initialize local ep state prior to gossip startup if needed (CASSANDRA-2638)
 * fix counter increment lost after restart (CASSANDRA-2642)
 * add quote-escaping via backslash to CLI (CASSANDRA-2623)
 * fix pig example script (CASSANDRA-2487)
 * fix dynamic snitch race in adding latencies (CASSANDRA-2618)
 * Start/stop cassandra after more important services such as mdadm in
   debian packaging (CASSANDRA-2481)


0.8.0-beta2
 * fix NPE compacting index CFs (CASSANDRA-2528)
 * Remove checking all column families on startup for compaction candidates
   (CASSANDRA-2444)
 * validate CQL create keyspace options (CASSANDRA-2525)
 * fix nodetool setcompactionthroughput (CASSANDRA-2550)
 * move	gossip heartbeat back to its own thread (CASSANDRA-2554)
 * validate cql TRUNCATE columnfamily before truncating (CASSANDRA-2570)
 * fix batch_mutate for mixed standard-counter mutations (CASSANDRA-2457)
 * disallow making schema changes to system keyspace (CASSANDRA-2563)
 * fix sending mutation messages multiple times (CASSANDRA-2557)
 * fix incorrect use of NBHM.size in ReadCallback that could cause
   reads to time out even when responses were received (CASSANDRA-2552)
 * trigger read repair correctly for LOCAL_QUORUM reads (CASSANDRA-2556)
 * Allow configuring the number of compaction thread (CASSANDRA-2558)
 * forceUserDefinedCompaction will attempt to compact what it is given
   even if the pessimistic estimate is that there is not enough disk space;
   automatic compactions will only compact 2 or more sstables (CASSANDRA-2575)
 * refuse to apply migrations with older timestamps than the current
   schema (CASSANDRA-2536)
 * remove unframed Thrift transport option
 * include indexes in snapshots (CASSANDRA-2596)
 * improve ignoring of obsolete mutations in index maintenance (CASSANDRA-2401)
 * recognize attempt to drop just the index while leaving the column
   definition alone (CASSANDRA-2619)


0.8.0-beta1
 * remove Avro RPC support (CASSANDRA-926)
 * support for columns that act as incr/decr counters
   (CASSANDRA-1072, 1937, 1944, 1936, 2101, 2093, 2288, 2105, 2384, 2236, 2342,
   2454)
 * CQL (CASSANDRA-1703, 1704, 1705, 1706, 1707, 1708, 1710, 1711, 1940,
   2124, 2302, 2277, 2493)
 * avoid double RowMutation serialization on write path (CASSANDRA-1800)
 * make NetworkTopologyStrategy the default (CASSANDRA-1960)
 * configurable internode encryption (CASSANDRA-1567, 2152)
 * human readable column names in sstable2json output (CASSANDRA-1933)
 * change default JMX port to 7199 (CASSANDRA-2027)
 * backwards compatible internal messaging (CASSANDRA-1015)
 * atomic switch of memtables and sstables (CASSANDRA-2284)
 * add pluggable SeedProvider (CASSANDRA-1669)
 * Fix clustertool to not throw exception when calling get_endpoints (CASSANDRA-2437)
 * upgrade to thrift 0.6 (CASSANDRA-2412)
 * repair works on a token range instead of full ring (CASSANDRA-2324)
 * purge tombstones from row cache (CASSANDRA-2305)
 * push replication_factor into strategy_options (CASSANDRA-1263)
 * give snapshots the same name on each node (CASSANDRA-1791)
 * remove "nodetool loadbalance" (CASSANDRA-2448)
 * multithreaded compaction (CASSANDRA-2191)
 * compaction throttling (CASSANDRA-2156)
 * add key type information and alias (CASSANDRA-2311, 2396)
 * cli no longer divides read_repair_chance by 100 (CASSANDRA-2458)
 * made CompactionInfo.getTaskType return an enum (CASSANDRA-2482)
 * add a server-wide cap on measured memtable memory usage and aggressively
   flush to keep under that threshold (CASSANDRA-2006)
 * add unified UUIDType (CASSANDRA-2233)
 * add off-heap row cache support (CASSANDRA-1969)


0.7.5
 * improvements/fixes to PIG driver (CASSANDRA-1618, CASSANDRA-2387,
   CASSANDRA-2465, CASSANDRA-2484)
 * validate index names (CASSANDRA-1761)
 * reduce contention on Table.flusherLock (CASSANDRA-1954)
 * try harder to detect failures during streaming, cleaning up temporary
   files more reliably (CASSANDRA-2088)
 * shut down server for OOM on a Thrift thread (CASSANDRA-2269)
 * fix tombstone handling in repair and sstable2json (CASSANDRA-2279)
 * preserve version when streaming data from old sstables (CASSANDRA-2283)
 * don't start repair if a neighboring node is marked as dead (CASSANDRA-2290)
 * purge tombstones from row cache (CASSANDRA-2305)
 * Avoid seeking when sstable2json exports the entire file (CASSANDRA-2318)
 * clear Built flag in system table when dropping an index (CASSANDRA-2320)
 * don't allow arbitrary argument for stress.java (CASSANDRA-2323)
 * validate values for index predicates in get_indexed_slice (CASSANDRA-2328)
 * queue secondary indexes for flush before the parent (CASSANDRA-2330)
 * allow job configuration to set the CL used in Hadoop jobs (CASSANDRA-2331)
 * add memtable_flush_queue_size defaulting to 4 (CASSANDRA-2333)
 * Allow overriding of initial_token, storage_port and rpc_port from system
   properties (CASSANDRA-2343)
 * fix comparator used for non-indexed secondary expressions in index scan
   (CASSANDRA-2347)
 * ensure size calculation and write phase of large-row compaction use
   the same threshold for TTL expiration (CASSANDRA-2349)
 * fix race when iterating CFs during add/drop (CASSANDRA-2350)
 * add ConsistencyLevel command to CLI (CASSANDRA-2354)
 * allow negative numbers in the cli (CASSANDRA-2358)
 * hard code serialVersionUID for tokens class (CASSANDRA-2361)
 * fix potential infinite loop in ByteBufferUtil.inputStream (CASSANDRA-2365)
 * fix encoding bugs in HintedHandoffManager, SystemTable when default
   charset is not UTF8 (CASSANDRA-2367)
 * avoids having removed node reappearing in Gossip (CASSANDRA-2371)
 * fix incorrect truncation of long to int when reading columns via block
   index (CASSANDRA-2376)
 * fix NPE during stream session (CASSANDRA-2377)
 * fix race condition that could leave orphaned data files when dropping CF or
   KS (CASSANDRA-2381)
 * fsync statistics component on write (CASSANDRA-2382)
 * fix duplicate results from CFS.scan (CASSANDRA-2406)
 * add IntegerType to CLI help (CASSANDRA-2414)
 * avoid caching token-only decoratedkeys (CASSANDRA-2416)
 * convert mmap assertion to if/throw so scrub can catch it (CASSANDRA-2417)
 * don't overwrite gc log (CASSANDR-2418)
 * invalidate row cache for streamed row to avoid inconsitencies
   (CASSANDRA-2420)
 * avoid copies in range/index scans (CASSANDRA-2425)
 * make sure we don't wipe data during cleanup if the node has not join
   the ring (CASSANDRA-2428)
 * Try harder to close files after compaction (CASSANDRA-2431)
 * re-set bootstrapped flag after move finishes (CASSANDRA-2435)
 * display validation_class in CLI 'describe keyspace' (CASSANDRA-2442)
 * make cleanup compactions cleanup the row cache (CASSANDRA-2451)
 * add column fields validation to scrub (CASSANDRA-2460)
 * use 64KB flush buffer instead of in_memory_compaction_limit (CASSANDRA-2463)
 * fix backslash substitutions in CLI (CASSANDRA-2492)
 * disable cache saving for system CFS (CASSANDRA-2502)
 * fixes for verifying destination availability under hinted conditions
   so UE can be thrown intead of timing out (CASSANDRA-2514)
 * fix update of validation class in column metadata (CASSANDRA-2512)
 * support LOCAL_QUORUM, EACH_QUORUM CLs outside of NTS (CASSANDRA-2516)
 * preserve version when streaming data from old sstables (CASSANDRA-2283)
 * fix backslash substitutions in CLI (CASSANDRA-2492)
 * count a row deletion as one operation towards memtable threshold
   (CASSANDRA-2519)
 * support LOCAL_QUORUM, EACH_QUORUM CLs outside of NTS (CASSANDRA-2516)


0.7.4
 * add nodetool join command (CASSANDRA-2160)
 * fix secondary indexes on pre-existing or streamed data (CASSANDRA-2244)
 * initialize endpoint in gossiper earlier (CASSANDRA-2228)
 * add ability to write to Cassandra from Pig (CASSANDRA-1828)
 * add rpc_[min|max]_threads (CASSANDRA-2176)
 * add CL.TWO, CL.THREE (CASSANDRA-2013)
 * avoid exporting an un-requested row in sstable2json, when exporting
   a key that does not exist (CASSANDRA-2168)
 * add incremental_backups option (CASSANDRA-1872)
 * add configurable row limit to Pig loadfunc (CASSANDRA-2276)
 * validate column values in batches as well as single-Column inserts
   (CASSANDRA-2259)
 * move sample schema from cassandra.yaml to schema-sample.txt,
   a cli scripts (CASSANDRA-2007)
 * avoid writing empty rows when scrubbing tombstoned rows (CASSANDRA-2296)
 * fix assertion error in range and index scans for CL < ALL
   (CASSANDRA-2282)
 * fix commitlog replay when flush position refers to data that didn't
   get synced before server died (CASSANDRA-2285)
 * fix fd leak in sstable2json with non-mmap'd i/o (CASSANDRA-2304)
 * reduce memory use during streaming of multiple sstables (CASSANDRA-2301)
 * purge tombstoned rows from cache after GCGraceSeconds (CASSANDRA-2305)
 * allow zero replicas in a NTS datacenter (CASSANDRA-1924)
 * make range queries respect snitch for local replicas (CASSANDRA-2286)
 * fix HH delivery when column index is larger than 2GB (CASSANDRA-2297)
 * make 2ary indexes use parent CF flush thresholds during initial build
   (CASSANDRA-2294)
 * update memtable_throughput to be a long (CASSANDRA-2158)


0.7.3
 * Keep endpoint state until aVeryLongTime (CASSANDRA-2115)
 * lower-latency read repair (CASSANDRA-2069)
 * add hinted_handoff_throttle_delay_in_ms option (CASSANDRA-2161)
 * fixes for cache save/load (CASSANDRA-2172, -2174)
 * Handle whole-row deletions in CFOutputFormat (CASSANDRA-2014)
 * Make memtable_flush_writers flush in parallel (CASSANDRA-2178)
 * Add compaction_preheat_key_cache option (CASSANDRA-2175)
 * refactor stress.py to have only one copy of the format string
   used for creating row keys (CASSANDRA-2108)
 * validate index names for \w+ (CASSANDRA-2196)
 * Fix Cassandra cli to respect timeout if schema does not settle
   (CASSANDRA-2187)
 * fix for compaction and cleanup writing old-format data into new-version
   sstable (CASSANDRA-2211, -2216)
 * add nodetool scrub (CASSANDRA-2217, -2240)
 * fix sstable2json large-row pagination (CASSANDRA-2188)
 * fix EOFing on requests for the last bytes in a file (CASSANDRA-2213)
 * fix BufferedRandomAccessFile bugs (CASSANDRA-2218, -2241)
 * check for memtable flush_after_mins exceeded every 10s (CASSANDRA-2183)
 * fix cache saving on Windows (CASSANDRA-2207)
 * add validateSchemaAgreement call + synchronization to schema
   modification operations (CASSANDRA-2222)
 * fix for reversed slice queries on large rows (CASSANDRA-2212)
 * fat clients were writing local data (CASSANDRA-2223)
 * set DEFAULT_MEMTABLE_LIFETIME_IN_MINS to 24h
 * improve detection and cleanup of partially-written sstables
   (CASSANDRA-2206)
 * fix supercolumn de/serialization when subcolumn comparator is different
   from supercolumn's (CASSANDRA-2104)
 * fix starting up on Windows when CASSANDRA_HOME contains whitespace
   (CASSANDRA-2237)
 * add [get|set][row|key]cacheSavePeriod to JMX (CASSANDRA-2100)
 * fix Hadoop ColumnFamilyOutputFormat dropping of mutations
   when batch fills up (CASSANDRA-2255)
 * move file deletions off of scheduledtasks executor (CASSANDRA-2253)


0.7.2
 * copy DecoratedKey.key when inserting into caches to avoid retaining
   a reference to the underlying buffer (CASSANDRA-2102)
 * format subcolumn names with subcomparator (CASSANDRA-2136)
 * fix column bloom filter deserialization (CASSANDRA-2165)


0.7.1
 * refactor MessageDigest creation code. (CASSANDRA-2107)
 * buffer network stack to avoid inefficient small TCP messages while avoiding
   the nagle/delayed ack problem (CASSANDRA-1896)
 * check log4j configuration for changes every 10s (CASSANDRA-1525, 1907)
 * more-efficient cross-DC replication (CASSANDRA-1530, -2051, -2138)
 * avoid polluting page cache with commitlog or sstable writes
   and seq scan operations (CASSANDRA-1470)
 * add RMI authentication options to nodetool (CASSANDRA-1921)
 * make snitches configurable at runtime (CASSANDRA-1374)
 * retry hadoop split requests on connection failure (CASSANDRA-1927)
 * implement describeOwnership for BOP, COPP (CASSANDRA-1928)
 * make read repair behave as expected for ConsistencyLevel > ONE
   (CASSANDRA-982, 2038)
 * distributed test harness (CASSANDRA-1859, 1964)
 * reduce flush lock contention (CASSANDRA-1930)
 * optimize supercolumn deserialization (CASSANDRA-1891)
 * fix CFMetaData.apply to only compare objects of the same class
   (CASSANDRA-1962)
 * allow specifying specific SSTables to compact from JMX (CASSANDRA-1963)
 * fix race condition in MessagingService.targets (CASSANDRA-1959, 2094, 2081)
 * refuse to open sstables from a future version (CASSANDRA-1935)
 * zero-copy reads (CASSANDRA-1714)
 * fix copy bounds for word Text in wordcount demo (CASSANDRA-1993)
 * fixes for contrib/javautils (CASSANDRA-1979)
 * check more frequently for memtable expiration (CASSANDRA-2000)
 * fix writing SSTable column count statistics (CASSANDRA-1976)
 * fix streaming of multiple CFs during bootstrap (CASSANDRA-1992)
 * explicitly set JVM GC new generation size with -Xmn (CASSANDRA-1968)
 * add short options for CLI flags (CASSANDRA-1565)
 * make keyspace argument to "describe keyspace" in CLI optional
   when authenticated to keyspace already (CASSANDRA-2029)
 * added option to specify -Dcassandra.join_ring=false on startup
   to allow "warm spare" nodes or performing JMX maintenance before
   joining the ring (CASSANDRA-526)
 * log migrations at INFO (CASSANDRA-2028)
 * add CLI verbose option in file mode (CASSANDRA-2030)
 * add single-line "--" comments to CLI (CASSANDRA-2032)
 * message serialization tests (CASSANDRA-1923)
 * switch from ivy to maven-ant-tasks (CASSANDRA-2017)
 * CLI attempts to block for new schema to propagate (CASSANDRA-2044)
 * fix potential overflow in nodetool cfstats (CASSANDRA-2057)
 * add JVM shutdownhook to sync commitlog (CASSANDRA-1919)
 * allow nodes to be up without being part of  normal traffic (CASSANDRA-1951)
 * fix CLI "show keyspaces" with null options on NTS (CASSANDRA-2049)
 * fix possible ByteBuffer race conditions (CASSANDRA-2066)
 * reduce garbage generated by MessagingService to prevent load spikes
   (CASSANDRA-2058)
 * fix math in RandomPartitioner.describeOwnership (CASSANDRA-2071)
 * fix deletion of sstable non-data components (CASSANDRA-2059)
 * avoid blocking gossip while deleting handoff hints (CASSANDRA-2073)
 * ignore messages from newer versions, keep track of nodes in gossip
   regardless of version (CASSANDRA-1970)
 * cache writing moved to CompactionManager to reduce i/o contention and
   updated to use non-cache-polluting writes (CASSANDRA-2053)
 * page through large rows when exporting to JSON (CASSANDRA-2041)
 * add flush_largest_memtables_at and reduce_cache_sizes_at options
   (CASSANDRA-2142)
 * add cli 'describe cluster' command (CASSANDRA-2127)
 * add cli support for setting username/password at 'connect' command
   (CASSANDRA-2111)
 * add -D option to Stress.java to allow reading hosts from a file
   (CASSANDRA-2149)
 * bound hints CF throughput between 32M and 256M (CASSANDRA-2148)
 * continue starting when invalid saved cache entries are encountered
   (CASSANDRA-2076)
 * add max_hint_window_in_ms option (CASSANDRA-1459)


0.7.0-final
 * fix offsets to ByteBuffer.get (CASSANDRA-1939)


0.7.0-rc4
 * fix cli crash after backgrounding (CASSANDRA-1875)
 * count timeouts in storageproxy latencies, and include latency
   histograms in StorageProxyMBean (CASSANDRA-1893)
 * fix CLI get recognition of supercolumns (CASSANDRA-1899)
 * enable keepalive on intra-cluster sockets (CASSANDRA-1766)
 * count timeouts towards dynamicsnitch latencies (CASSANDRA-1905)
 * Expose index-building status in JMX + cli schema description
   (CASSANDRA-1871)
 * allow [LOCAL|EACH]_QUORUM to be used with non-NetworkTopology
   replication Strategies
 * increased amount of index locks for faster commitlog replay
 * collect secondary index tombstones immediately (CASSANDRA-1914)
 * revert commitlog changes from #1780 (CASSANDRA-1917)
 * change RandomPartitioner min token to -1 to avoid collision w/
   tokens on actual nodes (CASSANDRA-1901)
 * examine the right nibble when validating TimeUUID (CASSANDRA-1910)
 * include secondary indexes in cleanup (CASSANDRA-1916)
 * CFS.scrubDataDirectories should also cleanup invalid secondary indexes
   (CASSANDRA-1904)
 * ability to disable/enable gossip on nodes to force them down
   (CASSANDRA-1108)


0.7.0-rc3
 * expose getNaturalEndpoints in StorageServiceMBean taking byte[]
   key; RMI cannot serialize ByteBuffer (CASSANDRA-1833)
 * infer org.apache.cassandra.locator for replication strategy classes
   when not otherwise specified
 * validation that generates less garbage (CASSANDRA-1814)
 * add TTL support to CLI (CASSANDRA-1838)
 * cli defaults to bytestype for subcomparator when creating
   column families (CASSANDRA-1835)
 * unregister index MBeans when index is dropped (CASSANDRA-1843)
 * make ByteBufferUtil.clone thread-safe (CASSANDRA-1847)
 * change exception for read requests during bootstrap from
   InvalidRequest to Unavailable (CASSANDRA-1862)
 * respect row-level tombstones post-flush in range scans
   (CASSANDRA-1837)
 * ReadResponseResolver check digests against each other (CASSANDRA-1830)
 * return InvalidRequest when remove of subcolumn without supercolumn
   is requested (CASSANDRA-1866)
 * flush before repair (CASSANDRA-1748)
 * SSTableExport validates key order (CASSANDRA-1884)
 * large row support for SSTableExport (CASSANDRA-1867)
 * Re-cache hot keys post-compaction without hitting disk (CASSANDRA-1878)
 * manage read repair in coordinator instead of data source, to
   provide latency information to dynamic snitch (CASSANDRA-1873)


0.7.0-rc2
 * fix live-column-count of slice ranges including tombstoned supercolumn
   with live subcolumn (CASSANDRA-1591)
 * rename o.a.c.internal.AntientropyStage -> AntiEntropyStage,
   o.a.c.request.Request_responseStage -> RequestResponseStage,
   o.a.c.internal.Internal_responseStage -> InternalResponseStage
 * add AbstractType.fromString (CASSANDRA-1767)
 * require index_type to be present when specifying index_name
   on ColumnDef (CASSANDRA-1759)
 * fix add/remove index bugs in CFMetadata (CASSANDRA-1768)
 * rebuild Strategy during system_update_keyspace (CASSANDRA-1762)
 * cli updates prompt to ... in continuation lines (CASSANDRA-1770)
 * support multiple Mutations per key in hadoop ColumnFamilyOutputFormat
   (CASSANDRA-1774)
 * improvements to Debian init script (CASSANDRA-1772)
 * use local classloader to check for version.properties (CASSANDRA-1778)
 * Validate that column names in column_metadata are valid for the
   defined comparator, and decode properly in cli (CASSANDRA-1773)
 * use cross-platform newlines in cli (CASSANDRA-1786)
 * add ExpiringColumn support to sstable import/export (CASSANDRA-1754)
 * add flush for each append to periodic commitlog mode; added
   periodic_without_flush option to disable this (CASSANDRA-1780)
 * close file handle used for post-flush truncate (CASSANDRA-1790)
 * various code cleanup (CASSANDRA-1793, -1794, -1795)
 * fix range queries against wrapped range (CASSANDRA-1781)
 * fix consistencylevel calculations for NetworkTopologyStrategy
   (CASSANDRA-1804)
 * cli support index type enum names (CASSANDRA-1810)
 * improved validation of column_metadata (CASSANDRA-1813)
 * reads at ConsistencyLevel > 1 throw UnavailableException
   immediately if insufficient live nodes exist (CASSANDRA-1803)
 * copy bytebuffers for local writes to avoid retaining the entire
   Thrift frame (CASSANDRA-1801)
 * fix NPE adding index to column w/o prior metadata (CASSANDRA-1764)
 * reduce fat client timeout (CASSANDRA-1730)
 * fix botched merge of CASSANDRA-1316


0.7.0-rc1
 * fix compaction and flush races with schema updates (CASSANDRA-1715)
 * add clustertool, config-converter, sstablekeys, and schematool
   Windows .bat files (CASSANDRA-1723)
 * reject range queries received during bootstrap (CASSANDRA-1739)
 * fix wrapping-range queries on non-minimum token (CASSANDRA-1700)
 * add nodetool cfhistogram (CASSANDRA-1698)
 * limit repaired ranges to what the nodes have in common (CASSANDRA-1674)
 * index scan treats missing columns as not matching secondary
   expressions (CASSANDRA-1745)
 * Fix misuse of DataOutputBuffer.getData in AntiEntropyService
   (CASSANDRA-1729)
 * detect and warn when obsolete version of JNA is present (CASSANDRA-1760)
 * reduce fat client timeout (CASSANDRA-1730)
 * cleanup smallest CFs first to increase free temp space for larger ones
   (CASSANDRA-1811)
 * Update windows .bat files to work outside of main Cassandra
   directory (CASSANDRA-1713)
 * fix read repair regression from 0.6.7 (CASSANDRA-1727)
 * more-efficient read repair (CASSANDRA-1719)
 * fix hinted handoff replay (CASSANDRA-1656)
 * log type of dropped messages (CASSANDRA-1677)
 * upgrade to SLF4J 1.6.1
 * fix ByteBuffer bug in ExpiringColumn.updateDigest (CASSANDRA-1679)
 * fix IntegerType.getString (CASSANDRA-1681)
 * make -Djava.net.preferIPv4Stack=true the default (CASSANDRA-628)
 * add INTERNAL_RESPONSE verb to differentiate from responses related
   to client requests (CASSANDRA-1685)
 * log tpstats when dropping messages (CASSANDRA-1660)
 * include unreachable nodes in describeSchemaVersions (CASSANDRA-1678)
 * Avoid dropping messages off the client request path (CASSANDRA-1676)
 * fix jna errno reporting (CASSANDRA-1694)
 * add friendlier error for UnknownHostException on startup (CASSANDRA-1697)
 * include jna dependency in RPM package (CASSANDRA-1690)
 * add --skip-keys option to stress.py (CASSANDRA-1696)
 * improve cli handling of non-string keys and column names
   (CASSANDRA-1701, -1693)
 * r/m extra subcomparator line in cli keyspaces output (CASSANDRA-1712)
 * add read repair chance to cli "show keyspaces"
 * upgrade to ConcurrentLinkedHashMap 1.1 (CASSANDRA-975)
 * fix index scan routing (CASSANDRA-1722)
 * fix tombstoning of supercolumns in range queries (CASSANDRA-1734)
 * clear endpoint cache after updating keyspace metadata (CASSANDRA-1741)
 * fix wrapping-range queries on non-minimum token (CASSANDRA-1700)
 * truncate includes secondary indexes (CASSANDRA-1747)
 * retain reference to PendingFile sstables (CASSANDRA-1749)
 * fix sstableimport regression (CASSANDRA-1753)
 * fix for bootstrap when no non-system tables are defined (CASSANDRA-1732)
 * handle replica unavailability in index scan (CASSANDRA-1755)
 * fix service initialization order deadlock (CASSANDRA-1756)
 * multi-line cli commands (CASSANDRA-1742)
 * fix race between snapshot and compaction (CASSANDRA-1736)
 * add listEndpointsPendingHints, deleteHintsForEndpoint JMX methods
   (CASSANDRA-1551)


0.7.0-beta3
 * add strategy options to describe_keyspace output (CASSANDRA-1560)
 * log warning when using randomly generated token (CASSANDRA-1552)
 * re-organize JMX into .db, .net, .internal, .request (CASSANDRA-1217)
 * allow nodes to change IPs between restarts (CASSANDRA-1518)
 * remember ring state between restarts by default (CASSANDRA-1518)
 * flush index built flag so we can read it before log replay (CASSANDRA-1541)
 * lock row cache updates to prevent race condition (CASSANDRA-1293)
 * remove assertion causing rare (and harmless) error messages in
   commitlog (CASSANDRA-1330)
 * fix moving nodes with no keyspaces defined (CASSANDRA-1574)
 * fix unbootstrap when no data is present in a transfer range (CASSANDRA-1573)
 * take advantage of AVRO-495 to simplify our avro IDL (CASSANDRA-1436)
 * extend authorization hierarchy to column family (CASSANDRA-1554)
 * deletion support in secondary indexes (CASSANDRA-1571)
 * meaningful error message for invalid replication strategy class
   (CASSANDRA-1566)
 * allow keyspace creation with RF > N (CASSANDRA-1428)
 * improve cli error handling (CASSANDRA-1580)
 * add cache save/load ability (CASSANDRA-1417, 1606, 1647)
 * add StorageService.getDrainProgress (CASSANDRA-1588)
 * Disallow bootstrap to an in-use token (CASSANDRA-1561)
 * Allow dynamic secondary index creation and destruction (CASSANDRA-1532)
 * log auto-guessed memtable thresholds (CASSANDRA-1595)
 * add ColumnDef support to cli (CASSANDRA-1583)
 * reduce index sample time by 75% (CASSANDRA-1572)
 * add cli support for column, strategy metadata (CASSANDRA-1578, 1612)
 * add cli support for schema modification (CASSANDRA-1584)
 * delete temp files on failed compactions (CASSANDRA-1596)
 * avoid blocking for dead nodes during removetoken (CASSANDRA-1605)
 * remove ConsistencyLevel.ZERO (CASSANDRA-1607)
 * expose in-progress compaction type in jmx (CASSANDRA-1586)
 * removed IClock & related classes from internals (CASSANDRA-1502)
 * fix removing tokens from SystemTable on decommission and removetoken
   (CASSANDRA-1609)
 * include CF metadata in cli 'show keyspaces' (CASSANDRA-1613)
 * switch from Properties to HashMap in PropertyFileSnitch to
   avoid synchronization bottleneck (CASSANDRA-1481)
 * PropertyFileSnitch configuration file renamed to
   cassandra-topology.properties
 * add cli support for get_range_slices (CASSANDRA-1088, CASSANDRA-1619)
 * Make memtable flush thresholds per-CF instead of global
   (CASSANDRA-1007, 1637)
 * add cli support for binary data without CfDef hints (CASSANDRA-1603)
 * fix building SSTable statistics post-stream (CASSANDRA-1620)
 * fix potential infinite loop in 2ary index queries (CASSANDRA-1623)
 * allow creating NTS keyspaces with no replicas configured (CASSANDRA-1626)
 * add jmx histogram of sstables accessed per read (CASSANDRA-1624)
 * remove system_rename_column_family and system_rename_keyspace from the
   client API until races can be fixed (CASSANDRA-1630, CASSANDRA-1585)
 * add cli sanity tests (CASSANDRA-1582)
 * update GC settings in cassandra.bat (CASSANDRA-1636)
 * cli support for index queries (CASSANDRA-1635)
 * cli support for updating schema memtable settings (CASSANDRA-1634)
 * cli --file option (CASSANDRA-1616)
 * reduce automatically chosen memtable sizes by 50% (CASSANDRA-1641)
 * move endpoint cache from snitch to strategy (CASSANDRA-1643)
 * fix commitlog recovery deleting the newly-created segment as well as
   the old ones (CASSANDRA-1644)
 * upgrade to Thrift 0.5 (CASSANDRA-1367)
 * renamed CL.DCQUORUM to LOCAL_QUORUM and DCQUORUMSYNC to EACH_QUORUM
 * cli truncate support (CASSANDRA-1653)
 * update GC settings in cassandra.bat (CASSANDRA-1636)
 * avoid logging when a node's ip/token is gossipped back to it (CASSANDRA-1666)


0.7-beta2
 * always use UTF-8 for hint keys (CASSANDRA-1439)
 * remove cassandra.yaml dependency from Hadoop and Pig (CASSADRA-1322)
 * expose CfDef metadata in describe_keyspaces (CASSANDRA-1363)
 * restore use of mmap_index_only option (CASSANDRA-1241)
 * dropping a keyspace with no column families generated an error
   (CASSANDRA-1378)
 * rename RackAwareStrategy to OldNetworkTopologyStrategy, RackUnawareStrategy
   to SimpleStrategy, DatacenterShardStrategy to NetworkTopologyStrategy,
   AbstractRackAwareSnitch to AbstractNetworkTopologySnitch (CASSANDRA-1392)
 * merge StorageProxy.mutate, mutateBlocking (CASSANDRA-1396)
 * faster UUIDType, LongType comparisons (CASSANDRA-1386, 1393)
 * fix setting read_repair_chance from CLI addColumnFamily (CASSANDRA-1399)
 * fix updates to indexed columns (CASSANDRA-1373)
 * fix race condition leaving to FileNotFoundException (CASSANDRA-1382)
 * fix sharded lock hash on index write path (CASSANDRA-1402)
 * add support for GT/E, LT/E in subordinate index clauses (CASSANDRA-1401)
 * cfId counter got out of sync when CFs were added (CASSANDRA-1403)
 * less chatty schema updates (CASSANDRA-1389)
 * rename column family mbeans. 'type' will now include either
   'IndexColumnFamilies' or 'ColumnFamilies' depending on the CFS type.
   (CASSANDRA-1385)
 * disallow invalid keyspace and column family names. This includes name that
   matches a '^\w+' regex. (CASSANDRA-1377)
 * use JNA, if present, to take snapshots (CASSANDRA-1371)
 * truncate hints if starting 0.7 for the first time (CASSANDRA-1414)
 * fix FD leak in single-row slicepredicate queries (CASSANDRA-1416)
 * allow index expressions against columns that are not part of the
   SlicePredicate (CASSANDRA-1410)
 * config-converter properly handles snitches and framed support
   (CASSANDRA-1420)
 * remove keyspace argument from multiget_count (CASSANDRA-1422)
 * allow specifying cassandra.yaml location as (local or remote) URL
   (CASSANDRA-1126)
 * fix using DynamicEndpointSnitch with NetworkTopologyStrategy
   (CASSANDRA-1429)
 * Add CfDef.default_validation_class (CASSANDRA-891)
 * fix EstimatedHistogram.max (CASSANDRA-1413)
 * quorum read optimization (CASSANDRA-1622)
 * handle zero-length (or missing) rows during HH paging (CASSANDRA-1432)
 * include secondary indexes during schema migrations (CASSANDRA-1406)
 * fix commitlog header race during schema change (CASSANDRA-1435)
 * fix ColumnFamilyStoreMBeanIterator to use new type name (CASSANDRA-1433)
 * correct filename generated by xml->yaml converter (CASSANDRA-1419)
 * add CMSInitiatingOccupancyFraction=75 and UseCMSInitiatingOccupancyOnly
   to default JVM options
 * decrease jvm heap for cassandra-cli (CASSANDRA-1446)
 * ability to modify keyspaces and column family definitions on a live cluster
   (CASSANDRA-1285)
 * support for Hadoop Streaming [non-jvm map/reduce via stdin/out]
   (CASSANDRA-1368)
 * Move persistent sstable stats from the system table to an sstable component
   (CASSANDRA-1430)
 * remove failed bootstrap attempt from pending ranges when gossip times
   it out after 1h (CASSANDRA-1463)
 * eager-create tcp connections to other cluster members (CASSANDRA-1465)
 * enumerate stages and derive stage from message type instead of
   transmitting separately (CASSANDRA-1465)
 * apply reversed flag during collation from different data sources
   (CASSANDRA-1450)
 * make failure to remove commitlog segment non-fatal (CASSANDRA-1348)
 * correct ordering of drain operations so CL.recover is no longer
   necessary (CASSANDRA-1408)
 * removed keyspace from describe_splits method (CASSANDRA-1425)
 * rename check_schema_agreement to describe_schema_versions
   (CASSANDRA-1478)
 * fix QUORUM calculation for RF > 3 (CASSANDRA-1487)
 * remove tombstones during non-major compactions when bloom filter
   verifies that row does not exist in other sstables (CASSANDRA-1074)
 * nodes that coordinated a loadbalance in the past could not be seen by
   newly added nodes (CASSANDRA-1467)
 * exposed endpoint states (gossip details) via jmx (CASSANDRA-1467)
 * ensure that compacted sstables are not included when new readers are
   instantiated (CASSANDRA-1477)
 * by default, calculate heap size and memtable thresholds at runtime (CASSANDRA-1469)
 * fix races dealing with adding/dropping keyspaces and column families in
   rapid succession (CASSANDRA-1477)
 * clean up of Streaming system (CASSANDRA-1503, 1504, 1506)
 * add options to configure Thrift socket keepalive and buffer sizes (CASSANDRA-1426)
 * make contrib CassandraServiceDataCleaner recursive (CASSANDRA-1509)
 * min, max compaction threshold are configurable and persistent
   per-ColumnFamily (CASSANDRA-1468)
 * fix replaying the last mutation in a commitlog unnecessarily
   (CASSANDRA-1512)
 * invoke getDefaultUncaughtExceptionHandler from DTPE with the original
   exception rather than the ExecutionException wrapper (CASSANDRA-1226)
 * remove Clock from the Thrift (and Avro) API (CASSANDRA-1501)
 * Close intra-node sockets when connection is broken (CASSANDRA-1528)
 * RPM packaging spec file (CASSANDRA-786)
 * weighted request scheduler (CASSANDRA-1485)
 * treat expired columns as deleted (CASSANDRA-1539)
 * make IndexInterval configurable (CASSANDRA-1488)
 * add describe_snitch to Thrift API (CASSANDRA-1490)
 * MD5 authenticator compares plain text submitted password with MD5'd
   saved property, instead of vice versa (CASSANDRA-1447)
 * JMX MessagingService pending and completed counts (CASSANDRA-1533)
 * fix race condition processing repair responses (CASSANDRA-1511)
 * make repair blocking (CASSANDRA-1511)
 * create EndpointSnitchInfo and MBean to expose rack and DC (CASSANDRA-1491)
 * added option to contrib/word_count to output results back to Cassandra
   (CASSANDRA-1342)
 * rewrite Hadoop ColumnFamilyRecordWriter to pool connections, retry to
   multiple Cassandra nodes, and smooth impact on the Cassandra cluster
   by using smaller batch sizes (CASSANDRA-1434)
 * fix setting gc_grace_seconds via CLI (CASSANDRA-1549)
 * support TTL'd index values (CASSANDRA-1536)
 * make removetoken work like decommission (CASSANDRA-1216)
 * make cli comparator-aware and improve quote rules (CASSANDRA-1523,-1524)
 * make nodetool compact and cleanup blocking (CASSANDRA-1449)
 * add memtable, cache information to GCInspector logs (CASSANDRA-1558)
 * enable/disable HintedHandoff via JMX (CASSANDRA-1550)
 * Ignore stray files in the commit log directory (CASSANDRA-1547)
 * Disallow bootstrap to an in-use token (CASSANDRA-1561)


0.7-beta1
 * sstable versioning (CASSANDRA-389)
 * switched to slf4j logging (CASSANDRA-625)
 * add (optional) expiration time for column (CASSANDRA-699)
 * access levels for authentication/authorization (CASSANDRA-900)
 * add ReadRepairChance to CF definition (CASSANDRA-930)
 * fix heisenbug in system tests, especially common on OS X (CASSANDRA-944)
 * convert to byte[] keys internally and all public APIs (CASSANDRA-767)
 * ability to alter schema definitions on a live cluster (CASSANDRA-44)
 * renamed configuration file to cassandra.xml, and log4j.properties to
   log4j-server.properties, which must now be loaded from
   the classpath (which is how our scripts in bin/ have always done it)
   (CASSANDRA-971)
 * change get_count to require a SlicePredicate. create multi_get_count
   (CASSANDRA-744)
 * re-organized endpointsnitch implementations and added SimpleSnitch
   (CASSANDRA-994)
 * Added preload_row_cache option (CASSANDRA-946)
 * add CRC to commitlog header (CASSANDRA-999)
 * removed deprecated batch_insert and get_range_slice methods (CASSANDRA-1065)
 * add truncate thrift method (CASSANDRA-531)
 * http mini-interface using mx4j (CASSANDRA-1068)
 * optimize away copy of sliced row on memtable read path (CASSANDRA-1046)
 * replace constant-size 2GB mmaped segments and special casing for index
   entries spanning segment boundaries, with SegmentedFile that computes
   segments that always contain entire entries/rows (CASSANDRA-1117)
 * avoid reading large rows into memory during compaction (CASSANDRA-16)
 * added hadoop OutputFormat (CASSANDRA-1101)
 * efficient Streaming (no more anticompaction) (CASSANDRA-579)
 * split commitlog header into separate file and add size checksum to
   mutations (CASSANDRA-1179)
 * avoid allocating a new byte[] for each mutation on replay (CASSANDRA-1219)
 * revise HH schema to be per-endpoint (CASSANDRA-1142)
 * add joining/leaving status to nodetool ring (CASSANDRA-1115)
 * allow multiple repair sessions per node (CASSANDRA-1190)
 * optimize away MessagingService for local range queries (CASSANDRA-1261)
 * make framed transport the default so malformed requests can't OOM the
   server (CASSANDRA-475)
 * significantly faster reads from row cache (CASSANDRA-1267)
 * take advantage of row cache during range queries (CASSANDRA-1302)
 * make GCGraceSeconds a per-ColumnFamily value (CASSANDRA-1276)
 * keep persistent row size and column count statistics (CASSANDRA-1155)
 * add IntegerType (CASSANDRA-1282)
 * page within a single row during hinted handoff (CASSANDRA-1327)
 * push DatacenterShardStrategy configuration into keyspace definition,
   eliminating datacenter.properties. (CASSANDRA-1066)
 * optimize forward slices starting with '' and single-index-block name
   queries by skipping the column index (CASSANDRA-1338)
 * streaming refactor (CASSANDRA-1189)
 * faster comparison for UUID types (CASSANDRA-1043)
 * secondary index support (CASSANDRA-749 and subtasks)
 * make compaction buckets deterministic (CASSANDRA-1265)


0.6.6
 * Allow using DynamicEndpointSnitch with RackAwareStrategy (CASSANDRA-1429)
 * remove the remaining vestiges of the unfinished DatacenterShardStrategy
   (replaced by NetworkTopologyStrategy in 0.7)


0.6.5
 * fix key ordering in range query results with RandomPartitioner
   and ConsistencyLevel > ONE (CASSANDRA-1145)
 * fix for range query starting with the wrong token range (CASSANDRA-1042)
 * page within a single row during hinted handoff (CASSANDRA-1327)
 * fix compilation on non-sun JDKs (CASSANDRA-1061)
 * remove String.trim() call on row keys in batch mutations (CASSANDRA-1235)
 * Log summary of dropped messages instead of spamming log (CASSANDRA-1284)
 * add dynamic endpoint snitch (CASSANDRA-981)
 * fix streaming for keyspaces with hyphens in their name (CASSANDRA-1377)
 * fix errors in hard-coded bloom filter optKPerBucket by computing it
   algorithmically (CASSANDRA-1220
 * remove message deserialization stage, and uncap read/write stages
   so slow reads/writes don't block gossip processing (CASSANDRA-1358)
 * add jmx port configuration to Debian package (CASSANDRA-1202)
 * use mlockall via JNA, if present, to prevent Linux from swapping
   out parts of the JVM (CASSANDRA-1214)


0.6.4
 * avoid queuing multiple hint deliveries for the same endpoint
   (CASSANDRA-1229)
 * better performance for and stricter checking of UTF8 column names
   (CASSANDRA-1232)
 * extend option to lower compaction priority to hinted handoff
   as well (CASSANDRA-1260)
 * log errors in gossip instead of re-throwing (CASSANDRA-1289)
 * avoid aborting commitlog replay prematurely if a flushed-but-
   not-removed commitlog segment is encountered (CASSANDRA-1297)
 * fix duplicate rows being read during mapreduce (CASSANDRA-1142)
 * failure detection wasn't closing command sockets (CASSANDRA-1221)
 * cassandra-cli.bat works on windows (CASSANDRA-1236)
 * pre-emptively drop requests that cannot be processed within RPCTimeout
   (CASSANDRA-685)
 * add ack to Binary write verb and update CassandraBulkLoader
   to wait for acks for each row (CASSANDRA-1093)
 * added describe_partitioner Thrift method (CASSANDRA-1047)
 * Hadoop jobs no longer require the Cassandra storage-conf.xml
   (CASSANDRA-1280, CASSANDRA-1047)
 * log thread pool stats when GC is excessive (CASSANDRA-1275)
 * remove gossip message size limit (CASSANDRA-1138)
 * parallelize local and remote reads during multiget, and respect snitch
   when determining whether to do local read for CL.ONE (CASSANDRA-1317)
 * fix read repair to use requested consistency level on digest mismatch,
   rather than assuming QUORUM (CASSANDRA-1316)
 * process digest mismatch re-reads in parallel (CASSANDRA-1323)
 * switch hints CF comparator to BytesType (CASSANDRA-1274)


0.6.3
 * retry to make streaming connections up to 8 times. (CASSANDRA-1019)
 * reject describe_ring() calls on invalid keyspaces (CASSANDRA-1111)
 * fix cache size calculation for size of 100% (CASSANDRA-1129)
 * fix cache capacity only being recalculated once (CASSANDRA-1129)
 * remove hourly scan of all hints on the off chance that the gossiper
   missed a status change; instead, expose deliverHintsToEndpoint to JMX
   so it can be done manually, if necessary (CASSANDRA-1141)
 * don't reject reads at CL.ALL (CASSANDRA-1152)
 * reject deletions to supercolumns in CFs containing only standard
   columns (CASSANDRA-1139)
 * avoid preserving login information after client disconnects
   (CASSANDRA-1057)
 * prefer sun jdk to openjdk in debian init script (CASSANDRA-1174)
 * detect partioner config changes between restarts and fail fast
   (CASSANDRA-1146)
 * use generation time to resolve node token reassignment disagreements
   (CASSANDRA-1118)
 * restructure the startup ordering of Gossiper and MessageService to avoid
   timing anomalies (CASSANDRA-1160)
 * detect incomplete commit log hearders (CASSANDRA-1119)
 * force anti-entropy service to stream files on the stream stage to avoid
   sending streams out of order (CASSANDRA-1169)
 * remove inactive stream managers after AES streams files (CASSANDRA-1169)
 * allow removing entire row through batch_mutate Deletion (CASSANDRA-1027)
 * add JMX metrics for row-level bloom filter false positives (CASSANDRA-1212)
 * added a redhat init script to contrib (CASSANDRA-1201)
 * use midpoint when bootstrapping a new machine into range with not
   much data yet instead of random token (CASSANDRA-1112)
 * kill server on OOM in executor stage as well as Thrift (CASSANDRA-1226)
 * remove opportunistic repairs, when two machines with overlapping replica
   responsibilities happen to finish major compactions of the same CF near
   the same time.  repairs are now fully manual (CASSANDRA-1190)
 * add ability to lower compaction priority (default is no change from 0.6.2)
   (CASSANDRA-1181)


0.6.2
 * fix contrib/word_count build. (CASSANDRA-992)
 * split CommitLogExecutorService into BatchCommitLogExecutorService and
   PeriodicCommitLogExecutorService (CASSANDRA-1014)
 * add latency histograms to CFSMBean (CASSANDRA-1024)
 * make resolving timestamp ties deterministic by using value bytes
   as a tiebreaker (CASSANDRA-1039)
 * Add option to turn off Hinted Handoff (CASSANDRA-894)
 * fix windows startup (CASSANDRA-948)
 * make concurrent_reads, concurrent_writes configurable at runtime via JMX
   (CASSANDRA-1060)
 * disable GCInspector on non-Sun JVMs (CASSANDRA-1061)
 * fix tombstone handling in sstable rows with no other data (CASSANDRA-1063)
 * fix size of row in spanned index entries (CASSANDRA-1056)
 * install json2sstable, sstable2json, and sstablekeys to Debian package
 * StreamingService.StreamDestinations wouldn't empty itself after streaming
   finished (CASSANDRA-1076)
 * added Collections.shuffle(splits) before returning the splits in
   ColumnFamilyInputFormat (CASSANDRA-1096)
 * do not recalculate cache capacity post-compaction if it's been manually
   modified (CASSANDRA-1079)
 * better defaults for flush sorter + writer executor queue sizes
   (CASSANDRA-1100)
 * windows scripts for SSTableImport/Export (CASSANDRA-1051)
 * windows script for nodetool (CASSANDRA-1113)
 * expose PhiConvictThreshold (CASSANDRA-1053)
 * make repair of RF==1 a no-op (CASSANDRA-1090)
 * improve default JVM GC options (CASSANDRA-1014)
 * fix SlicePredicate serialization inside Hadoop jobs (CASSANDRA-1049)
 * close Thrift sockets in Hadoop ColumnFamilyRecordReader (CASSANDRA-1081)


0.6.1
 * fix NPE in sstable2json when no excluded keys are given (CASSANDRA-934)
 * keep the replica set constant throughout the read repair process
   (CASSANDRA-937)
 * allow querying getAllRanges with empty token list (CASSANDRA-933)
 * fix command line arguments inversion in clustertool (CASSANDRA-942)
 * fix race condition that could trigger a false-positive assertion
   during post-flush discard of old commitlog segments (CASSANDRA-936)
 * fix neighbor calculation for anti-entropy repair (CASSANDRA-924)
 * perform repair even for small entropy differences (CASSANDRA-924)
 * Use hostnames in CFInputFormat to allow Hadoop's naive string-based
   locality comparisons to work (CASSANDRA-955)
 * cache read-only BufferedRandomAccessFile length to avoid
   3 system calls per invocation (CASSANDRA-950)
 * nodes with IPv6 (and no IPv4) addresses could not join cluster
   (CASSANDRA-969)
 * Retrieve the correct number of undeleted columns, if any, from
   a supercolumn in a row that had been deleted previously (CASSANDRA-920)
 * fix index scans that cross the 2GB mmap boundaries for both mmap
   and standard i/o modes (CASSANDRA-866)
 * expose drain via nodetool (CASSANDRA-978)


0.6.0-RC1
 * JMX drain to flush memtables and run through commit log (CASSANDRA-880)
 * Bootstrapping can skip ranges under the right conditions (CASSANDRA-902)
 * fix merging row versions in range_slice for CL > ONE (CASSANDRA-884)
 * default write ConsistencyLeven chaned from ZERO to ONE
 * fix for index entries spanning mmap buffer boundaries (CASSANDRA-857)
 * use lexical comparison if time part of TimeUUIDs are the same
   (CASSANDRA-907)
 * bound read, mutation, and response stages to fix possible OOM
   during log replay (CASSANDRA-885)
 * Use microseconds-since-epoch (UTC) in cli, instead of milliseconds
 * Treat batch_mutate Deletion with null supercolumn as "apply this predicate
   to top level supercolumns" (CASSANDRA-834)
 * Streaming destination nodes do not update their JMX status (CASSANDRA-916)
 * Fix internal RPC timeout calculation (CASSANDRA-911)
 * Added Pig loadfunc to contrib/pig (CASSANDRA-910)


0.6.0-beta3
 * fix compaction bucketing bug (CASSANDRA-814)
 * update windows batch file (CASSANDRA-824)
 * deprecate KeysCachedFraction configuration directive in favor
   of KeysCached; move to unified-per-CF key cache (CASSANDRA-801)
 * add invalidateRowCache to ColumnFamilyStoreMBean (CASSANDRA-761)
 * send Handoff hints to natural locations to reduce load on
   remaining nodes in a failure scenario (CASSANDRA-822)
 * Add RowWarningThresholdInMB configuration option to warn before very
   large rows get big enough to threaten node stability, and -x option to
   be able to remove them with sstable2json if the warning is unheeded
   until it's too late (CASSANDRA-843)
 * Add logging of GC activity (CASSANDRA-813)
 * fix ConcurrentModificationException in commitlog discard (CASSANDRA-853)
 * Fix hardcoded row count in Hadoop RecordReader (CASSANDRA-837)
 * Add a jmx status to the streaming service and change several DEBUG
   messages to INFO (CASSANDRA-845)
 * fix classpath in cassandra-cli.bat for Windows (CASSANDRA-858)
 * allow re-specifying host, port to cassandra-cli if invalid ones
   are first tried (CASSANDRA-867)
 * fix race condition handling rpc timeout in the coordinator
   (CASSANDRA-864)
 * Remove CalloutLocation and StagingFileDirectory from storage-conf files
   since those settings are no longer used (CASSANDRA-878)
 * Parse a long from RowWarningThresholdInMB instead of an int (CASSANDRA-882)
 * Remove obsolete ControlPort code from DatabaseDescriptor (CASSANDRA-886)
 * move skipBytes side effect out of assert (CASSANDRA-899)
 * add "double getLoad" to StorageServiceMBean (CASSANDRA-898)
 * track row stats per CF at compaction time (CASSANDRA-870)
 * disallow CommitLogDirectory matching a DataFileDirectory (CASSANDRA-888)
 * default key cache size is 200k entries, changed from 10% (CASSANDRA-863)
 * add -Dcassandra-foreground=yes to cassandra.bat
 * exit if cluster name is changed unexpectedly (CASSANDRA-769)


0.6.0-beta1/beta2
 * add batch_mutate thrift command, deprecating batch_insert (CASSANDRA-336)
 * remove get_key_range Thrift API, deprecated in 0.5 (CASSANDRA-710)
 * add optional login() Thrift call for authentication (CASSANDRA-547)
 * support fat clients using gossiper and StorageProxy to perform
   replication in-process [jvm-only] (CASSANDRA-535)
 * support mmapped I/O for reads, on by default on 64bit JVMs
   (CASSANDRA-408, CASSANDRA-669)
 * improve insert concurrency, particularly during Hinted Handoff
   (CASSANDRA-658)
 * faster network code (CASSANDRA-675)
 * stress.py moved to contrib (CASSANDRA-635)
 * row caching [must be explicitly enabled per-CF in config] (CASSANDRA-678)
 * present a useful measure of compaction progress in JMX (CASSANDRA-599)
 * add bin/sstablekeys (CASSNADRA-679)
 * add ConsistencyLevel.ANY (CASSANDRA-687)
 * make removetoken remove nodes from gossip entirely (CASSANDRA-644)
 * add ability to set cache sizes at runtime (CASSANDRA-708)
 * report latency and cache hit rate statistics with lifetime totals
   instead of average over the last minute (CASSANDRA-702)
 * support get_range_slice for RandomPartitioner (CASSANDRA-745)
 * per-keyspace replication factory and replication strategy (CASSANDRA-620)
 * track latency in microseconds (CASSANDRA-733)
 * add describe_ Thrift methods, deprecating get_string_property and
   get_string_list_property
 * jmx interface for tracking operation mode and streams in general.
   (CASSANDRA-709)
 * keep memtables in sorted order to improve range query performance
   (CASSANDRA-799)
 * use while loop instead of recursion when trimming sstables compaction list
   to avoid blowing stack in pathological cases (CASSANDRA-804)
 * basic Hadoop map/reduce support (CASSANDRA-342)


0.5.1
 * ensure all files for an sstable are streamed to the same directory.
   (CASSANDRA-716)
 * more accurate load estimate for bootstrapping (CASSANDRA-762)
 * tolerate dead or unavailable bootstrap target on write (CASSANDRA-731)
 * allow larger numbers of keys (> 140M) in a sstable bloom filter
   (CASSANDRA-790)
 * include jvm argument improvements from CASSANDRA-504 in debian package
 * change streaming chunk size to 32MB to accomodate Windows XP limitations
   (was 64MB) (CASSANDRA-795)
 * fix get_range_slice returning results in the wrong order (CASSANDRA-781)


0.5.0 final
 * avoid attempting to delete temporary bootstrap files twice (CASSANDRA-681)
 * fix bogus NaN in nodeprobe cfstats output (CASSANDRA-646)
 * provide a policy for dealing with single thread executors w/ a full queue
   (CASSANDRA-694)
 * optimize inner read in MessagingService, vastly improving multiple-node
   performance (CASSANDRA-675)
 * wait for table flush before streaming data back to a bootstrapping node.
   (CASSANDRA-696)
 * keep track of bootstrapping sources by table so that bootstrapping doesn't
   give the indication of finishing early (CASSANDRA-673)


0.5.0 RC3
 * commit the correct version of the patch for CASSANDRA-663


0.5.0 RC2 (unreleased)
 * fix bugs in converting get_range_slice results to Thrift
   (CASSANDRA-647, CASSANDRA-649)
 * expose java.util.concurrent.TimeoutException in StorageProxy methods
   (CASSANDRA-600)
 * TcpConnectionManager was holding on to disconnected connections,
   giving the false indication they were being used. (CASSANDRA-651)
 * Remove duplicated write. (CASSANDRA-662)
 * Abort bootstrap if IP is already in the token ring (CASSANDRA-663)
 * increase default commitlog sync period, and wait for last sync to
   finish before submitting another (CASSANDRA-668)


0.5.0 RC1
 * Fix potential NPE in get_range_slice (CASSANDRA-623)
 * add CRC32 to commitlog entries (CASSANDRA-605)
 * fix data streaming on windows (CASSANDRA-630)
 * GC compacted sstables after cleanup and compaction (CASSANDRA-621)
 * Speed up anti-entropy validation (CASSANDRA-629)
 * Fix anti-entropy assertion error (CASSANDRA-639)
 * Fix pending range conflicts when bootstapping or moving
   multiple nodes at once (CASSANDRA-603)
 * Handle obsolete gossip related to node movement in the case where
   one or more nodes is down when the movement occurs (CASSANDRA-572)
 * Include dead nodes in gossip to avoid a variety of problems
   and fix HH to removed nodes (CASSANDRA-634)
 * return an InvalidRequestException for mal-formed SlicePredicates
   (CASSANDRA-643)
 * fix bug determining closest neighbor for use in multiple datacenters
   (CASSANDRA-648)
 * Vast improvements in anticompaction speed (CASSANDRA-607)
 * Speed up log replay and writes by avoiding redundant serializations
   (CASSANDRA-652)


0.5.0 beta 2
 * Bootstrap improvements (several tickets)
 * add nodeprobe repair anti-entropy feature (CASSANDRA-193, CASSANDRA-520)
 * fix possibility of partition when many nodes restart at once
   in clusters with multiple seeds (CASSANDRA-150)
 * fix NPE in get_range_slice when no data is found (CASSANDRA-578)
 * fix potential NPE in hinted handoff (CASSANDRA-585)
 * fix cleanup of local "system" keyspace (CASSANDRA-576)
 * improve computation of cluster load balance (CASSANDRA-554)
 * added super column read/write, column count, and column/row delete to
   cassandra-cli (CASSANDRA-567, CASSANDRA-594)
 * fix returning live subcolumns of deleted supercolumns (CASSANDRA-583)
 * respect JAVA_HOME in bin/ scripts (several tickets)
 * add StorageService.initClient for fat clients on the JVM (CASSANDRA-535)
   (see contrib/client_only for an example of use)
 * make consistency_level functional in get_range_slice (CASSANDRA-568)
 * optimize key deserialization for RandomPartitioner (CASSANDRA-581)
 * avoid GCing tombstones except on major compaction (CASSANDRA-604)
 * increase failure conviction threshold, resulting in less nodes
   incorrectly (and temporarily) marked as down (CASSANDRA-610)
 * respect memtable thresholds during log replay (CASSANDRA-609)
 * support ConsistencyLevel.ALL on read (CASSANDRA-584)
 * add nodeprobe removetoken command (CASSANDRA-564)


0.5.0 beta
 * Allow multiple simultaneous flushes, improving flush throughput
   on multicore systems (CASSANDRA-401)
 * Split up locks to improve write and read throughput on multicore systems
   (CASSANDRA-444, CASSANDRA-414)
 * More efficient use of memory during compaction (CASSANDRA-436)
 * autobootstrap option: when enabled, all non-seed nodes will attempt
   to bootstrap when started, until bootstrap successfully
   completes. -b option is removed.  (CASSANDRA-438)
 * Unless a token is manually specified in the configuration xml,
   a bootstraping node will use a token that gives it half the
   keys from the most-heavily-loaded node in the cluster,
   instead of generating a random token.
   (CASSANDRA-385, CASSANDRA-517)
 * Miscellaneous bootstrap fixes (several tickets)
 * Ability to change a node's token even after it has data on it
   (CASSANDRA-541)
 * Ability to decommission a live node from the ring (CASSANDRA-435)
 * Semi-automatic loadbalancing via nodeprobe (CASSANDRA-192)
 * Add ability to set compaction thresholds at runtime via
   JMX / nodeprobe.  (CASSANDRA-465)
 * Add "comment" field to ColumnFamily definition. (CASSANDRA-481)
 * Additional JMX metrics (CASSANDRA-482)
 * JSON based export and import tools (several tickets)
 * Hinted Handoff fixes (several tickets)
 * Add key cache to improve read performance (CASSANDRA-423)
 * Simplified construction of custom ReplicationStrategy classes
   (CASSANDRA-497)
 * Graphical application (Swing) for ring integrity verification and
   visualization was added to contrib (CASSANDRA-252)
 * Add DCQUORUM, DCQUORUMSYNC consistency levels and corresponding
   ReplicationStrategy / EndpointSnitch classes.  Experimental.
   (CASSANDRA-492)
 * Web client interface added to contrib (CASSANDRA-457)
 * More-efficient flush for Random, CollatedOPP partitioners
   for normal writes (CASSANDRA-446) and bulk load (CASSANDRA-420)
 * Add MemtableFlushAfterMinutes, a global replacement for the old
   per-CF FlushPeriodInMinutes setting (CASSANDRA-463)
 * optimizations to slice reading (CASSANDRA-350) and supercolumn
   queries (CASSANDRA-510)
 * force binding to given listenaddress for nodes with multiple
   interfaces (CASSANDRA-546)
 * stress.py benchmarking tool improvements (several tickets)
 * optimized replica placement code (CASSANDRA-525)
 * faster log replay on restart (CASSANDRA-539, CASSANDRA-540)
 * optimized local-node writes (CASSANDRA-558)
 * added get_range_slice, deprecating get_key_range (CASSANDRA-344)
 * expose TimedOutException to thrift (CASSANDRA-563)


0.4.2
 * Add validation disallowing null keys (CASSANDRA-486)
 * Fix race conditions in TCPConnectionManager (CASSANDRA-487)
 * Fix using non-utf8-aware comparison as a sanity check.
   (CASSANDRA-493)
 * Improve default garbage collector options (CASSANDRA-504)
 * Add "nodeprobe flush" (CASSANDRA-505)
 * remove NotFoundException from get_slice throws list (CASSANDRA-518)
 * fix get (not get_slice) of entire supercolumn (CASSANDRA-508)
 * fix null token during bootstrap (CASSANDRA-501)


0.4.1
 * Fix FlushPeriod columnfamily configuration regression
   (CASSANDRA-455)
 * Fix long column name support (CASSANDRA-460)
 * Fix for serializing a row that only contains tombstones
   (CASSANDRA-458)
 * Fix for discarding unneeded commitlog segments (CASSANDRA-459)
 * Add SnapshotBeforeCompaction configuration option (CASSANDRA-426)
 * Fix compaction abort under insufficient disk space (CASSANDRA-473)
 * Fix reading subcolumn slice from tombstoned CF (CASSANDRA-484)
 * Fix race condition in RVH causing occasional NPE (CASSANDRA-478)


0.4.0
 * fix get_key_range problems when a node is down (CASSANDRA-440)
   and add UnavailableException to more Thrift methods
 * Add example EndPointSnitch contrib code (several tickets)


0.4.0 RC2
 * fix SSTable generation clash during compaction (CASSANDRA-418)
 * reject method calls with null parameters (CASSANDRA-308)
 * properly order ranges in nodeprobe output (CASSANDRA-421)
 * fix logging of certain errors on executor threads (CASSANDRA-425)


0.4.0 RC1
 * Bootstrap feature is live; use -b on startup (several tickets)
 * Added multiget api (CASSANDRA-70)
 * fix Deadlock with SelectorManager.doProcess and TcpConnection.write
   (CASSANDRA-392)
 * remove key cache b/c of concurrency bugs in third-party
   CLHM library (CASSANDRA-405)
 * update non-major compaction logic to use two threshold values
   (CASSANDRA-407)
 * add periodic / batch commitlog sync modes (several tickets)
 * inline BatchMutation into batch_insert params (CASSANDRA-403)
 * allow setting the logging level at runtime via mbean (CASSANDRA-402)
 * change default comparator to BytesType (CASSANDRA-400)
 * add forwards-compatible ConsistencyLevel parameter to get_key_range
   (CASSANDRA-322)
 * r/m special case of blocking for local destination when writing with
   ConsistencyLevel.ZERO (CASSANDRA-399)
 * Fixes to make BinaryMemtable [bulk load interface] useful (CASSANDRA-337);
   see contrib/bmt_example for an example of using it.
 * More JMX properties added (several tickets)
 * Thrift changes (several tickets)
    - Merged _super get methods with the normal ones; return values
      are now of ColumnOrSuperColumn.
    - Similarly, merged batch_insert_super into batch_insert.



0.4.0 beta
 * On-disk data format has changed to allow billions of keys/rows per
   node instead of only millions
 * Multi-keyspace support
 * Scan all sstables for all queries to avoid situations where
   different types of operation on the same ColumnFamily could
   disagree on what data was present
 * Snapshot support via JMX
 * Thrift API has changed a _lot_:
    - removed time-sorted CFs; instead, user-defined comparators
      may be defined on the column names, which are now byte arrays.
      Default comparators are provided for UTF8, Bytes, Ascii, Long (i64),
      and UUID types.
    - removed colon-delimited strings in thrift api in favor of explicit
      structs such as ColumnPath, ColumnParent, etc.  Also normalized
      thrift struct and argument naming.
    - Added columnFamily argument to get_key_range.
    - Change signature of get_slice to accept starting and ending
      columns as well as an offset.  (This allows use of indexes.)
      Added "ascending" flag to allow reasonably-efficient reverse
      scans as well.  Removed get_slice_by_range as redundant.
    - get_key_range operates on one CF at a time
    - changed `block` boolean on insert methods to ConsistencyLevel enum,
      with options of NONE, ONE, QUORUM, and ALL.
    - added similar consistency_level parameter to read methods
    - column-name-set slice with no names given now returns zero columns
      instead of all of them.  ("all" can run your server out of memory.
      use a range-based slice with a high max column count instead.)
 * Removed the web interface. Node information can now be obtained by
   using the newly introduced nodeprobe utility.
 * More JMX stats
 * Remove magic values from internals (e.g. special key to indicate
   when to flush memtables)
 * Rename configuration "table" to "keyspace"
 * Moved to crash-only design; no more shutdown (just kill the process)
 * Lots of bug fixes

Full list of issues resolved in 0.4 is at https://issues.apache.org/jira/secure/IssueNavigator.jspa?reset=true&&pid=12310865&fixfor=12313862&resolution=1&sorter/field=issuekey&sorter/order=DESC


0.3.0 RC3
 * Fix potential deadlock under load in TCPConnection.
   (CASSANDRA-220)


0.3.0 RC2
 * Fix possible data loss when server is stopped after replaying
   log but before new inserts force memtable flush.
   (CASSANDRA-204)
 * Added BUGS file


0.3.0 RC1
 * Range queries on keys, including user-defined key collation
 * Remove support
 * Workarounds for a weird bug in JDK select/register that seems
   particularly common on VM environments. Cassandra should deploy
   fine on EC2 now
 * Much improved infrastructure: the beginnings of a decent test suite
   ("ant test" for unit tests; "nosetests" for system tests), code
   coverage reporting, etc.
 * Expanded node status reporting via JMX
 * Improved error reporting/logging on both server and client
 * Reduced memory footprint in default configuration
 * Combined blocking and non-blocking versions of insert APIs
 * Added FlushPeriodInMinutes configuration parameter to force
   flushing of infrequently-updated ColumnFamilies<|MERGE_RESOLUTION|>--- conflicted
+++ resolved
@@ -1,4 +1,3 @@
-<<<<<<< HEAD
 4.0
  * Add column definition kind to dropped columns in schema (CASSANDRA-12705)
  * Add (automate) Nodetool Documentation (CASSANDRA-12672)
@@ -7,14 +6,6 @@
  * Clean up the SSTableReader#getScanner API wrt removal of RateLimiter (CASSANDRA-12422)
 
 
-3.11
- * Move cqlsh syntax rules into separate module and allow easier customization (CASSANDRA-12897)
-Merged from 3.0:
- * Prevent reloading of logback.xml from UDF sandbox (CASSANDRA-12535)
-
-
-=======
->>>>>>> 4fd05e5b
 3.10
  * Fix Murmur3PartitionerTest (CASSANDRA-12858)
  * Move cqlsh syntax rules into separate module and allow easier customization (CASSANDRA-12897)
