--- conflicted
+++ resolved
@@ -1,4 +1,3 @@
-<<<<<<< HEAD
 2.1.1
  * Send notification when opening compaction results early (CASSANDRA-8034)
  * Make native server start block until properly bound (CASSANDRA-7885)
@@ -54,11 +53,8 @@
  * Make repair -pr work with -local (CASSANDRA-7450)
  * Fix error in sstableloader with -cph > 1 (CASSANDRA-8007)
 Merged from 2.0:
-=======
-2.0.11:
  * Fix potential exception when using ReversedType in DynamicCompositeType
    (CASSANDRA-7898)
->>>>>>> b93ca58d
  * Better validation of collection values (CASSANDRA-7833)
  * Track min/max timestamps correctly (CASSANDRA-7969)
  * Fix possible overflow while sorting CL segments for replay (CASSANDRA-7992)
