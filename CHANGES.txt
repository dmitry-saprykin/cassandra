--- conflicted
+++ resolved
@@ -1,5 +1,4 @@
-2.1.4
-<<<<<<< HEAD
+2.1.5
  * Buffer bloom filter serialization (CASSANDRA-9066)
  * Fix anti-compaction target bloom filter size (CASSANDRA-9060)
  * Make FROZEN and TUPLE unreserved keywords in CQL (CASSANDRA-9047)
@@ -115,9 +114,8 @@
  * Ensure SSTableSimpleUnsortedWriter.close() terminates if
    disk writer has crashed (CASSANDRA-8807)
 
-=======
- * If no JMX flags are set start a localhost only JMX service
->>>>>>> c041ea8b
+2.1.4
+ * Bind JMX to localhost unless explicitly configured otherwise (CASSANDRA-9085)
 
 2.1.3
  * Fix HSHA/offheap_objects corruption (CASSANDRA-8719)
@@ -217,9 +215,6 @@
  * Round up time deltas lower than 1ms in BulkLoader (CASSANDRA-8645)
  * Add batch remove iterator to ABSC (CASSANDRA-8414, 8666)
  * Fix isClientMode check in Keyspace (CASSANDRA-8687)
- * 'nodetool info' prints exception against older node (CASSANDRA-8796)
- * Ensure SSTableSimpleUnsortedWriter.close() terminates if
-   disk writer has crashed (CASSANDRA-8807)
  * Use more efficient slice size for querying internal secondary
    index tables (CASSANDRA-8550)
  * Fix potentially returning deleted rows with range tombstone (CASSANDRA-8558)
@@ -272,7 +267,6 @@
  * Add DC-aware sequential repair (CASSANDRA-8193)
  * Use live sstables in snapshot repair if possible (CASSANDRA-8312)
  * Fix hints serialized size calculation (CASSANDRA-8587)
-
 
 2.1.2
  * (cqlsh) parse_for_table_meta errors out on queries with undefined
