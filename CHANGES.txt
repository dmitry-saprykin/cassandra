3.0
 * Add role based access control (CASSANDRA-7653, 8650, 7216, 8760, 8849)
 * Avoid accessing partitioner through StorageProxy (CASSANDRA-8244, 8268)
 * Upgrade Metrics library and remove depricated metrics (CASSANDRA-5657)
 * Serializing Row cache alternative, fully off heap (CASSANDRA-7438)
 * Duplicate rows returned when in clause has repeated values (CASSANDRA-6707)
 * Make CassandraException unchecked, extend RuntimeException (CASSANDRA-8560)
 * Support direct buffer decompression for reads (CASSANDRA-8464)
 * DirectByteBuffer compatible LZ4 methods (CASSANDRA-7039)
 * Group sstables for anticompaction correctly (CASSANDRA-8578)
 * Add ReadFailureException to native protocol, respond
   immediately when replicas encounter errors while handling
   a read request (CASSANDRA-7886)
 * Switch CommitLogSegment from RandomAccessFile to nio (CASSANDRA-8308)
 * Allow mixing token and partition key restrictions (CASSANDRA-7016)
 * Support index key/value entries on map collections (CASSANDRA-8473)
 * Modernize schema tables (CASSANDRA-8261)
 * Support for user-defined aggregation functions (CASSANDRA-8053)
 * Fix NPE in SelectStatement with empty IN values (CASSANDRA-8419)
 * Refactor SelectStatement, return IN results in natural order instead
   of IN value list order and ignore duplicate values in partition key IN restrictions (CASSANDRA-7981)
 * Support UDTs, tuples, and collections in user-defined
   functions (CASSANDRA-7563)
 * Fix aggregate fn results on empty selection, result column name,
   and cqlsh parsing (CASSANDRA-8229)
 * Mark sstables as repaired after full repair (CASSANDRA-7586)
 * Extend Descriptor to include a format value and refactor reader/writer
   APIs (CASSANDRA-7443)
 * Integrate JMH for microbenchmarks (CASSANDRA-8151)
 * Keep sstable levels when bootstrapping (CASSANDRA-7460)
 * Add Sigar library and perform basic OS settings check on startup (CASSANDRA-7838)
 * Support for aggregation functions (CASSANDRA-4914)
 * Remove cassandra-cli (CASSANDRA-7920)
 * Accept dollar quoted strings in CQL (CASSANDRA-7769)
 * Make assassinate a first class command (CASSANDRA-7935)
 * Support IN clause on any partition key column (CASSANDRA-7855)
 * Support IN clause on any clustering column (CASSANDRA-4762)
 * Improve compaction logging (CASSANDRA-7818)
 * Remove YamlFileNetworkTopologySnitch (CASSANDRA-7917)
 * Do anticompaction in groups (CASSANDRA-6851)
 * Support user-defined functions (CASSANDRA-7395, 7526, 7562, 7740, 7781, 7929,
   7924, 7812, 8063, 7813, 7708)
 * Permit configurable timestamps with cassandra-stress (CASSANDRA-7416)
 * Move sstable RandomAccessReader to nio2, which allows using the
   FILE_SHARE_DELETE flag on Windows (CASSANDRA-4050)
 * Remove CQL2 (CASSANDRA-5918)
 * Add Thrift get_multi_slice call (CASSANDRA-6757)
 * Optimize fetching multiple cells by name (CASSANDRA-6933)
 * Allow compilation in java 8 (CASSANDRA-7028)
 * Make incremental repair default (CASSANDRA-7250)
 * Enable code coverage thru JaCoCo (CASSANDRA-7226)
 * Switch external naming of 'column families' to 'tables' (CASSANDRA-4369) 
 * Shorten SSTable path (CASSANDRA-6962)
 * Use unsafe mutations for most unit tests (CASSANDRA-6969)
 * Fix race condition during calculation of pending ranges (CASSANDRA-7390)
 * Fail on very large batch sizes (CASSANDRA-8011)
 * Improve concurrency of repair (CASSANDRA-6455, 8208)
 * Select optimal CRC32 implementation at runtime (CASSANDRA-8614)
 * Evaluate MurmurHash of Token once per query (CASSANDRA-7096)


2.1.4
<<<<<<< HEAD
=======
 * Make SSTableRewriter.abort() more robust to failure (CASSANDRA-8832)
>>>>>>> 3c3fefa0
 * Remove cold_reads_to_omit from STCS (CASSANDRA-8860)
 * Make EstimatedHistogram#percentile() use ceil instead of floor (CASSANDRA-8883)
 * Fix top partitions reporting wrong cardinality (CASSANDRA-8834)
 * Fix rare NPE in KeyCacheSerializer (CASSANDRA-8067)
 * Pick sstables for validation as late as possible inc repairs (CASSANDRA-8366)
 * Fix commitlog getPendingTasks to not increment (CASSANDRA-8856)
 * Fix parallelism adjustment in range and secondary index queries
   when the first fetch does not satisfy the limit (CASSANDRA-8856)
 * Check if the filtered sstables is non-empty in STCS (CASSANDRA-8843)
 * Upgrade java-driver used for cassandra-stress (CASSANDRA-8842)
 * Fix CommitLog.forceRecycleAllSegments() memory access error (CASSANDRA-8812)
 * Improve assertions in Memory (CASSANDRA-8792)
 * Fix SSTableRewriter cleanup (CASSANDRA-8802)
 * Introduce SafeMemory for CompressionMetadata.Writer (CASSANDRA-8758)
 * 'nodetool info' prints exception against older node (CASSANDRA-8796)
 * Ensure SSTableReader.last corresponds exactly with the file end (CASSANDRA-8750)
 * Make SSTableWriter.openEarly more robust and obvious (CASSANDRA-8747)
 * Enforce SSTableReader.first/last (CASSANDRA-8744)
 * Cleanup SegmentedFile API (CASSANDRA-8749)
 * Avoid overlap with early compaction replacement (CASSANDRA-8683)
 * Safer Resource Management++ (CASSANDRA-8707)
 * Write partition size estimates into a system table (CASSANDRA-7688)
 * cqlsh: Fix keys() and full() collection indexes in DESCRIBE output
   (CASSANDRA-8154)
 * Show progress of streaming in nodetool netstats (CASSANDRA-8886)
Merged from 2.0:
 * Add offline tool to relevel sstables (CASSANDRA-8301)
 * Preserve stream ID for more protocol errors (CASSANDRA-8848)
 * Fix combining token() function with multi-column relations on
   clustering columns (CASSANDRA-8797)
 * Make CFS.markReferenced() resistant to bad refcounting (CASSANDRA-8829)
 * Fix StreamTransferTask abort/complete bad refcounting (CASSANDRA-8815)
 * Fix AssertionError when querying a DESC clustering ordered
   table with ASC ordering and paging (CASSANDRA-8767)
 * AssertionError: "Memory was freed" when running cleanup (CASSANDRA-8716)
 * Make it possible to set max_sstable_age to fractional days (CASSANDRA-8406)
 * Fix some multi-column relations with indexes on some clustering
   columns (CASSANDRA-8275)
 * Fix memory leak in SSTableSimple*Writer and SSTableReader.validate()
   (CASSANDRA-8748)
 * Throw OOM if allocating memory fails to return a valid pointer (CASSANDRA-8726)
 * Fix SSTableSimpleUnsortedWriter ConcurrentModificationException (CASSANDRA-8619)
 * 'nodetool info' prints exception against older node (CASSANDRA-8796)
 * Ensure SSTableSimpleUnsortedWriter.close() terminates if
   disk writer has crashed (CASSANDRA-8807)


2.1.3
 * Fix HSHA/offheap_objects corruption (CASSANDRA-8719)
 * Upgrade libthrift to 0.9.2 (CASSANDRA-8685)
 * Don't use the shared ref in sstableloader (CASSANDRA-8704)
 * Purge internal prepared statements if related tables or
   keyspaces are dropped (CASSANDRA-8693)
 * (cqlsh) Handle unicode BOM at start of files (CASSANDRA-8638)
 * Stop compactions before exiting offline tools (CASSANDRA-8623)
 * Update tools/stress/README.txt to match current behaviour (CASSANDRA-7933)
 * Fix schema from Thrift conversion with empty metadata (CASSANDRA-8695)
 * Safer Resource Management (CASSANDRA-7705)
 * Make sure we compact highly overlapping cold sstables with
   STCS (CASSANDRA-8635)
 * rpc_interface and listen_interface generate NPE on startup when specified
   interface doesn't exist (CASSANDRA-8677)
 * Fix ArrayIndexOutOfBoundsException in nodetool cfhistograms (CASSANDRA-8514)
 * Switch from yammer metrics for nodetool cf/proxy histograms (CASSANDRA-8662)
 * Make sure we don't add tmplink files to the compaction
   strategy (CASSANDRA-8580)
 * (cqlsh) Handle maps with blob keys (CASSANDRA-8372)
 * (cqlsh) Handle DynamicCompositeType schemas correctly (CASSANDRA-8563)
 * Duplicate rows returned when in clause has repeated values (CASSANDRA-6706)
 * Add tooling to detect hot partitions (CASSANDRA-7974)
 * Fix cassandra-stress user-mode truncation of partition generation (CASSANDRA-8608)
 * Only stream from unrepaired sstables during inc repair (CASSANDRA-8267)
 * Don't allow starting multiple inc repairs on the same sstables (CASSANDRA-8316)
 * Invalidate prepared BATCH statements when related tables
   or keyspaces are dropped (CASSANDRA-8652)
 * Fix missing results in secondary index queries on collections
   with ALLOW FILTERING (CASSANDRA-8421)
 * Expose EstimatedHistogram metrics for range slices (CASSANDRA-8627)
 * (cqlsh) Escape clqshrc passwords properly (CASSANDRA-8618)
 * Fix NPE when passing wrong argument in ALTER TABLE statement (CASSANDRA-8355)
 * Pig: Refactor and deprecate CqlStorage (CASSANDRA-8599)
 * Don't reuse the same cleanup strategy for all sstables (CASSANDRA-8537)
 * Fix case-sensitivity of index name on CREATE and DROP INDEX
   statements (CASSANDRA-8365)
 * Better detection/logging for corruption in compressed sstables (CASSANDRA-8192)
 * Use the correct repairedAt value when closing writer (CASSANDRA-8570)
 * (cqlsh) Handle a schema mismatch being detected on startup (CASSANDRA-8512)
 * Properly calculate expected write size during compaction (CASSANDRA-8532)
 * Invalidate affected prepared statements when a table's columns
   are altered (CASSANDRA-7910)
 * Stress - user defined writes should populate sequentally (CASSANDRA-8524)
 * Fix regression in SSTableRewriter causing some rows to become unreadable 
   during compaction (CASSANDRA-8429)
 * Run major compactions for repaired/unrepaired in parallel (CASSANDRA-8510)
 * (cqlsh) Fix compression options in DESCRIBE TABLE output when compression
   is disabled (CASSANDRA-8288)
 * (cqlsh) Fix DESCRIBE output after keyspaces are altered (CASSANDRA-7623)
 * Make sure we set lastCompactedKey correctly (CASSANDRA-8463)
 * (cqlsh) Fix output of CONSISTENCY command (CASSANDRA-8507)
 * (cqlsh) Fixed the handling of LIST statements (CASSANDRA-8370)
 * Make sstablescrub check leveled manifest again (CASSANDRA-8432)
 * Check first/last keys in sstable when giving out positions (CASSANDRA-8458)
 * Disable mmap on Windows (CASSANDRA-6993)
 * Add missing ConsistencyLevels to cassandra-stress (CASSANDRA-8253)
 * Add auth support to cassandra-stress (CASSANDRA-7985)
 * Fix ArrayIndexOutOfBoundsException when generating error message
   for some CQL syntax errors (CASSANDRA-8455)
 * Scale memtable slab allocation logarithmically (CASSANDRA-7882)
 * cassandra-stress simultaneous inserts over same seed (CASSANDRA-7964)
 * Reduce cassandra-stress sampling memory requirements (CASSANDRA-7926)
 * Ensure memtable flush cannot expire commit log entries from its future (CASSANDRA-8383)
 * Make read "defrag" async to reclaim memtables (CASSANDRA-8459)
 * Remove tmplink files for offline compactions (CASSANDRA-8321)
 * Reduce maxHintsInProgress (CASSANDRA-8415)
 * BTree updates may call provided update function twice (CASSANDRA-8018)
 * Release sstable references after anticompaction (CASSANDRA-8386)
 * Handle abort() in SSTableRewriter properly (CASSANDRA-8320)
 * Centralize shared executors (CASSANDRA-8055)
 * Fix filtering for CONTAINS (KEY) relations on frozen collection
   clustering columns when the query is restricted to a single
   partition (CASSANDRA-8203)
 * Do more aggressive entire-sstable TTL expiry checks (CASSANDRA-8243)
 * Add more log info if readMeter is null (CASSANDRA-8238)
 * add check of the system wall clock time at startup (CASSANDRA-8305)
 * Support for frozen collections (CASSANDRA-7859)
 * Fix overflow on histogram computation (CASSANDRA-8028)
 * Have paxos reuse the timestamp generation of normal queries (CASSANDRA-7801)
 * Fix incremental repair not remove parent session on remote (CASSANDRA-8291)
 * Improve JBOD disk utilization (CASSANDRA-7386)
 * Log failed host when preparing incremental repair (CASSANDRA-8228)
 * Force config client mode in CQLSSTableWriter (CASSANDRA-8281)
 * Fix sstableupgrade throws exception (CASSANDRA-8688)
 * Fix hang when repairing empty keyspace (CASSANDRA-8694)
Merged from 2.0:
 * Fix IllegalArgumentException in dynamic snitch (CASSANDRA-8448)
 * Add support for UPDATE ... IF EXISTS (CASSANDRA-8610)
 * Fix reversal of list prepends (CASSANDRA-8733)
 * Prevent non-zero default_time_to_live on tables with counters
   (CASSANDRA-8678)
 * Fix SSTableSimpleUnsortedWriter ConcurrentModificationException
   (CASSANDRA-8619)
 * Round up time deltas lower than 1ms in BulkLoader (CASSANDRA-8645)
 * Add batch remove iterator to ABSC (CASSANDRA-8414, 8666)
 * Round up time deltas lower than 1ms in BulkLoader (CASSANDRA-8645)
 * Use more efficient slice size for querying internal secondary
   index tables (CASSANDRA-8550)
 * Fix potentially returning deleted rows with range tombstone (CASSANDRA-8558)
 * Check for available disk space before starting a compaction (CASSANDRA-8562)
 * Fix DISTINCT queries with LIMITs or paging when some partitions
   contain only tombstones (CASSANDRA-8490)
 * Introduce background cache refreshing to permissions cache
   (CASSANDRA-8194)
 * Fix race condition in StreamTransferTask that could lead to
   infinite loops and premature sstable deletion (CASSANDRA-7704)
 * Add an extra version check to MigrationTask (CASSANDRA-8462)
 * Ensure SSTableWriter cleans up properly after failure (CASSANDRA-8499)
 * Increase bf true positive count on key cache hit (CASSANDRA-8525)
 * Move MeteredFlusher to its own thread (CASSANDRA-8485)
 * Fix non-distinct results in DISTNCT queries on static columns when
   paging is enabled (CASSANDRA-8087)
 * Move all hints related tasks to hints internal executor (CASSANDRA-8285)
 * Fix paging for multi-partition IN queries (CASSANDRA-8408)
 * Fix MOVED_NODE topology event never being emitted when a node
   moves its token (CASSANDRA-8373)
 * Fix validation of indexes in COMPACT tables (CASSANDRA-8156)
 * Avoid StackOverflowError when a large list of IN values
   is used for a clustering column (CASSANDRA-8410)
 * Fix NPE when writetime() or ttl() calls are wrapped by
   another function call (CASSANDRA-8451)
 * Fix NPE after dropping a keyspace (CASSANDRA-8332)
 * Fix error message on read repair timeouts (CASSANDRA-7947)
 * Default DTCS base_time_seconds changed to 60 (CASSANDRA-8417)
 * Refuse Paxos operation with more than one pending endpoint (CASSANDRA-8346, 8640)
 * Throw correct exception when trying to bind a keyspace or table
   name (CASSANDRA-6952)
 * Make HHOM.compact synchronized (CASSANDRA-8416)
 * cancel latency-sampling task when CF is dropped (CASSANDRA-8401)
 * don't block SocketThread for MessagingService (CASSANDRA-8188)
 * Increase quarantine delay on replacement (CASSANDRA-8260)
 * Expose off-heap memory usage stats (CASSANDRA-7897)
 * Ignore Paxos commits for truncated tables (CASSANDRA-7538)
 * Validate size of indexed column values (CASSANDRA-8280)
 * Make LCS split compaction results over all data directories (CASSANDRA-8329)
 * Fix some failing queries that use multi-column relations
   on COMPACT STORAGE tables (CASSANDRA-8264)
 * Fix InvalidRequestException with ORDER BY (CASSANDRA-8286)
 * Disable SSLv3 for POODLE (CASSANDRA-8265)
 * Fix millisecond timestamps in Tracing (CASSANDRA-8297)
 * Include keyspace name in error message when there are insufficient
   live nodes to stream from (CASSANDRA-8221)
 * Avoid overlap in L1 when L0 contains many nonoverlapping
   sstables (CASSANDRA-8211)
 * Improve PropertyFileSnitch logging (CASSANDRA-8183)
 * Add DC-aware sequential repair (CASSANDRA-8193)
 * Use live sstables in snapshot repair if possible (CASSANDRA-8312)
 * Fix hints serialized size calculation (CASSANDRA-8587)

2.1.2
 * (cqlsh) parse_for_table_meta errors out on queries with undefined
   grammars (CASSANDRA-8262)
 * (cqlsh) Fix SELECT ... TOKEN() function broken in C* 2.1.1 (CASSANDRA-8258)
 * Fix Cassandra crash when running on JDK8 update 40 (CASSANDRA-8209)
 * Optimize partitioner tokens (CASSANDRA-8230)
 * Improve compaction of repaired/unrepaired sstables (CASSANDRA-8004)
 * Make cache serializers pluggable (CASSANDRA-8096)
 * Fix issues with CONTAINS (KEY) queries on secondary indexes
   (CASSANDRA-8147)
 * Fix read-rate tracking of sstables for some queries (CASSANDRA-8239)
 * Fix default timestamp in QueryOptions (CASSANDRA-8246)
 * Set socket timeout when reading remote version (CASSANDRA-8188)
 * Refactor how we track live size (CASSANDRA-7852)
 * Make sure unfinished compaction files are removed (CASSANDRA-8124)
 * Fix shutdown when run as Windows service (CASSANDRA-8136)
 * Fix DESCRIBE TABLE with custom indexes (CASSANDRA-8031)
 * Fix race in RecoveryManagerTest (CASSANDRA-8176)
 * Avoid IllegalArgumentException while sorting sstables in
   IndexSummaryManager (CASSANDRA-8182)
 * Shutdown JVM on file descriptor exhaustion (CASSANDRA-7579)
 * Add 'die' policy for commit log and disk failure (CASSANDRA-7927)
 * Fix installing as service on Windows (CASSANDRA-8115)
 * Fix CREATE TABLE for CQL2 (CASSANDRA-8144)
 * Avoid boxing in ColumnStats min/max trackers (CASSANDRA-8109)
Merged from 2.0:
 * Correctly handle non-text column names in cql3 (CASSANDRA-8178)
 * Fix deletion for indexes on primary key columns (CASSANDRA-8206)
 * Add 'nodetool statusgossip' (CASSANDRA-8125)
 * Improve client notification that nodes are ready for requests (CASSANDRA-7510)
 * Handle negative timestamp in writetime method (CASSANDRA-8139)
 * Pig: Remove errant LIMIT clause in CqlNativeStorage (CASSANDRA-8166)
 * Throw ConfigurationException when hsha is used with the default
   rpc_max_threads setting of 'unlimited' (CASSANDRA-8116)
 * Allow concurrent writing of the same table in the same JVM using
   CQLSSTableWriter (CASSANDRA-7463)
 * Fix totalDiskSpaceUsed calculation (CASSANDRA-8205)


2.1.1
 * Fix spin loop in AtomicSortedColumns (CASSANDRA-7546)
 * Dont notify when replacing tmplink files (CASSANDRA-8157)
 * Fix validation with multiple CONTAINS clause (CASSANDRA-8131)
 * Fix validation of collections in TriggerExecutor (CASSANDRA-8146)
 * Fix IllegalArgumentException when a list of IN values containing tuples
   is passed as a single arg to a prepared statement with the v1 or v2
   protocol (CASSANDRA-8062)
 * Fix ClassCastException in DISTINCT query on static columns with
   query paging (CASSANDRA-8108)
 * Fix NPE on null nested UDT inside a set (CASSANDRA-8105)
 * Fix exception when querying secondary index on set items or map keys
   when some clustering columns are specified (CASSANDRA-8073)
 * Send proper error response when there is an error during native
   protocol message decode (CASSANDRA-8118)
 * Gossip should ignore generation numbers too far in the future (CASSANDRA-8113)
 * Fix NPE when creating a table with frozen sets, lists (CASSANDRA-8104)
 * Fix high memory use due to tracking reads on incrementally opened sstable
   readers (CASSANDRA-8066)
 * Fix EXECUTE request with skipMetadata=false returning no metadata
   (CASSANDRA-8054)
 * Allow concurrent use of CQLBulkOutputFormat (CASSANDRA-7776)
 * Shutdown JVM on OOM (CASSANDRA-7507)
 * Upgrade netty version and enable epoll event loop (CASSANDRA-7761)
 * Don't duplicate sstables smaller than split size when using
   the sstablesplitter tool (CASSANDRA-7616)
 * Avoid re-parsing already prepared statements (CASSANDRA-7923)
 * Fix some Thrift slice deletions and updates of COMPACT STORAGE
   tables with some clustering columns omitted (CASSANDRA-7990)
 * Fix filtering for CONTAINS on sets (CASSANDRA-8033)
 * Properly track added size (CASSANDRA-7239)
 * Allow compilation in java 8 (CASSANDRA-7208)
 * Fix Assertion error on RangeTombstoneList diff (CASSANDRA-8013)
 * Release references to overlapping sstables during compaction (CASSANDRA-7819)
 * Send notification when opening compaction results early (CASSANDRA-8034)
 * Make native server start block until properly bound (CASSANDRA-7885)
 * (cqlsh) Fix IPv6 support (CASSANDRA-7988)
 * Ignore fat clients when checking for endpoint collision (CASSANDRA-7939)
 * Make sstablerepairedset take a list of files (CASSANDRA-7995)
 * (cqlsh) Tab completeion for indexes on map keys (CASSANDRA-7972)
 * (cqlsh) Fix UDT field selection in select clause (CASSANDRA-7891)
 * Fix resource leak in event of corrupt sstable
 * (cqlsh) Add command line option for cqlshrc file path (CASSANDRA-7131)
 * Provide visibility into prepared statements churn (CASSANDRA-7921, CASSANDRA-7930)
 * Invalidate prepared statements when their keyspace or table is
   dropped (CASSANDRA-7566)
 * cassandra-stress: fix support for NetworkTopologyStrategy (CASSANDRA-7945)
 * Fix saving caches when a table is dropped (CASSANDRA-7784)
 * Add better error checking of new stress profile (CASSANDRA-7716)
 * Use ThreadLocalRandom and remove FBUtilities.threadLocalRandom (CASSANDRA-7934)
 * Prevent operator mistakes due to simultaneous bootstrap (CASSANDRA-7069)
 * cassandra-stress supports whitelist mode for node config (CASSANDRA-7658)
 * GCInspector more closely tracks GC; cassandra-stress and nodetool report it (CASSANDRA-7916)
 * nodetool won't output bogus ownership info without a keyspace (CASSANDRA-7173)
 * Add human readable option to nodetool commands (CASSANDRA-5433)
 * Don't try to set repairedAt on old sstables (CASSANDRA-7913)
 * Add metrics for tracking PreparedStatement use (CASSANDRA-7719)
 * (cqlsh) tab-completion for triggers (CASSANDRA-7824)
 * (cqlsh) Support for query paging (CASSANDRA-7514)
 * (cqlsh) Show progress of COPY operations (CASSANDRA-7789)
 * Add syntax to remove multiple elements from a map (CASSANDRA-6599)
 * Support non-equals conditions in lightweight transactions (CASSANDRA-6839)
 * Add IF [NOT] EXISTS to create/drop triggers (CASSANDRA-7606)
 * (cqlsh) Display the current logged-in user (CASSANDRA-7785)
 * (cqlsh) Don't ignore CTRL-C during COPY FROM execution (CASSANDRA-7815)
 * (cqlsh) Order UDTs according to cross-type dependencies in DESCRIBE
   output (CASSANDRA-7659)
 * (cqlsh) Fix handling of CAS statement results (CASSANDRA-7671)
 * (cqlsh) COPY TO/FROM improvements (CASSANDRA-7405)
 * Support list index operations with conditions (CASSANDRA-7499)
 * Add max live/tombstoned cells to nodetool cfstats output (CASSANDRA-7731)
 * Validate IPv6 wildcard addresses properly (CASSANDRA-7680)
 * (cqlsh) Error when tracing query (CASSANDRA-7613)
 * Avoid IOOBE when building SyntaxError message snippet (CASSANDRA-7569)
 * SSTableExport uses correct validator to create string representation of partition
   keys (CASSANDRA-7498)
 * Avoid NPEs when receiving type changes for an unknown keyspace (CASSANDRA-7689)
 * Add support for custom 2i validation (CASSANDRA-7575)
 * Pig support for hadoop CqlInputFormat (CASSANDRA-6454)
 * Add duration mode to cassandra-stress (CASSANDRA-7468)
 * Add listen_interface and rpc_interface options (CASSANDRA-7417)
 * Improve schema merge performance (CASSANDRA-7444)
 * Adjust MT depth based on # of partition validating (CASSANDRA-5263)
 * Optimise NativeCell comparisons (CASSANDRA-6755)
 * Configurable client timeout for cqlsh (CASSANDRA-7516)
 * Include snippet of CQL query near syntax error in messages (CASSANDRA-7111)
 * Make repair -pr work with -local (CASSANDRA-7450)
 * Fix error in sstableloader with -cph > 1 (CASSANDRA-8007)
 * Fix snapshot repair error on indexed tables (CASSANDRA-8020)
 * Do not exit nodetool repair when receiving JMX NOTIF_LOST (CASSANDRA-7909)
 * Stream to private IP when available (CASSANDRA-8084)
Merged from 2.0:
 * Reject conditions on DELETE unless full PK is given (CASSANDRA-6430)
 * Properly reject the token function DELETE (CASSANDRA-7747)
 * Force batchlog replay before decommissioning a node (CASSANDRA-7446)
 * Fix hint replay with many accumulated expired hints (CASSANDRA-6998)
 * Fix duplicate results in DISTINCT queries on static columns with query
   paging (CASSANDRA-8108)
 * Add DateTieredCompactionStrategy (CASSANDRA-6602)
 * Properly validate ascii and utf8 string literals in CQL queries (CASSANDRA-8101)
 * (cqlsh) Fix autocompletion for alter keyspace (CASSANDRA-8021)
 * Create backup directories for commitlog archiving during startup (CASSANDRA-8111)
 * Reduce totalBlockFor() for LOCAL_* consistency levels (CASSANDRA-8058)
 * Fix merging schemas with re-dropped keyspaces (CASSANDRA-7256)
 * Fix counters in supercolumns during live upgrades from 1.2 (CASSANDRA-7188)
 * Notify DT subscribers when a column family is truncated (CASSANDRA-8088)
 * Add sanity check of $JAVA on startup (CASSANDRA-7676)
 * Schedule fat client schema pull on join (CASSANDRA-7993)
 * Don't reset nodes' versions when closing IncomingTcpConnections
   (CASSANDRA-7734)
 * Record the real messaging version in all cases in OutboundTcpConnection
   (CASSANDRA-8057)
 * SSL does not work in cassandra-cli (CASSANDRA-7899)
 * Fix potential exception when using ReversedType in DynamicCompositeType
   (CASSANDRA-7898)
 * Better validation of collection values (CASSANDRA-7833)
 * Track min/max timestamps correctly (CASSANDRA-7969)
 * Fix possible overflow while sorting CL segments for replay (CASSANDRA-7992)
 * Increase nodetool Xmx (CASSANDRA-7956)
 * Archive any commitlog segments present at startup (CASSANDRA-6904)
 * CrcCheckChance should adjust based on live CFMetadata not 
   sstable metadata (CASSANDRA-7978)
 * token() should only accept columns in the partitioning
   key order (CASSANDRA-6075)
 * Add method to invalidate permission cache via JMX (CASSANDRA-7977)
 * Allow propagating multiple gossip states atomically (CASSANDRA-6125)
 * Log exceptions related to unclean native protocol client disconnects
   at DEBUG or INFO (CASSANDRA-7849)
 * Allow permissions cache to be set via JMX (CASSANDRA-7698)
 * Include schema_triggers CF in readable system resources (CASSANDRA-7967)
 * Fix RowIndexEntry to report correct serializedSize (CASSANDRA-7948)
 * Make CQLSSTableWriter sync within partitions (CASSANDRA-7360)
 * Potentially use non-local replicas in CqlConfigHelper (CASSANDRA-7906)
 * Explicitly disallow mixing multi-column and single-column
   relations on clustering columns (CASSANDRA-7711)
 * Better error message when condition is set on PK column (CASSANDRA-7804)
 * Don't send schema change responses and events for no-op DDL
   statements (CASSANDRA-7600)
 * (Hadoop) fix cluster initialisation for a split fetching (CASSANDRA-7774)
 * Throw InvalidRequestException when queries contain relations on entire
   collection columns (CASSANDRA-7506)
 * (cqlsh) enable CTRL-R history search with libedit (CASSANDRA-7577)
 * (Hadoop) allow ACFRW to limit nodes to local DC (CASSANDRA-7252)
 * (cqlsh) cqlsh should automatically disable tracing when selecting
   from system_traces (CASSANDRA-7641)
 * (Hadoop) Add CqlOutputFormat (CASSANDRA-6927)
 * Don't depend on cassandra config for nodetool ring (CASSANDRA-7508)
 * (cqlsh) Fix failing cqlsh formatting tests (CASSANDRA-7703)
 * Fix IncompatibleClassChangeError from hadoop2 (CASSANDRA-7229)
 * Add 'nodetool sethintedhandoffthrottlekb' (CASSANDRA-7635)
 * (cqlsh) Add tab-completion for CREATE/DROP USER IF [NOT] EXISTS (CASSANDRA-7611)
 * Catch errors when the JVM pulls the rug out from GCInspector (CASSANDRA-5345)
 * cqlsh fails when version number parts are not int (CASSANDRA-7524)
 * Fix NPE when table dropped during streaming (CASSANDRA-7946)
 * Fix wrong progress when streaming uncompressed (CASSANDRA-7878)
 * Fix possible infinite loop in creating repair range (CASSANDRA-7983)
 * Fix unit in nodetool for streaming throughput (CASSANDRA-7375)
Merged from 1.2:
 * Don't index tombstones (CASSANDRA-7828)
 * Improve PasswordAuthenticator default super user setup (CASSANDRA-7788)


2.1.0
 * (cqlsh) Removed "ALTER TYPE <name> RENAME TO <name>" from tab-completion
   (CASSANDRA-7895)
 * Fixed IllegalStateException in anticompaction (CASSANDRA-7892)
 * cqlsh: DESCRIBE support for frozen UDTs, tuples (CASSANDRA-7863)
 * Avoid exposing internal classes over JMX (CASSANDRA-7879)
 * Add null check for keys when freezing collection (CASSANDRA-7869)
 * Improve stress workload realism (CASSANDRA-7519)


2.1.0-rc7
 * Add frozen keyword and require UDT to be frozen (CASSANDRA-7857)
 * Track added sstable size correctly (CASSANDRA-7239)
 * (cqlsh) Fix case insensitivity (CASSANDRA-7834)
 * Fix failure to stream ranges when moving (CASSANDRA-7836)
 * Correctly remove tmplink files (CASSANDRA-7803)
 * (cqlsh) Fix column name formatting for functions, CAS operations,
   and UDT field selections (CASSANDRA-7806)
 * (cqlsh) Fix COPY FROM handling of null/empty primary key
   values (CASSANDRA-7792)
 * Fix ordering of static cells (CASSANDRA-7763)
Merged from 2.0:
 * Forbid re-adding dropped counter columns (CASSANDRA-7831)
 * Fix CFMetaData#isThriftCompatible() for PK-only tables (CASSANDRA-7832)
 * Always reject inequality on the partition key without token()
   (CASSANDRA-7722)
 * Always send Paxos commit to all replicas (CASSANDRA-7479)
 * Make disruptor_thrift_server invocation pool configurable (CASSANDRA-7594)
 * Make repair no-op when RF=1 (CASSANDRA-7864)


2.0.10
 * Don't send schema change responses and events for no-op DDL
   statements (CASSANDRA-7600)
 * (Hadoop) fix cluster initialisation for a split fetching (CASSANDRA-7774)
 * Configure system.paxos with LeveledCompactionStrategy (CASSANDRA-7753)
 * Fix ALTER clustering column type from DateType to TimestampType when
   using DESC clustering order (CASSANRDA-7797)
 * Throw EOFException if we run out of chunks in compressed datafile
   (CASSANDRA-7664)
 * Fix PRSI handling of CQL3 row markers for row cleanup (CASSANDRA-7787)
 * Fix dropping collection when it's the last regular column (CASSANDRA-7744)
 * Properly reject operations on list index with conditions (CASSANDRA-7499)
 * Make StreamReceiveTask thread safe and gc friendly (CASSANDRA-7795)
 * Validate empty cell names from counter updates (CASSANDRA-7798)
Merged from 1.2:
 * Don't allow compacted sstables to be marked as compacting (CASSANDRA-7145)
 * Track expired tombstones (CASSANDRA-7810)


2.1.0-rc6
 * Fix OOM issue from netty caching over time (CASSANDRA-7743)
 * json2sstable couldn't import JSON for CQL table (CASSANDRA-7477)
 * Invalidate all caches on table drop (CASSANDRA-7561)
 * Skip strict endpoint selection for ranges if RF == nodes (CASSANRA-7765)
 * Fix Thrift range filtering without 2ary index lookups (CASSANDRA-7741)
 * Add tracing entries about concurrent range requests (CASSANDRA-7599)
 * (cqlsh) Fix DESCRIBE for NTS keyspaces (CASSANDRA-7729)
 * Remove netty buffer ref-counting (CASSANDRA-7735)
 * Pass mutated cf to index updater for use by PRSI (CASSANDRA-7742)
 * Include stress yaml example in release and deb (CASSANDRA-7717)
 * workaround for netty issue causing corrupted data off the wire (CASSANDRA-7695)
 * cqlsh DESC CLUSTER fails retrieving ring information (CASSANDRA-7687)
 * Fix binding null values inside UDT (CASSANDRA-7685)
 * Fix UDT field selection with empty fields (CASSANDRA-7670)
 * Bogus deserialization of static cells from sstable (CASSANDRA-7684)
 * Fix NPE on compaction leftover cleanup for dropped table (CASSANDRA-7770)
Merged from 2.0:
 * Fix race condition in StreamTransferTask that could lead to
   infinite loops and premature sstable deletion (CASSANDRA-7704)
 * (cqlsh) Wait up to 10 sec for a tracing session (CASSANDRA-7222)
 * Fix NPE in FileCacheService.sizeInBytes (CASSANDRA-7756)
 * Remove duplicates from StorageService.getJoiningNodes (CASSANDRA-7478)
 * Clone token map outside of hot gossip loops (CASSANDRA-7758)
 * Fix MS expiring map timeout for Paxos messages (CASSANDRA-7752)
 * Do not flush on truncate if durable_writes is false (CASSANDRA-7750)
 * Give CRR a default input_cql Statement (CASSANDRA-7226)
 * Better error message when adding a collection with the same name
   than a previously dropped one (CASSANDRA-6276)
 * Fix validation when adding static columns (CASSANDRA-7730)
 * (Thrift) fix range deletion of supercolumns (CASSANDRA-7733)
 * Fix potential AssertionError in RangeTombstoneList (CASSANDRA-7700)
 * Validate arguments of blobAs* functions (CASSANDRA-7707)
 * Fix potential AssertionError with 2ndary indexes (CASSANDRA-6612)
 * Avoid logging CompactionInterrupted at ERROR (CASSANDRA-7694)
 * Minor leak in sstable2jon (CASSANDRA-7709)
 * Add cassandra.auto_bootstrap system property (CASSANDRA-7650)
 * Update java driver (for hadoop) (CASSANDRA-7618)
 * Remove CqlPagingRecordReader/CqlPagingInputFormat (CASSANDRA-7570)
 * Support connecting to ipv6 jmx with nodetool (CASSANDRA-7669)


2.1.0-rc5
 * Reject counters inside user types (CASSANDRA-7672)
 * Switch to notification-based GCInspector (CASSANDRA-7638)
 * (cqlsh) Handle nulls in UDTs and tuples correctly (CASSANDRA-7656)
 * Don't use strict consistency when replacing (CASSANDRA-7568)
 * Fix min/max cell name collection on 2.0 SSTables with range
   tombstones (CASSANDRA-7593)
 * Tolerate min/max cell names of different lengths (CASSANDRA-7651)
 * Filter cached results correctly (CASSANDRA-7636)
 * Fix tracing on the new SEPExecutor (CASSANDRA-7644)
 * Remove shuffle and taketoken (CASSANDRA-7601)
 * Clean up Windows batch scripts (CASSANDRA-7619)
 * Fix native protocol drop user type notification (CASSANDRA-7571)
 * Give read access to system.schema_usertypes to all authenticated users
   (CASSANDRA-7578)
 * (cqlsh) Fix cqlsh display when zero rows are returned (CASSANDRA-7580)
 * Get java version correctly when JAVA_TOOL_OPTIONS is set (CASSANDRA-7572)
 * Fix NPE when dropping index from non-existent keyspace, AssertionError when
   dropping non-existent index with IF EXISTS (CASSANDRA-7590)
 * Fix sstablelevelresetter hang (CASSANDRA-7614)
 * (cqlsh) Fix deserialization of blobs (CASSANDRA-7603)
 * Use "keyspace updated" schema change message for UDT changes in v1 and
   v2 protocols (CASSANDRA-7617)
 * Fix tracing of range slices and secondary index lookups that are local
   to the coordinator (CASSANDRA-7599)
 * Set -Dcassandra.storagedir for all tool shell scripts (CASSANDRA-7587)
 * Don't swap max/min col names when mutating sstable metadata (CASSANDRA-7596)
 * (cqlsh) Correctly handle paged result sets (CASSANDRA-7625)
 * (cqlsh) Improve waiting for a trace to complete (CASSANDRA-7626)
 * Fix tracing of concurrent range slices and 2ary index queries (CASSANDRA-7626)
 * Fix scrub against collection type (CASSANDRA-7665)
Merged from 2.0:
 * Set gc_grace_seconds to seven days for system schema tables (CASSANDRA-7668)
 * SimpleSeedProvider no longer caches seeds forever (CASSANDRA-7663)
 * Always flush on truncate (CASSANDRA-7511)
 * Fix ReversedType(DateType) mapping to native protocol (CASSANDRA-7576)
 * Always merge ranges owned by a single node (CASSANDRA-6930)
 * Track max/min timestamps for range tombstones (CASSANDRA-7647)
 * Fix NPE when listing saved caches dir (CASSANDRA-7632)


2.1.0-rc4
 * Fix word count hadoop example (CASSANDRA-7200)
 * Updated memtable_cleanup_threshold and memtable_flush_writers defaults 
   (CASSANDRA-7551)
 * (Windows) fix startup when WMI memory query fails (CASSANDRA-7505)
 * Anti-compaction proceeds if any part of the repair failed (CASSANDRA-7521)
 * Add missing table name to DROP INDEX responses and notifications (CASSANDRA-7539)
 * Bump CQL version to 3.2.0 and update CQL documentation (CASSANDRA-7527)
 * Fix configuration error message when running nodetool ring (CASSANDRA-7508)
 * Support conditional updates, tuple type, and the v3 protocol in cqlsh (CASSANDRA-7509)
 * Handle queries on multiple secondary index types (CASSANDRA-7525)
 * Fix cqlsh authentication with v3 native protocol (CASSANDRA-7564)
 * Fix NPE when unknown prepared statement ID is used (CASSANDRA-7454)
Merged from 2.0:
 * (Windows) force range-based repair to non-sequential mode (CASSANDRA-7541)
 * Fix range merging when DES scores are zero (CASSANDRA-7535)
 * Warn when SSL certificates have expired (CASSANDRA-7528)
 * Fix error when doing reversed queries with static columns (CASSANDRA-7490)
Merged from 1.2:
 * Set correct stream ID on responses when non-Exception Throwables
   are thrown while handling native protocol messages (CASSANDRA-7470)


2.1.0-rc3
 * Consider expiry when reconciling otherwise equal cells (CASSANDRA-7403)
 * Introduce CQL support for stress tool (CASSANDRA-6146)
 * Fix ClassCastException processing expired messages (CASSANDRA-7496)
 * Fix prepared marker for collections inside UDT (CASSANDRA-7472)
 * Remove left-over populate_io_cache_on_flush and replicate_on_write
   uses (CASSANDRA-7493)
 * (Windows) handle spaces in path names (CASSANDRA-7451)
 * Ensure writes have completed after dropping a table, before recycling
   commit log segments (CASSANDRA-7437)
 * Remove left-over rows_per_partition_to_cache (CASSANDRA-7493)
 * Fix error when CONTAINS is used with a bind marker (CASSANDRA-7502)
 * Properly reject unknown UDT field (CASSANDRA-7484)
Merged from 2.0:
 * Fix CC#collectTimeOrderedData() tombstone optimisations (CASSANDRA-7394)
 * Support DISTINCT for static columns and fix behaviour when DISTINC is
   not use (CASSANDRA-7305).
 * Workaround JVM NPE on JMX bind failure (CASSANDRA-7254)
 * Fix race in FileCacheService RemovalListener (CASSANDRA-7278)
 * Fix inconsistent use of consistencyForCommit that allowed LOCAL_QUORUM
   operations to incorrect become full QUORUM (CASSANDRA-7345)
 * Properly handle unrecognized opcodes and flags (CASSANDRA-7440)
 * (Hadoop) close CqlRecordWriter clients when finished (CASSANDRA-7459)
 * Commit disk failure policy (CASSANDRA-7429)
 * Make sure high level sstables get compacted (CASSANDRA-7414)
 * Fix AssertionError when using empty clustering columns and static columns
   (CASSANDRA-7455)
 * Add option to disable STCS in L0 (CASSANDRA-6621)
 * Upgrade to snappy-java 1.0.5.2 (CASSANDRA-7476)


2.1.0-rc2
 * Fix heap size calculation for CompoundSparseCellName and 
   CompoundSparseCellName.WithCollection (CASSANDRA-7421)
 * Allow counter mutations in UNLOGGED batches (CASSANDRA-7351)
 * Modify reconcile logic to always pick a tombstone over a counter cell
   (CASSANDRA-7346)
 * Avoid incremental compaction on Windows (CASSANDRA-7365)
 * Fix exception when querying a composite-keyed table with a collection index
   (CASSANDRA-7372)
 * Use node's host id in place of counter ids (CASSANDRA-7366)
 * Fix error when doing reversed queries with static columns (CASSANDRA-7490)
 * Backport CASSANDRA-6747 (CASSANDRA-7560)
 * Track max/min timestamps for range tombstones (CASSANDRA-7647)
 * Fix NPE when listing saved caches dir (CASSANDRA-7632)
 * Fix sstableloader unable to connect encrypted node (CASSANDRA-7585)
Merged from 1.2:
 * Clone token map outside of hot gossip loops (CASSANDRA-7758)
 * Add stop method to EmbeddedCassandraService (CASSANDRA-7595)
 * Support connecting to ipv6 jmx with nodetool (CASSANDRA-7669)
 * Set gc_grace_seconds to seven days for system schema tables (CASSANDRA-7668)
 * SimpleSeedProvider no longer caches seeds forever (CASSANDRA-7663)
 * Set correct stream ID on responses when non-Exception Throwables
   are thrown while handling native protocol messages (CASSANDRA-7470)
 * Fix row size miscalculation in LazilyCompactedRow (CASSANDRA-7543)
 * Fix race in background compaction check (CASSANDRA-7745)
 * Don't clear out range tombstones during compaction (CASSANDRA-7808)


2.1.0-rc1
 * Revert flush directory (CASSANDRA-6357)
 * More efficient executor service for fast operations (CASSANDRA-4718)
 * Move less common tools into a new cassandra-tools package (CASSANDRA-7160)
 * Support more concurrent requests in native protocol (CASSANDRA-7231)
 * Add tab-completion to debian nodetool packaging (CASSANDRA-6421)
 * Change concurrent_compactors defaults (CASSANDRA-7139)
 * Add PowerShell Windows launch scripts (CASSANDRA-7001)
 * Make commitlog archive+restore more robust (CASSANDRA-6974)
 * Fix marking commitlogsegments clean (CASSANDRA-6959)
 * Add snapshot "manifest" describing files included (CASSANDRA-6326)
 * Parallel streaming for sstableloader (CASSANDRA-3668)
 * Fix bugs in supercolumns handling (CASSANDRA-7138)
 * Fix ClassClassException on composite dense tables (CASSANDRA-7112)
 * Cleanup and optimize collation and slice iterators (CASSANDRA-7107)
 * Upgrade NBHM lib (CASSANDRA-7128)
 * Optimize netty server (CASSANDRA-6861)
 * Fix repair hang when given CF does not exist (CASSANDRA-7189)
 * Allow c* to be shutdown in an embedded mode (CASSANDRA-5635)
 * Add server side batching to native transport (CASSANDRA-5663)
 * Make batchlog replay asynchronous (CASSANDRA-6134)
 * remove unused classes (CASSANDRA-7197)
 * Limit user types to the keyspace they are defined in (CASSANDRA-6643)
 * Add validate method to CollectionType (CASSANDRA-7208)
 * New serialization format for UDT values (CASSANDRA-7209, CASSANDRA-7261)
 * Fix nodetool netstats (CASSANDRA-7270)
 * Fix potential ClassCastException in HintedHandoffManager (CASSANDRA-7284)
 * Use prepared statements internally (CASSANDRA-6975)
 * Fix broken paging state with prepared statement (CASSANDRA-7120)
 * Fix IllegalArgumentException in CqlStorage (CASSANDRA-7287)
 * Allow nulls/non-existant fields in UDT (CASSANDRA-7206)
 * Backport Thrift MultiSliceRequest (CASSANDRA-7027)
 * Handle overlapping MultiSlices (CASSANDRA-7279)
 * Fix DataOutputTest on Windows (CASSANDRA-7265)
 * Embedded sets in user defined data-types are not updating (CASSANDRA-7267)
 * Add tuple type to CQL/native protocol (CASSANDRA-7248)
 * Fix CqlPagingRecordReader on tables with few rows (CASSANDRA-7322)
Merged from 2.0:
 * Copy compaction options to make sure they are reloaded (CASSANDRA-7290)
 * Add option to do more aggressive tombstone compactions (CASSANDRA-6563)
 * Don't try to compact already-compacting files in HHOM (CASSANDRA-7288)
 * Always reallocate buffers in HSHA (CASSANDRA-6285)
 * (Hadoop) support authentication in CqlRecordReader (CASSANDRA-7221)
 * (Hadoop) Close java driver Cluster in CQLRR.close (CASSANDRA-7228)
 * Warn when 'USING TIMESTAMP' is used on a CAS BATCH (CASSANDRA-7067)
 * return all cpu values from BackgroundActivityMonitor.readAndCompute (CASSANDRA-7183)
 * Correctly delete scheduled range xfers (CASSANDRA-7143)
 * return all cpu values from BackgroundActivityMonitor.readAndCompute (CASSANDRA-7183)  
 * reduce garbage creation in calculatePendingRanges (CASSANDRA-7191)
 * fix c* launch issues on Russian os's due to output of linux 'free' cmd (CASSANDRA-6162)
 * Fix disabling autocompaction (CASSANDRA-7187)
 * Fix potential NumberFormatException when deserializing IntegerType (CASSANDRA-7088)
 * cqlsh can't tab-complete disabling compaction (CASSANDRA-7185)
 * cqlsh: Accept and execute CQL statement(s) from command-line parameter (CASSANDRA-7172)
 * Fix IllegalStateException in CqlPagingRecordReader (CASSANDRA-7198)
 * Fix the InvertedIndex trigger example (CASSANDRA-7211)
 * Add --resolve-ip option to 'nodetool ring' (CASSANDRA-7210)
 * reduce garbage on codec flag deserialization (CASSANDRA-7244) 
 * Fix duplicated error messages on directory creation error at startup (CASSANDRA-5818)
 * Proper null handle for IF with map element access (CASSANDRA-7155)
 * Improve compaction visibility (CASSANDRA-7242)
 * Correctly delete scheduled range xfers (CASSANDRA-7143)
 * Make batchlog replica selection rack-aware (CASSANDRA-6551)
 * Fix CFMetaData#getColumnDefinitionFromColumnName() (CASSANDRA-7074)
 * Fix writetime/ttl functions for static columns (CASSANDRA-7081)
 * Suggest CTRL-C or semicolon after three blank lines in cqlsh (CASSANDRA-7142)
 * Fix 2ndary index queries with DESC clustering order (CASSANDRA-6950)
 * Invalid key cache entries on DROP (CASSANDRA-6525)
 * Fix flapping RecoveryManagerTest (CASSANDRA-7084)
 * Add missing iso8601 patterns for date strings (CASSANDRA-6973)
 * Support selecting multiple rows in a partition using IN (CASSANDRA-6875)
 * Add authentication support to shuffle (CASSANDRA-6484)
 * Swap local and global default read repair chances (CASSANDRA-7320)
 * Add conditional CREATE/DROP USER support (CASSANDRA-7264)
 * Cqlsh counts non-empty lines for "Blank lines" warning (CASSANDRA-7325)
Merged from 1.2:
 * Add Cloudstack snitch (CASSANDRA-7147)
 * Update system.peers correctly when relocating tokens (CASSANDRA-7126)
 * Add Google Compute Engine snitch (CASSANDRA-7132)
 * remove duplicate query for local tokens (CASSANDRA-7182)
 * exit CQLSH with error status code if script fails (CASSANDRA-6344)
 * Fix bug with some IN queries missig results (CASSANDRA-7105)
 * Fix availability validation for LOCAL_ONE CL (CASSANDRA-7319)
 * Hint streaming can cause decommission to fail (CASSANDRA-7219)


2.1.0-beta2
 * Increase default CL space to 8GB (CASSANDRA-7031)
 * Add range tombstones to read repair digests (CASSANDRA-6863)
 * Fix BTree.clear for large updates (CASSANDRA-6943)
 * Fail write instead of logging a warning when unable to append to CL
   (CASSANDRA-6764)
 * Eliminate possibility of CL segment appearing twice in active list 
   (CASSANDRA-6557)
 * Apply DONTNEED fadvise to commitlog segments (CASSANDRA-6759)
 * Switch CRC component to Adler and include it for compressed sstables 
   (CASSANDRA-4165)
 * Allow cassandra-stress to set compaction strategy options (CASSANDRA-6451)
 * Add broadcast_rpc_address option to cassandra.yaml (CASSANDRA-5899)
 * Auto reload GossipingPropertyFileSnitch config (CASSANDRA-5897)
 * Fix overflow of memtable_total_space_in_mb (CASSANDRA-6573)
 * Fix ABTC NPE and apply update function correctly (CASSANDRA-6692)
 * Allow nodetool to use a file or prompt for password (CASSANDRA-6660)
 * Fix AIOOBE when concurrently accessing ABSC (CASSANDRA-6742)
 * Fix assertion error in ALTER TYPE RENAME (CASSANDRA-6705)
 * Scrub should not always clear out repaired status (CASSANDRA-5351)
 * Improve handling of range tombstone for wide partitions (CASSANDRA-6446)
 * Fix ClassCastException for compact table with composites (CASSANDRA-6738)
 * Fix potentially repairing with wrong nodes (CASSANDRA-6808)
 * Change caching option syntax (CASSANDRA-6745)
 * Fix stress to do proper counter reads (CASSANDRA-6835)
 * Fix help message for stress counter_write (CASSANDRA-6824)
 * Fix stress smart Thrift client to pick servers correctly (CASSANDRA-6848)
 * Add logging levels (minimal, normal or verbose) to stress tool (CASSANDRA-6849)
 * Fix race condition in Batch CLE (CASSANDRA-6860)
 * Improve cleanup/scrub/upgradesstables failure handling (CASSANDRA-6774)
 * ByteBuffer write() methods for serializing sstables (CASSANDRA-6781)
 * Proper compare function for CollectionType (CASSANDRA-6783)
 * Update native server to Netty 4 (CASSANDRA-6236)
 * Fix off-by-one error in stress (CASSANDRA-6883)
 * Make OpOrder AutoCloseable (CASSANDRA-6901)
 * Remove sync repair JMX interface (CASSANDRA-6900)
 * Add multiple memory allocation options for memtables (CASSANDRA-6689, 6694)
 * Remove adjusted op rate from stress output (CASSANDRA-6921)
 * Add optimized CF.hasColumns() implementations (CASSANDRA-6941)
 * Serialize batchlog mutations with the version of the target node
   (CASSANDRA-6931)
 * Optimize CounterColumn#reconcile() (CASSANDRA-6953)
 * Properly remove 1.2 sstable support in 2.1 (CASSANDRA-6869)
 * Lock counter cells, not partitions (CASSANDRA-6880)
 * Track presence of legacy counter shards in sstables (CASSANDRA-6888)
 * Ensure safe resource cleanup when replacing sstables (CASSANDRA-6912)
 * Add failure handler to async callback (CASSANDRA-6747)
 * Fix AE when closing SSTable without releasing reference (CASSANDRA-7000)
 * Clean up IndexInfo on keyspace/table drops (CASSANDRA-6924)
 * Only snapshot relative SSTables when sequential repair (CASSANDRA-7024)
 * Require nodetool rebuild_index to specify index names (CASSANDRA-7038)
 * fix cassandra stress errors on reads with native protocol (CASSANDRA-7033)
 * Use OpOrder to guard sstable references for reads (CASSANDRA-6919)
 * Preemptive opening of compaction result (CASSANDRA-6916)
 * Multi-threaded scrub/cleanup/upgradesstables (CASSANDRA-5547)
 * Optimize cellname comparison (CASSANDRA-6934)
 * Native protocol v3 (CASSANDRA-6855)
 * Optimize Cell liveness checks and clean up Cell (CASSANDRA-7119)
 * Support consistent range movements (CASSANDRA-2434)
Merged from 2.0:
 * Avoid race-prone second "scrub" of system keyspace (CASSANDRA-6797)
 * Pool CqlRecordWriter clients by inetaddress rather than Range
   (CASSANDRA-6665)
 * Fix compaction_history timestamps (CASSANDRA-6784)
 * Compare scores of full replica ordering in DES (CASSANDRA-6683)
 * fix CME in SessionInfo updateProgress affecting netstats (CASSANDRA-6577)
 * Allow repairing between specific replicas (CASSANDRA-6440)
 * Allow per-dc enabling of hints (CASSANDRA-6157)
 * Add compatibility for Hadoop 0.2.x (CASSANDRA-5201)
 * Fix EstimatedHistogram races (CASSANDRA-6682)
 * Failure detector correctly converts initial value to nanos (CASSANDRA-6658)
 * Add nodetool taketoken to relocate vnodes (CASSANDRA-4445)
 * Expose bulk loading progress over JMX (CASSANDRA-4757)
 * Correctly handle null with IF conditions and TTL (CASSANDRA-6623)
 * Account for range/row tombstones in tombstone drop
   time histogram (CASSANDRA-6522)
 * Stop CommitLogSegment.close() from calling sync() (CASSANDRA-6652)
 * Make commitlog failure handling configurable (CASSANDRA-6364)
 * Avoid overlaps in LCS (CASSANDRA-6688)
 * Improve support for paginating over composites (CASSANDRA-4851)
 * Fix count(*) queries in a mixed cluster (CASSANDRA-6707)
 * Improve repair tasks(snapshot, differencing) concurrency (CASSANDRA-6566)
 * Fix replaying pre-2.0 commit logs (CASSANDRA-6714)
 * Add static columns to CQL3 (CASSANDRA-6561)
 * Optimize single partition batch statements (CASSANDRA-6737)
 * Disallow post-query re-ordering when paging (CASSANDRA-6722)
 * Fix potential paging bug with deleted columns (CASSANDRA-6748)
 * Fix NPE on BulkLoader caused by losing StreamEvent (CASSANDRA-6636)
 * Fix truncating compression metadata (CASSANDRA-6791)
 * Add CMSClassUnloadingEnabled JVM option (CASSANDRA-6541)
 * Catch memtable flush exceptions during shutdown (CASSANDRA-6735)
 * Fix upgradesstables NPE for non-CF-based indexes (CASSANDRA-6645)
 * Fix UPDATE updating PRIMARY KEY columns implicitly (CASSANDRA-6782)
 * Fix IllegalArgumentException when updating from 1.2 with SuperColumns
   (CASSANDRA-6733)
 * FBUtilities.singleton() should use the CF comparator (CASSANDRA-6778)
 * Fix CQLSStableWriter.addRow(Map<String, Object>) (CASSANDRA-6526)
 * Fix HSHA server introducing corrupt data (CASSANDRA-6285)
 * Fix CAS conditions for COMPACT STORAGE tables (CASSANDRA-6813)
 * Starting threads in OutboundTcpConnectionPool constructor causes race conditions (CASSANDRA-7177)
 * Allow overriding cassandra-rackdc.properties file (CASSANDRA-7072)
 * Set JMX RMI port to 7199 (CASSANDRA-7087)
 * Use LOCAL_QUORUM for data reads at LOCAL_SERIAL (CASSANDRA-6939)
 * Log a warning for large batches (CASSANDRA-6487)
 * Put nodes in hibernate when join_ring is false (CASSANDRA-6961)
 * Avoid early loading of non-system keyspaces before compaction-leftovers 
   cleanup at startup (CASSANDRA-6913)
 * Restrict Windows to parallel repairs (CASSANDRA-6907)
 * (Hadoop) Allow manually specifying start/end tokens in CFIF (CASSANDRA-6436)
 * Fix NPE in MeteredFlusher (CASSANDRA-6820)
 * Fix race processing range scan responses (CASSANDRA-6820)
 * Allow deleting snapshots from dropped keyspaces (CASSANDRA-6821)
 * Add uuid() function (CASSANDRA-6473)
 * Omit tombstones from schema digests (CASSANDRA-6862)
 * Include correct consistencyLevel in LWT timeout (CASSANDRA-6884)
 * Lower chances for losing new SSTables during nodetool refresh and
   ColumnFamilyStore.loadNewSSTables (CASSANDRA-6514)
 * Add support for DELETE ... IF EXISTS to CQL3 (CASSANDRA-5708)
 * Update hadoop_cql3_word_count example (CASSANDRA-6793)
 * Fix handling of RejectedExecution in sync Thrift server (CASSANDRA-6788)
 * Log more information when exceeding tombstone_warn_threshold (CASSANDRA-6865)
 * Fix truncate to not abort due to unreachable fat clients (CASSANDRA-6864)
 * Fix schema concurrency exceptions (CASSANDRA-6841)
 * Fix leaking validator FH in StreamWriter (CASSANDRA-6832)
 * Fix saving triggers to schema (CASSANDRA-6789)
 * Fix trigger mutations when base mutation list is immutable (CASSANDRA-6790)
 * Fix accounting in FileCacheService to allow re-using RAR (CASSANDRA-6838)
 * Fix static counter columns (CASSANDRA-6827)
 * Restore expiring->deleted (cell) compaction optimization (CASSANDRA-6844)
 * Fix CompactionManager.needsCleanup (CASSANDRA-6845)
 * Correctly compare BooleanType values other than 0 and 1 (CASSANDRA-6779)
 * Read message id as string from earlier versions (CASSANDRA-6840)
 * Properly use the Paxos consistency for (non-protocol) batch (CASSANDRA-6837)
 * Add paranoid disk failure option (CASSANDRA-6646)
 * Improve PerRowSecondaryIndex performance (CASSANDRA-6876)
 * Extend triggers to support CAS updates (CASSANDRA-6882)
 * Static columns with IF NOT EXISTS don't always work as expected (CASSANDRA-6873)
 * Fix paging with SELECT DISTINCT (CASSANDRA-6857)
 * Fix UnsupportedOperationException on CAS timeout (CASSANDRA-6923)
 * Improve MeteredFlusher handling of MF-unaffected column families
   (CASSANDRA-6867)
 * Add CqlRecordReader using native pagination (CASSANDRA-6311)
 * Add QueryHandler interface (CASSANDRA-6659)
 * Track liveRatio per-memtable, not per-CF (CASSANDRA-6945)
 * Make sure upgradesstables keeps sstable level (CASSANDRA-6958)
 * Fix LIMIT with static columns (CASSANDRA-6956)
 * Fix clash with CQL column name in thrift validation (CASSANDRA-6892)
 * Fix error with super columns in mixed 1.2-2.0 clusters (CASSANDRA-6966)
 * Fix bad skip of sstables on slice query with composite start/finish (CASSANDRA-6825)
 * Fix unintended update with conditional statement (CASSANDRA-6893)
 * Fix map element access in IF (CASSANDRA-6914)
 * Avoid costly range calculations for range queries on system keyspaces
   (CASSANDRA-6906)
 * Fix SSTable not released if stream session fails (CASSANDRA-6818)
 * Avoid build failure due to ANTLR timeout (CASSANDRA-6991)
 * Queries on compact tables can return more rows that requested (CASSANDRA-7052)
 * USING TIMESTAMP for batches does not work (CASSANDRA-7053)
 * Fix performance regression from CASSANDRA-5614 (CASSANDRA-6949)
 * Ensure that batchlog and hint timeouts do not produce hints (CASSANDRA-7058)
 * Merge groupable mutations in TriggerExecutor#execute() (CASSANDRA-7047)
 * Plug holes in resource release when wiring up StreamSession (CASSANDRA-7073)
 * Re-add parameter columns to tracing session (CASSANDRA-6942)
 * Preserves CQL metadata when updating table from thrift (CASSANDRA-6831)
Merged from 1.2:
 * Fix nodetool display with vnodes (CASSANDRA-7082)
 * Add UNLOGGED, COUNTER options to BATCH documentation (CASSANDRA-6816)
 * add extra SSL cipher suites (CASSANDRA-6613)
 * fix nodetool getsstables for blob PK (CASSANDRA-6803)
 * Fix BatchlogManager#deleteBatch() use of millisecond timestamps
   (CASSANDRA-6822)
 * Continue assassinating even if the endpoint vanishes (CASSANDRA-6787)
 * Schedule schema pulls on change (CASSANDRA-6971)
 * Non-droppable verbs shouldn't be dropped from OTC (CASSANDRA-6980)
 * Shutdown batchlog executor in SS#drain() (CASSANDRA-7025)
 * Fix batchlog to account for CF truncation records (CASSANDRA-6999)
 * Fix CQLSH parsing of functions and BLOB literals (CASSANDRA-7018)
 * Properly load trustore in the native protocol (CASSANDRA-6847)
 * Always clean up references in SerializingCache (CASSANDRA-6994)
 * Don't shut MessagingService down when replacing a node (CASSANDRA-6476)
 * fix npe when doing -Dcassandra.fd_initial_value_ms (CASSANDRA-6751)


2.1.0-beta1
 * Add flush directory distinct from compaction directories (CASSANDRA-6357)
 * Require JNA by default (CASSANDRA-6575)
 * add listsnapshots command to nodetool (CASSANDRA-5742)
 * Introduce AtomicBTreeColumns (CASSANDRA-6271, 6692)
 * Multithreaded commitlog (CASSANDRA-3578)
 * allocate fixed index summary memory pool and resample cold index summaries 
   to use less memory (CASSANDRA-5519)
 * Removed multithreaded compaction (CASSANDRA-6142)
 * Parallelize fetching rows for low-cardinality indexes (CASSANDRA-1337)
 * change logging from log4j to logback (CASSANDRA-5883)
 * switch to LZ4 compression for internode communication (CASSANDRA-5887)
 * Stop using Thrift-generated Index* classes internally (CASSANDRA-5971)
 * Remove 1.2 network compatibility code (CASSANDRA-5960)
 * Remove leveled json manifest migration code (CASSANDRA-5996)
 * Remove CFDefinition (CASSANDRA-6253)
 * Use AtomicIntegerFieldUpdater in RefCountedMemory (CASSANDRA-6278)
 * User-defined types for CQL3 (CASSANDRA-5590)
 * Use of o.a.c.metrics in nodetool (CASSANDRA-5871, 6406)
 * Batch read from OTC's queue and cleanup (CASSANDRA-1632)
 * Secondary index support for collections (CASSANDRA-4511, 6383)
 * SSTable metadata(Stats.db) format change (CASSANDRA-6356)
 * Push composites support in the storage engine
   (CASSANDRA-5417, CASSANDRA-6520)
 * Add snapshot space used to cfstats (CASSANDRA-6231)
 * Add cardinality estimator for key count estimation (CASSANDRA-5906)
 * CF id is changed to be non-deterministic. Data dir/key cache are created
   uniquely for CF id (CASSANDRA-5202)
 * New counters implementation (CASSANDRA-6504)
 * Replace UnsortedColumns, EmptyColumns, TreeMapBackedSortedColumns with new
   ArrayBackedSortedColumns (CASSANDRA-6630, CASSANDRA-6662, CASSANDRA-6690)
 * Add option to use row cache with a given amount of rows (CASSANDRA-5357)
 * Avoid repairing already repaired data (CASSANDRA-5351)
 * Reject counter updates with USING TTL/TIMESTAMP (CASSANDRA-6649)
 * Replace index_interval with min/max_index_interval (CASSANDRA-6379)
 * Lift limitation that order by columns must be selected for IN queries (CASSANDRA-4911)


2.0.5
 * Reduce garbage generated by bloom filter lookups (CASSANDRA-6609)
 * Add ks.cf names to tombstone logging (CASSANDRA-6597)
 * Use LOCAL_QUORUM for LWT operations at LOCAL_SERIAL (CASSANDRA-6495)
 * Wait for gossip to settle before accepting client connections (CASSANDRA-4288)
 * Delete unfinished compaction incrementally (CASSANDRA-6086)
 * Allow specifying custom secondary index options in CQL3 (CASSANDRA-6480)
 * Improve replica pinning for cache efficiency in DES (CASSANDRA-6485)
 * Fix LOCAL_SERIAL from thrift (CASSANDRA-6584)
 * Don't special case received counts in CAS timeout exceptions (CASSANDRA-6595)
 * Add support for 2.1 global counter shards (CASSANDRA-6505)
 * Fix NPE when streaming connection is not yet established (CASSANDRA-6210)
 * Avoid rare duplicate read repair triggering (CASSANDRA-6606)
 * Fix paging discardFirst (CASSANDRA-6555)
 * Fix ArrayIndexOutOfBoundsException in 2ndary index query (CASSANDRA-6470)
 * Release sstables upon rebuilding 2i (CASSANDRA-6635)
 * Add AbstractCompactionStrategy.startup() method (CASSANDRA-6637)
 * SSTableScanner may skip rows during cleanup (CASSANDRA-6638)
 * sstables from stalled repair sessions can resurrect deleted data (CASSANDRA-6503)
 * Switch stress to use ITransportFactory (CASSANDRA-6641)
 * Fix IllegalArgumentException during prepare (CASSANDRA-6592)
 * Fix possible loss of 2ndary index entries during compaction (CASSANDRA-6517)
 * Fix direct Memory on architectures that do not support unaligned long access
   (CASSANDRA-6628)
 * Let scrub optionally skip broken counter partitions (CASSANDRA-5930)
Merged from 1.2:
 * fsync compression metadata (CASSANDRA-6531)
 * Validate CF existence on execution for prepared statement (CASSANDRA-6535)
 * Add ability to throttle batchlog replay (CASSANDRA-6550)
 * Fix executing LOCAL_QUORUM with SimpleStrategy (CASSANDRA-6545)
 * Avoid StackOverflow when using large IN queries (CASSANDRA-6567)
 * Nodetool upgradesstables includes secondary indexes (CASSANDRA-6598)
 * Paginate batchlog replay (CASSANDRA-6569)
 * skip blocking on streaming during drain (CASSANDRA-6603)
 * Improve error message when schema doesn't match loaded sstable (CASSANDRA-6262)
 * Add properties to adjust FD initial value and max interval (CASSANDRA-4375)
 * Fix preparing with batch and delete from collection (CASSANDRA-6607)
 * Fix ABSC reverse iterator's remove() method (CASSANDRA-6629)
 * Handle host ID conflicts properly (CASSANDRA-6615)
 * Move handling of migration event source to solve bootstrap race. (CASSANDRA-6648)
 * Make sure compaction throughput value doesn't overflow with int math (CASSANDRA-6647)


2.0.4
 * Allow removing snapshots of no-longer-existing CFs (CASSANDRA-6418)
 * add StorageService.stopDaemon() (CASSANDRA-4268)
 * add IRE for invalid CF supplied to get_count (CASSANDRA-5701)
 * add client encryption support to sstableloader (CASSANDRA-6378)
 * Fix accept() loop for SSL sockets post-shutdown (CASSANDRA-6468)
 * Fix size-tiered compaction in LCS L0 (CASSANDRA-6496)
 * Fix assertion failure in filterColdSSTables (CASSANDRA-6483)
 * Fix row tombstones in larger-than-memory compactions (CASSANDRA-6008)
 * Fix cleanup ClassCastException (CASSANDRA-6462)
 * Reduce gossip memory use by interning VersionedValue strings (CASSANDRA-6410)
 * Allow specifying datacenters to participate in a repair (CASSANDRA-6218)
 * Fix divide-by-zero in PCI (CASSANDRA-6403)
 * Fix setting last compacted key in the wrong level for LCS (CASSANDRA-6284)
 * Add millisecond precision formats to the timestamp parser (CASSANDRA-6395)
 * Expose a total memtable size metric for a CF (CASSANDRA-6391)
 * cqlsh: handle symlinks properly (CASSANDRA-6425)
 * Fix potential infinite loop when paging query with IN (CASSANDRA-6464)
 * Fix assertion error in AbstractQueryPager.discardFirst (CASSANDRA-6447)
 * Fix streaming older SSTable yields unnecessary tombstones (CASSANDRA-6527)
Merged from 1.2:
 * Improved error message on bad properties in DDL queries (CASSANDRA-6453)
 * Randomize batchlog candidates selection (CASSANDRA-6481)
 * Fix thundering herd on endpoint cache invalidation (CASSANDRA-6345, 6485)
 * Improve batchlog write performance with vnodes (CASSANDRA-6488)
 * cqlsh: quote single quotes in strings inside collections (CASSANDRA-6172)
 * Improve gossip performance for typical messages (CASSANDRA-6409)
 * Throw IRE if a prepared statement has more markers than supported 
   (CASSANDRA-5598)
 * Expose Thread metrics for the native protocol server (CASSANDRA-6234)
 * Change snapshot response message verb to INTERNAL to avoid dropping it 
   (CASSANDRA-6415)
 * Warn when collection read has > 65K elements (CASSANDRA-5428)
 * Fix cache persistence when both row and key cache are enabled 
   (CASSANDRA-6413)
 * (Hadoop) add describe_local_ring (CASSANDRA-6268)
 * Fix handling of concurrent directory creation failure (CASSANDRA-6459)
 * Allow executing CREATE statements multiple times (CASSANDRA-6471)
 * Don't send confusing info with timeouts (CASSANDRA-6491)
 * Don't resubmit counter mutation runnables internally (CASSANDRA-6427)
 * Don't drop local mutations without a hint (CASSANDRA-6510)
 * Don't allow null max_hint_window_in_ms (CASSANDRA-6419)
 * Validate SliceRange start and finish lengths (CASSANDRA-6521)


2.0.3
 * Fix FD leak on slice read path (CASSANDRA-6275)
 * Cancel read meter task when closing SSTR (CASSANDRA-6358)
 * free off-heap IndexSummary during bulk (CASSANDRA-6359)
 * Recover from IOException in accept() thread (CASSANDRA-6349)
 * Improve Gossip tolerance of abnormally slow tasks (CASSANDRA-6338)
 * Fix trying to hint timed out counter writes (CASSANDRA-6322)
 * Allow restoring specific columnfamilies from archived CL (CASSANDRA-4809)
 * Avoid flushing compaction_history after each operation (CASSANDRA-6287)
 * Fix repair assertion error when tombstones expire (CASSANDRA-6277)
 * Skip loading corrupt key cache (CASSANDRA-6260)
 * Fixes for compacting larger-than-memory rows (CASSANDRA-6274)
 * Compact hottest sstables first and optionally omit coldest from
   compaction entirely (CASSANDRA-6109)
 * Fix modifying column_metadata from thrift (CASSANDRA-6182)
 * cqlsh: fix LIST USERS output (CASSANDRA-6242)
 * Add IRequestSink interface (CASSANDRA-6248)
 * Update memtable size while flushing (CASSANDRA-6249)
 * Provide hooks around CQL2/CQL3 statement execution (CASSANDRA-6252)
 * Require Permission.SELECT for CAS updates (CASSANDRA-6247)
 * New CQL-aware SSTableWriter (CASSANDRA-5894)
 * Reject CAS operation when the protocol v1 is used (CASSANDRA-6270)
 * Correctly throw error when frame too large (CASSANDRA-5981)
 * Fix serialization bug in PagedRange with 2ndary indexes (CASSANDRA-6299)
 * Fix CQL3 table validation in Thrift (CASSANDRA-6140)
 * Fix bug missing results with IN clauses (CASSANDRA-6327)
 * Fix paging with reversed slices (CASSANDRA-6343)
 * Set minTimestamp correctly to be able to drop expired sstables (CASSANDRA-6337)
 * Support NaN and Infinity as float literals (CASSANDRA-6003)
 * Remove RF from nodetool ring output (CASSANDRA-6289)
 * Fix attempting to flush empty rows (CASSANDRA-6374)
 * Fix potential out of bounds exception when paging (CASSANDRA-6333)
Merged from 1.2:
 * Optimize FD phi calculation (CASSANDRA-6386)
 * Improve initial FD phi estimate when starting up (CASSANDRA-6385)
 * Don't list CQL3 table in CLI describe even if named explicitely 
   (CASSANDRA-5750)
 * Invalidate row cache when dropping CF (CASSANDRA-6351)
 * add non-jamm path for cached statements (CASSANDRA-6293)
 * add windows bat files for shell commands (CASSANDRA-6145)
 * Require logging in for Thrift CQL2/3 statement preparation (CASSANDRA-6254)
 * restrict max_num_tokens to 1536 (CASSANDRA-6267)
 * Nodetool gets default JMX port from cassandra-env.sh (CASSANDRA-6273)
 * make calculatePendingRanges asynchronous (CASSANDRA-6244)
 * Remove blocking flushes in gossip thread (CASSANDRA-6297)
 * Fix potential socket leak in connectionpool creation (CASSANDRA-6308)
 * Allow LOCAL_ONE/LOCAL_QUORUM to work with SimpleStrategy (CASSANDRA-6238)
 * cqlsh: handle 'null' as session duration (CASSANDRA-6317)
 * Fix json2sstable handling of range tombstones (CASSANDRA-6316)
 * Fix missing one row in reverse query (CASSANDRA-6330)
 * Fix reading expired row value from row cache (CASSANDRA-6325)
 * Fix AssertionError when doing set element deletion (CASSANDRA-6341)
 * Make CL code for the native protocol match the one in C* 2.0
   (CASSANDRA-6347)
 * Disallow altering CQL3 table from thrift (CASSANDRA-6370)
 * Fix size computation of prepared statement (CASSANDRA-6369)


2.0.2
 * Update FailureDetector to use nanontime (CASSANDRA-4925)
 * Fix FileCacheService regressions (CASSANDRA-6149)
 * Never return WriteTimeout for CL.ANY (CASSANDRA-6132)
 * Fix race conditions in bulk loader (CASSANDRA-6129)
 * Add configurable metrics reporting (CASSANDRA-4430)
 * drop queries exceeding a configurable number of tombstones (CASSANDRA-6117)
 * Track and persist sstable read activity (CASSANDRA-5515)
 * Fixes for speculative retry (CASSANDRA-5932, CASSANDRA-6194)
 * Improve memory usage of metadata min/max column names (CASSANDRA-6077)
 * Fix thrift validation refusing row markers on CQL3 tables (CASSANDRA-6081)
 * Fix insertion of collections with CAS (CASSANDRA-6069)
 * Correctly send metadata on SELECT COUNT (CASSANDRA-6080)
 * Track clients' remote addresses in ClientState (CASSANDRA-6070)
 * Create snapshot dir if it does not exist when migrating
   leveled manifest (CASSANDRA-6093)
 * make sequential nodetool repair the default (CASSANDRA-5950)
 * Add more hooks for compaction strategy implementations (CASSANDRA-6111)
 * Fix potential NPE on composite 2ndary indexes (CASSANDRA-6098)
 * Delete can potentially be skipped in batch (CASSANDRA-6115)
 * Allow alter keyspace on system_traces (CASSANDRA-6016)
 * Disallow empty column names in cql (CASSANDRA-6136)
 * Use Java7 file-handling APIs and fix file moving on Windows (CASSANDRA-5383)
 * Save compaction history to system keyspace (CASSANDRA-5078)
 * Fix NPE if StorageService.getOperationMode() is executed before full startup (CASSANDRA-6166)
 * CQL3: support pre-epoch longs for TimestampType (CASSANDRA-6212)
 * Add reloadtriggers command to nodetool (CASSANDRA-4949)
 * cqlsh: ignore empty 'value alias' in DESCRIBE (CASSANDRA-6139)
 * Fix sstable loader (CASSANDRA-6205)
 * Reject bootstrapping if the node already exists in gossip (CASSANDRA-5571)
 * Fix NPE while loading paxos state (CASSANDRA-6211)
 * cqlsh: add SHOW SESSION <tracing-session> command (CASSANDRA-6228)
Merged from 1.2:
 * (Hadoop) Require CFRR batchSize to be at least 2 (CASSANDRA-6114)
 * Add a warning for small LCS sstable size (CASSANDRA-6191)
 * Add ability to list specific KS/CF combinations in nodetool cfstats (CASSANDRA-4191)
 * Mark CF clean if a mutation raced the drop and got it marked dirty (CASSANDRA-5946)
 * Add a LOCAL_ONE consistency level (CASSANDRA-6202)
 * Limit CQL prepared statement cache by size instead of count (CASSANDRA-6107)
 * Tracing should log write failure rather than raw exceptions (CASSANDRA-6133)
 * lock access to TM.endpointToHostIdMap (CASSANDRA-6103)
 * Allow estimated memtable size to exceed slab allocator size (CASSANDRA-6078)
 * Start MeteredFlusher earlier to prevent OOM during CL replay (CASSANDRA-6087)
 * Avoid sending Truncate command to fat clients (CASSANDRA-6088)
 * Allow where clause conditions to be in parenthesis (CASSANDRA-6037)
 * Do not open non-ssl storage port if encryption option is all (CASSANDRA-3916)
 * Move batchlog replay to its own executor (CASSANDRA-6079)
 * Add tombstone debug threshold and histogram (CASSANDRA-6042, 6057)
 * Enable tcp keepalive on incoming connections (CASSANDRA-4053)
 * Fix fat client schema pull NPE (CASSANDRA-6089)
 * Fix memtable flushing for indexed tables (CASSANDRA-6112)
 * Fix skipping columns with multiple slices (CASSANDRA-6119)
 * Expose connected thrift + native client counts (CASSANDRA-5084)
 * Optimize auth setup (CASSANDRA-6122)
 * Trace index selection (CASSANDRA-6001)
 * Update sstablesPerReadHistogram to use biased sampling (CASSANDRA-6164)
 * Log UnknownColumnfamilyException when closing socket (CASSANDRA-5725)
 * Properly error out on CREATE INDEX for counters table (CASSANDRA-6160)
 * Handle JMX notification failure for repair (CASSANDRA-6097)
 * (Hadoop) Fetch no more than 128 splits in parallel (CASSANDRA-6169)
 * stress: add username/password authentication support (CASSANDRA-6068)
 * Fix indexed queries with row cache enabled on parent table (CASSANDRA-5732)
 * Fix compaction race during columnfamily drop (CASSANDRA-5957)
 * Fix validation of empty column names for compact tables (CASSANDRA-6152)
 * Skip replaying mutations that pass CRC but fail to deserialize (CASSANDRA-6183)
 * Rework token replacement to use replace_address (CASSANDRA-5916)
 * Fix altering column types (CASSANDRA-6185)
 * cqlsh: fix CREATE/ALTER WITH completion (CASSANDRA-6196)
 * add windows bat files for shell commands (CASSANDRA-6145)
 * Fix potential stack overflow during range tombstones insertion (CASSANDRA-6181)
 * (Hadoop) Make LOCAL_ONE the default consistency level (CASSANDRA-6214)


2.0.1
 * Fix bug that could allow reading deleted data temporarily (CASSANDRA-6025)
 * Improve memory use defaults (CASSANDRA-6059)
 * Make ThriftServer more easlly extensible (CASSANDRA-6058)
 * Remove Hadoop dependency from ITransportFactory (CASSANDRA-6062)
 * add file_cache_size_in_mb setting (CASSANDRA-5661)
 * Improve error message when yaml contains invalid properties (CASSANDRA-5958)
 * Improve leveled compaction's ability to find non-overlapping L0 compactions
   to work on concurrently (CASSANDRA-5921)
 * Notify indexer of columns shadowed by range tombstones (CASSANDRA-5614)
 * Log Merkle tree stats (CASSANDRA-2698)
 * Switch from crc32 to adler32 for compressed sstable checksums (CASSANDRA-5862)
 * Improve offheap memcpy performance (CASSANDRA-5884)
 * Use a range aware scanner for cleanup (CASSANDRA-2524)
 * Cleanup doesn't need to inspect sstables that contain only local data
   (CASSANDRA-5722)
 * Add ability for CQL3 to list partition keys (CASSANDRA-4536)
 * Improve native protocol serialization (CASSANDRA-5664)
 * Upgrade Thrift to 0.9.1 (CASSANDRA-5923)
 * Require superuser status for adding triggers (CASSANDRA-5963)
 * Make standalone scrubber handle old and new style leveled manifest
   (CASSANDRA-6005)
 * Fix paxos bugs (CASSANDRA-6012, 6013, 6023)
 * Fix paged ranges with multiple replicas (CASSANDRA-6004)
 * Fix potential AssertionError during tracing (CASSANDRA-6041)
 * Fix NPE in sstablesplit (CASSANDRA-6027)
 * Migrate pre-2.0 key/value/column aliases to system.schema_columns
   (CASSANDRA-6009)
 * Paging filter empty rows too agressively (CASSANDRA-6040)
 * Support variadic parameters for IN clauses (CASSANDRA-4210)
 * cqlsh: return the result of CAS writes (CASSANDRA-5796)
 * Fix validation of IN clauses with 2ndary indexes (CASSANDRA-6050)
 * Support named bind variables in CQL (CASSANDRA-6033)
Merged from 1.2:
 * Allow cache-keys-to-save to be set at runtime (CASSANDRA-5980)
 * Avoid second-guessing out-of-space state (CASSANDRA-5605)
 * Tuning knobs for dealing with large blobs and many CFs (CASSANDRA-5982)
 * (Hadoop) Fix CQLRW for thrift tables (CASSANDRA-6002)
 * Fix possible divide-by-zero in HHOM (CASSANDRA-5990)
 * Allow local batchlog writes for CL.ANY (CASSANDRA-5967)
 * Upgrade metrics-core to version 2.2.0 (CASSANDRA-5947)
 * Fix CqlRecordWriter with composite keys (CASSANDRA-5949)
 * Add snitch, schema version, cluster, partitioner to JMX (CASSANDRA-5881)
 * Allow disabling SlabAllocator (CASSANDRA-5935)
 * Make user-defined compaction JMX blocking (CASSANDRA-4952)
 * Fix streaming does not transfer wrapped range (CASSANDRA-5948)
 * Fix loading index summary containing empty key (CASSANDRA-5965)
 * Correctly handle limits in CompositesSearcher (CASSANDRA-5975)
 * Pig: handle CQL collections (CASSANDRA-5867)
 * Pass the updated cf to the PRSI index() method (CASSANDRA-5999)
 * Allow empty CQL3 batches (as no-op) (CASSANDRA-5994)
 * Support null in CQL3 functions (CASSANDRA-5910)
 * Replace the deprecated MapMaker with CacheLoader (CASSANDRA-6007)
 * Add SSTableDeletingNotification to DataTracker (CASSANDRA-6010)
 * Fix snapshots in use get deleted during snapshot repair (CASSANDRA-6011)
 * Move hints and exception count to o.a.c.metrics (CASSANDRA-6017)
 * Fix memory leak in snapshot repair (CASSANDRA-6047)
 * Fix sstable2sjon for CQL3 tables (CASSANDRA-5852)


2.0.0
 * Fix thrift validation when inserting into CQL3 tables (CASSANDRA-5138)
 * Fix periodic memtable flushing behavior with clean memtables (CASSANDRA-5931)
 * Fix dateOf() function for pre-2.0 timestamp columns (CASSANDRA-5928)
 * Fix SSTable unintentionally loads BF when opened for batch (CASSANDRA-5938)
 * Add stream session progress to JMX (CASSANDRA-4757)
 * Fix NPE during CAS operation (CASSANDRA-5925)
Merged from 1.2:
 * Fix getBloomFilterDiskSpaceUsed for AlwaysPresentFilter (CASSANDRA-5900)
 * Don't announce schema version until we've loaded the changes locally
   (CASSANDRA-5904)
 * Fix to support off heap bloom filters size greater than 2 GB (CASSANDRA-5903)
 * Properly handle parsing huge map and set literals (CASSANDRA-5893)


2.0.0-rc2
 * enable vnodes by default (CASSANDRA-5869)
 * fix CAS contention timeout (CASSANDRA-5830)
 * fix HsHa to respect max frame size (CASSANDRA-4573)
 * Fix (some) 2i on composite components omissions (CASSANDRA-5851)
 * cqlsh: add DESCRIBE FULL SCHEMA variant (CASSANDRA-5880)
Merged from 1.2:
 * Correctly validate sparse composite cells in scrub (CASSANDRA-5855)
 * Add KeyCacheHitRate metric to CF metrics (CASSANDRA-5868)
 * cqlsh: add support for multiline comments (CASSANDRA-5798)
 * Handle CQL3 SELECT duplicate IN restrictions on clustering columns
   (CASSANDRA-5856)


2.0.0-rc1
 * improve DecimalSerializer performance (CASSANDRA-5837)
 * fix potential spurious wakeup in AsyncOneResponse (CASSANDRA-5690)
 * fix schema-related trigger issues (CASSANDRA-5774)
 * Better validation when accessing CQL3 table from thrift (CASSANDRA-5138)
 * Fix assertion error during repair (CASSANDRA-5801)
 * Fix range tombstone bug (CASSANDRA-5805)
 * DC-local CAS (CASSANDRA-5797)
 * Add a native_protocol_version column to the system.local table (CASSANRDA-5819)
 * Use index_interval from cassandra.yaml when upgraded (CASSANDRA-5822)
 * Fix buffer underflow on socket close (CASSANDRA-5792)
Merged from 1.2:
 * Fix reading DeletionTime from 1.1-format sstables (CASSANDRA-5814)
 * cqlsh: add collections support to COPY (CASSANDRA-5698)
 * retry important messages for any IOException (CASSANDRA-5804)
 * Allow empty IN relations in SELECT/UPDATE/DELETE statements (CASSANDRA-5626)
 * cqlsh: fix crashing on Windows due to libedit detection (CASSANDRA-5812)
 * fix bulk-loading compressed sstables (CASSANDRA-5820)
 * (Hadoop) fix quoting in CqlPagingRecordReader and CqlRecordWriter 
   (CASSANDRA-5824)
 * update default LCS sstable size to 160MB (CASSANDRA-5727)
 * Allow compacting 2Is via nodetool (CASSANDRA-5670)
 * Hex-encode non-String keys in OPP (CASSANDRA-5793)
 * nodetool history logging (CASSANDRA-5823)
 * (Hadoop) fix support for Thrift tables in CqlPagingRecordReader 
   (CASSANDRA-5752)
 * add "all time blocked" to StatusLogger output (CASSANDRA-5825)
 * Future-proof inter-major-version schema migrations (CASSANDRA-5845)
 * (Hadoop) add CqlPagingRecordReader support for ReversedType in Thrift table
   (CASSANDRA-5718)
 * Add -no-snapshot option to scrub (CASSANDRA-5891)
 * Fix to support off heap bloom filters size greater than 2 GB (CASSANDRA-5903)
 * Properly handle parsing huge map and set literals (CASSANDRA-5893)
 * Fix LCS L0 compaction may overlap in L1 (CASSANDRA-5907)
 * New sstablesplit tool to split large sstables offline (CASSANDRA-4766)
 * Fix potential deadlock in native protocol server (CASSANDRA-5926)
 * Disallow incompatible type change in CQL3 (CASSANDRA-5882)
Merged from 1.1:
 * Correctly validate sparse composite cells in scrub (CASSANDRA-5855)


2.0.0-beta2
 * Replace countPendingHints with Hints Created metric (CASSANDRA-5746)
 * Allow nodetool with no args, and with help to run without a server (CASSANDRA-5734)
 * Cleanup AbstractType/TypeSerializer classes (CASSANDRA-5744)
 * Remove unimplemented cli option schema-mwt (CASSANDRA-5754)
 * Support range tombstones in thrift (CASSANDRA-5435)
 * Normalize table-manipulating CQL3 statements' class names (CASSANDRA-5759)
 * cqlsh: add missing table options to DESCRIBE output (CASSANDRA-5749)
 * Fix assertion error during repair (CASSANDRA-5757)
 * Fix bulkloader (CASSANDRA-5542)
 * Add LZ4 compression to the native protocol (CASSANDRA-5765)
 * Fix bugs in the native protocol v2 (CASSANDRA-5770)
 * CAS on 'primary key only' table (CASSANDRA-5715)
 * Support streaming SSTables of old versions (CASSANDRA-5772)
 * Always respect protocol version in native protocol (CASSANDRA-5778)
 * Fix ConcurrentModificationException during streaming (CASSANDRA-5782)
 * Update deletion timestamp in Commit#updatesWithPaxosTime (CASSANDRA-5787)
 * Thrift cas() method crashes if input columns are not sorted (CASSANDRA-5786)
 * Order columns names correctly when querying for CAS (CASSANDRA-5788)
 * Fix streaming retry (CASSANDRA-5775)
Merged from 1.2:
 * if no seeds can be a reached a node won't start in a ring by itself (CASSANDRA-5768)
 * add cassandra.unsafesystem property (CASSANDRA-5704)
 * (Hadoop) quote identifiers in CqlPagingRecordReader (CASSANDRA-5763)
 * Add replace_node functionality for vnodes (CASSANDRA-5337)
 * Add timeout events to query traces (CASSANDRA-5520)
 * Fix serialization of the LEFT gossip value (CASSANDRA-5696)
 * Pig: support for cql3 tables (CASSANDRA-5234)
 * Fix skipping range tombstones with reverse queries (CASSANDRA-5712)
 * Expire entries out of ThriftSessionManager (CASSANDRA-5719)
 * Don't keep ancestor information in memory (CASSANDRA-5342)
 * Expose native protocol server status in nodetool info (CASSANDRA-5735)
 * Fix pathetic performance of range tombstones (CASSANDRA-5677)
 * Fix querying with an empty (impossible) range (CASSANDRA-5573)
 * cqlsh: handle CUSTOM 2i in DESCRIBE output (CASSANDRA-5760)
 * Fix minor bug in Range.intersects(Bound) (CASSANDRA-5771)
 * cqlsh: handle disabled compression in DESCRIBE output (CASSANDRA-5766)
 * Ensure all UP events are notified on the native protocol (CASSANDRA-5769)
 * Fix formatting of sstable2json with multiple -k arguments (CASSANDRA-5781)
 * Don't rely on row marker for queries in general to hide lost markers
   after TTL expires (CASSANDRA-5762)
 * Sort nodetool help output (CASSANDRA-5776)
 * Fix column expiring during 2 phases compaction (CASSANDRA-5799)
 * now() is being rejected in INSERTs when inside collections (CASSANDRA-5795)


2.0.0-beta1
 * Add support for indexing clustered columns (CASSANDRA-5125)
 * Removed on-heap row cache (CASSANDRA-5348)
 * use nanotime consistently for node-local timeouts (CASSANDRA-5581)
 * Avoid unnecessary second pass on name-based queries (CASSANDRA-5577)
 * Experimental triggers (CASSANDRA-1311)
 * JEMalloc support for off-heap allocation (CASSANDRA-3997)
 * Single-pass compaction (CASSANDRA-4180)
 * Removed token range bisection (CASSANDRA-5518)
 * Removed compatibility with pre-1.2.5 sstables and network messages
   (CASSANDRA-5511)
 * removed PBSPredictor (CASSANDRA-5455)
 * CAS support (CASSANDRA-5062, 5441, 5442, 5443, 5619, 5667)
 * Leveled compaction performs size-tiered compactions in L0 
   (CASSANDRA-5371, 5439)
 * Add yaml network topology snitch for mixed ec2/other envs (CASSANDRA-5339)
 * Log when a node is down longer than the hint window (CASSANDRA-4554)
 * Optimize tombstone creation for ExpiringColumns (CASSANDRA-4917)
 * Improve LeveledScanner work estimation (CASSANDRA-5250, 5407)
 * Replace compaction lock with runWithCompactionsDisabled (CASSANDRA-3430)
 * Change Message IDs to ints (CASSANDRA-5307)
 * Move sstable level information into the Stats component, removing the
   need for a separate Manifest file (CASSANDRA-4872)
 * avoid serializing to byte[] on commitlog append (CASSANDRA-5199)
 * make index_interval configurable per columnfamily (CASSANDRA-3961, CASSANDRA-5650)
 * add default_time_to_live (CASSANDRA-3974)
 * add memtable_flush_period_in_ms (CASSANDRA-4237)
 * replace supercolumns internally by composites (CASSANDRA-3237, 5123)
 * upgrade thrift to 0.9.0 (CASSANDRA-3719)
 * drop unnecessary keyspace parameter from user-defined compaction API 
   (CASSANDRA-5139)
 * more robust solution to incomplete compactions + counters (CASSANDRA-5151)
 * Change order of directory searching for c*.in.sh (CASSANDRA-3983)
 * Add tool to reset SSTable compaction level for LCS (CASSANDRA-5271)
 * Allow custom configuration loader (CASSANDRA-5045)
 * Remove memory emergency pressure valve logic (CASSANDRA-3534)
 * Reduce request latency with eager retry (CASSANDRA-4705)
 * cqlsh: Remove ASSUME command (CASSANDRA-5331)
 * Rebuild BF when loading sstables if bloom_filter_fp_chance
   has changed since compaction (CASSANDRA-5015)
 * remove row-level bloom filters (CASSANDRA-4885)
 * Change Kernel Page Cache skipping into row preheating (disabled by default)
   (CASSANDRA-4937)
 * Improve repair by deciding on a gcBefore before sending
   out TreeRequests (CASSANDRA-4932)
 * Add an official way to disable compactions (CASSANDRA-5074)
 * Reenable ALTER TABLE DROP with new semantics (CASSANDRA-3919)
 * Add binary protocol versioning (CASSANDRA-5436)
 * Swap THshaServer for TThreadedSelectorServer (CASSANDRA-5530)
 * Add alias support to SELECT statement (CASSANDRA-5075)
 * Don't create empty RowMutations in CommitLogReplayer (CASSANDRA-5541)
 * Use range tombstones when dropping cfs/columns from schema (CASSANDRA-5579)
 * cqlsh: drop CQL2/CQL3-beta support (CASSANDRA-5585)
 * Track max/min column names in sstables to be able to optimize slice
   queries (CASSANDRA-5514, CASSANDRA-5595, CASSANDRA-5600)
 * Binary protocol: allow batching already prepared statements (CASSANDRA-4693)
 * Allow preparing timestamp, ttl and limit in CQL3 queries (CASSANDRA-4450)
 * Support native link w/o JNA in Java7 (CASSANDRA-3734)
 * Use SASL authentication in binary protocol v2 (CASSANDRA-5545)
 * Replace Thrift HsHa with LMAX Disruptor based implementation (CASSANDRA-5582)
 * cqlsh: Add row count to SELECT output (CASSANDRA-5636)
 * Include a timestamp with all read commands to determine column expiration
   (CASSANDRA-5149)
 * Streaming 2.0 (CASSANDRA-5286, 5699)
 * Conditional create/drop ks/table/index statements in CQL3 (CASSANDRA-2737)
 * more pre-table creation property validation (CASSANDRA-5693)
 * Redesign repair messages (CASSANDRA-5426)
 * Fix ALTER RENAME post-5125 (CASSANDRA-5702)
 * Disallow renaming a 2ndary indexed column (CASSANDRA-5705)
 * Rename Table to Keyspace (CASSANDRA-5613)
 * Ensure changing column_index_size_in_kb on different nodes don't corrupt the
   sstable (CASSANDRA-5454)
 * Move resultset type information into prepare, not execute (CASSANDRA-5649)
 * Auto paging in binary protocol (CASSANDRA-4415, 5714)
 * Don't tie client side use of AbstractType to JDBC (CASSANDRA-4495)
 * Adds new TimestampType to replace DateType (CASSANDRA-5723, CASSANDRA-5729)
Merged from 1.2:
 * make starting native protocol server idempotent (CASSANDRA-5728)
 * Fix loading key cache when a saved entry is no longer valid (CASSANDRA-5706)
 * Fix serialization of the LEFT gossip value (CASSANDRA-5696)
 * cqlsh: Don't show 'null' in place of empty values (CASSANDRA-5675)
 * Race condition in detecting version on a mixed 1.1/1.2 cluster
   (CASSANDRA-5692)
 * Fix skipping range tombstones with reverse queries (CASSANDRA-5712)
 * Expire entries out of ThriftSessionManager (CASSANRDA-5719)
 * Don't keep ancestor information in memory (CASSANDRA-5342)
 * cqlsh: fix handling of semicolons inside BATCH queries (CASSANDRA-5697)


1.2.6
 * Fix tracing when operation completes before all responses arrive 
   (CASSANDRA-5668)
 * Fix cross-DC mutation forwarding (CASSANDRA-5632)
 * Reduce SSTableLoader memory usage (CASSANDRA-5555)
 * Scale hinted_handoff_throttle_in_kb to cluster size (CASSANDRA-5272)
 * (Hadoop) Add CQL3 input/output formats (CASSANDRA-4421, 5622)
 * (Hadoop) Fix InputKeyRange in CFIF (CASSANDRA-5536)
 * Fix dealing with ridiculously large max sstable sizes in LCS (CASSANDRA-5589)
 * Ignore pre-truncate hints (CASSANDRA-4655)
 * Move System.exit on OOM into a separate thread (CASSANDRA-5273)
 * Write row markers when serializing schema (CASSANDRA-5572)
 * Check only SSTables for the requested range when streaming (CASSANDRA-5569)
 * Improve batchlog replay behavior and hint ttl handling (CASSANDRA-5314)
 * Exclude localTimestamp from validation for tombstones (CASSANDRA-5398)
 * cqlsh: add custom prompt support (CASSANDRA-5539)
 * Reuse prepared statements in hot auth queries (CASSANDRA-5594)
 * cqlsh: add vertical output option (see EXPAND) (CASSANDRA-5597)
 * Add a rate limit option to stress (CASSANDRA-5004)
 * have BulkLoader ignore snapshots directories (CASSANDRA-5587) 
 * fix SnitchProperties logging context (CASSANDRA-5602)
 * Expose whether jna is enabled and memory is locked via JMX (CASSANDRA-5508)
 * cqlsh: fix COPY FROM with ReversedType (CASSANDRA-5610)
 * Allow creating CUSTOM indexes on collections (CASSANDRA-5615)
 * Evaluate now() function at execution time (CASSANDRA-5616)
 * Expose detailed read repair metrics (CASSANDRA-5618)
 * Correct blob literal + ReversedType parsing (CASSANDRA-5629)
 * Allow GPFS to prefer the internal IP like EC2MRS (CASSANDRA-5630)
 * fix help text for -tspw cassandra-cli (CASSANDRA-5643)
 * don't throw away initial causes exceptions for internode encryption issues 
   (CASSANDRA-5644)
 * Fix message spelling errors for cql select statements (CASSANDRA-5647)
 * Suppress custom exceptions thru jmx (CASSANDRA-5652)
 * Update CREATE CUSTOM INDEX syntax (CASSANDRA-5639)
 * Fix PermissionDetails.equals() method (CASSANDRA-5655)
 * Never allow partition key ranges in CQL3 without token() (CASSANDRA-5666)
 * Gossiper incorrectly drops AppState for an upgrading node (CASSANDRA-5660)
 * Connection thrashing during multi-region ec2 during upgrade, due to 
   messaging version (CASSANDRA-5669)
 * Avoid over reconnecting in EC2MRS (CASSANDRA-5678)
 * Fix ReadResponseSerializer.serializedSize() for digest reads (CASSANDRA-5476)
 * allow sstable2json on 2i CFs (CASSANDRA-5694)
Merged from 1.1:
 * Remove buggy thrift max message length option (CASSANDRA-5529)
 * Fix NPE in Pig's widerow mode (CASSANDRA-5488)
 * Add split size parameter to Pig and disable split combination (CASSANDRA-5544)


1.2.5
 * make BytesToken.toString only return hex bytes (CASSANDRA-5566)
 * Ensure that submitBackground enqueues at least one task (CASSANDRA-5554)
 * fix 2i updates with identical values and timestamps (CASSANDRA-5540)
 * fix compaction throttling bursty-ness (CASSANDRA-4316)
 * reduce memory consumption of IndexSummary (CASSANDRA-5506)
 * remove per-row column name bloom filters (CASSANDRA-5492)
 * Include fatal errors in trace events (CASSANDRA-5447)
 * Ensure that PerRowSecondaryIndex is notified of row-level deletes
   (CASSANDRA-5445)
 * Allow empty blob literals in CQL3 (CASSANDRA-5452)
 * Fix streaming RangeTombstones at column index boundary (CASSANDRA-5418)
 * Fix preparing statements when current keyspace is not set (CASSANDRA-5468)
 * Fix SemanticVersion.isSupportedBy minor/patch handling (CASSANDRA-5496)
 * Don't provide oldCfId for post-1.1 system cfs (CASSANDRA-5490)
 * Fix primary range ignores replication strategy (CASSANDRA-5424)
 * Fix shutdown of binary protocol server (CASSANDRA-5507)
 * Fix repair -snapshot not working (CASSANDRA-5512)
 * Set isRunning flag later in binary protocol server (CASSANDRA-5467)
 * Fix use of CQL3 functions with descending clustering order (CASSANDRA-5472)
 * Disallow renaming columns one at a time for thrift table in CQL3
   (CASSANDRA-5531)
 * cqlsh: add CLUSTERING ORDER BY support to DESCRIBE (CASSANDRA-5528)
 * Add custom secondary index support to CQL3 (CASSANDRA-5484)
 * Fix repair hanging silently on unexpected error (CASSANDRA-5229)
 * Fix Ec2Snitch regression introduced by CASSANDRA-5171 (CASSANDRA-5432)
 * Add nodetool enablebackup/disablebackup (CASSANDRA-5556)
 * cqlsh: fix DESCRIBE after case insensitive USE (CASSANDRA-5567)
Merged from 1.1
 * Add retry mechanism to OTC for non-droppable_verbs (CASSANDRA-5393)
 * Use allocator information to improve memtable memory usage estimate
   (CASSANDRA-5497)
 * Fix trying to load deleted row into row cache on startup (CASSANDRA-4463)
 * fsync leveled manifest to avoid corruption (CASSANDRA-5535)
 * Fix Bound intersection computation (CASSANDRA-5551)
 * sstablescrub now respects max memory size in cassandra.in.sh (CASSANDRA-5562)


1.2.4
 * Ensure that PerRowSecondaryIndex updates see the most recent values
   (CASSANDRA-5397)
 * avoid duplicate index entries ind PrecompactedRow and 
   ParallelCompactionIterable (CASSANDRA-5395)
 * remove the index entry on oldColumn when new column is a tombstone 
   (CASSANDRA-5395)
 * Change default stream throughput from 400 to 200 mbps (CASSANDRA-5036)
 * Gossiper logs DOWN for symmetry with UP (CASSANDRA-5187)
 * Fix mixing prepared statements between keyspaces (CASSANDRA-5352)
 * Fix consistency level during bootstrap - strike 3 (CASSANDRA-5354)
 * Fix transposed arguments in AlreadyExistsException (CASSANDRA-5362)
 * Improve asynchronous hint delivery (CASSANDRA-5179)
 * Fix Guava dependency version (12.0 -> 13.0.1) for Maven (CASSANDRA-5364)
 * Validate that provided CQL3 collection value are < 64K (CASSANDRA-5355)
 * Make upgradeSSTable skip current version sstables by default (CASSANDRA-5366)
 * Optimize min/max timestamp collection (CASSANDRA-5373)
 * Invalid streamId in cql binary protocol when using invalid CL 
   (CASSANDRA-5164)
 * Fix validation for IN where clauses with collections (CASSANDRA-5376)
 * Copy resultSet on count query to avoid ConcurrentModificationException 
   (CASSANDRA-5382)
 * Correctly typecheck in CQL3 even with ReversedType (CASSANDRA-5386)
 * Fix streaming compressed files when using encryption (CASSANDRA-5391)
 * cassandra-all 1.2.0 pom missing netty dependency (CASSANDRA-5392)
 * Fix writetime/ttl functions on null values (CASSANDRA-5341)
 * Fix NPE during cql3 select with token() (CASSANDRA-5404)
 * IndexHelper.skipBloomFilters won't skip non-SHA filters (CASSANDRA-5385)
 * cqlsh: Print maps ordered by key, sort sets (CASSANDRA-5413)
 * Add null syntax support in CQL3 for inserts (CASSANDRA-3783)
 * Allow unauthenticated set_keyspace() calls (CASSANDRA-5423)
 * Fix potential incremental backups race (CASSANDRA-5410)
 * Fix prepared BATCH statements with batch-level timestamps (CASSANDRA-5415)
 * Allow overriding superuser setup delay (CASSANDRA-5430)
 * cassandra-shuffle with JMX usernames and passwords (CASSANDRA-5431)
Merged from 1.1:
 * cli: Quote ks and cf names in schema output when needed (CASSANDRA-5052)
 * Fix bad default for min/max timestamp in SSTableMetadata (CASSANDRA-5372)
 * Fix cf name extraction from manifest in Directories.migrateFile() 
   (CASSANDRA-5242)
 * Support pluggable internode authentication (CASSANDRA-5401)


1.2.3
 * add check for sstable overlap within a level on startup (CASSANDRA-5327)
 * replace ipv6 colons in jmx object names (CASSANDRA-5298, 5328)
 * Avoid allocating SSTableBoundedScanner during repair when the range does 
   not intersect the sstable (CASSANDRA-5249)
 * Don't lowercase property map keys (this breaks NTS) (CASSANDRA-5292)
 * Fix composite comparator with super columns (CASSANDRA-5287)
 * Fix insufficient validation of UPDATE queries against counter cfs
   (CASSANDRA-5300)
 * Fix PropertyFileSnitch default DC/Rack behavior (CASSANDRA-5285)
 * Handle null values when executing prepared statement (CASSANDRA-5081)
 * Add netty to pom dependencies (CASSANDRA-5181)
 * Include type arguments in Thrift CQLPreparedResult (CASSANDRA-5311)
 * Fix compaction not removing columns when bf_fp_ratio is 1 (CASSANDRA-5182)
 * cli: Warn about missing CQL3 tables in schema descriptions (CASSANDRA-5309)
 * Re-enable unknown option in replication/compaction strategies option for
   backward compatibility (CASSANDRA-4795)
 * Add binary protocol support to stress (CASSANDRA-4993)
 * cqlsh: Fix COPY FROM value quoting and null handling (CASSANDRA-5305)
 * Fix repair -pr for vnodes (CASSANDRA-5329)
 * Relax CL for auth queries for non-default users (CASSANDRA-5310)
 * Fix AssertionError during repair (CASSANDRA-5245)
 * Don't announce migrations to pre-1.2 nodes (CASSANDRA-5334)
Merged from 1.1:
 * Update offline scrub for 1.0 -> 1.1 directory structure (CASSANDRA-5195)
 * add tmp flag to Descriptor hashcode (CASSANDRA-4021)
 * fix logging of "Found table data in data directories" when only system tables
   are present (CASSANDRA-5289)
 * cli: Add JMX authentication support (CASSANDRA-5080)
 * nodetool: ability to repair specific range (CASSANDRA-5280)
 * Fix possible assertion triggered in SliceFromReadCommand (CASSANDRA-5284)
 * cqlsh: Add inet type support on Windows (ipv4-only) (CASSANDRA-4801)
 * Fix race when initializing ColumnFamilyStore (CASSANDRA-5350)
 * Add UseTLAB JVM flag (CASSANDRA-5361)


1.2.2
 * fix potential for multiple concurrent compactions of the same sstables
   (CASSANDRA-5256)
 * avoid no-op caching of byte[] on commitlog append (CASSANDRA-5199)
 * fix symlinks under data dir not working (CASSANDRA-5185)
 * fix bug in compact storage metadata handling (CASSANDRA-5189)
 * Validate login for USE queries (CASSANDRA-5207)
 * cli: remove default username and password (CASSANDRA-5208)
 * configure populate_io_cache_on_flush per-CF (CASSANDRA-4694)
 * allow configuration of internode socket buffer (CASSANDRA-3378)
 * Make sstable directory picking blacklist-aware again (CASSANDRA-5193)
 * Correctly expire gossip states for edge cases (CASSANDRA-5216)
 * Improve handling of directory creation failures (CASSANDRA-5196)
 * Expose secondary indicies to the rest of nodetool (CASSANDRA-4464)
 * Binary protocol: avoid sending notification for 0.0.0.0 (CASSANDRA-5227)
 * add UseCondCardMark XX jvm settings on jdk 1.7 (CASSANDRA-4366)
 * CQL3 refactor to allow conversion function (CASSANDRA-5226)
 * Fix drop of sstables in some circumstance (CASSANDRA-5232)
 * Implement caching of authorization results (CASSANDRA-4295)
 * Add support for LZ4 compression (CASSANDRA-5038)
 * Fix missing columns in wide rows queries (CASSANDRA-5225)
 * Simplify auth setup and make system_auth ks alterable (CASSANDRA-5112)
 * Stop compactions from hanging during bootstrap (CASSANDRA-5244)
 * fix compressed streaming sending extra chunk (CASSANDRA-5105)
 * Add CQL3-based implementations of IAuthenticator and IAuthorizer
   (CASSANDRA-4898)
 * Fix timestamp-based tomstone removal logic (CASSANDRA-5248)
 * cli: Add JMX authentication support (CASSANDRA-5080)
 * Fix forceFlush behavior (CASSANDRA-5241)
 * cqlsh: Add username autocompletion (CASSANDRA-5231)
 * Fix CQL3 composite partition key error (CASSANDRA-5240)
 * Allow IN clause on last clustering key (CASSANDRA-5230)
Merged from 1.1:
 * fix start key/end token validation for wide row iteration (CASSANDRA-5168)
 * add ConfigHelper support for Thrift frame and max message sizes (CASSANDRA-5188)
 * fix nodetool repair not fail on node down (CASSANDRA-5203)
 * always collect tombstone hints (CASSANDRA-5068)
 * Fix error when sourcing file in cqlsh (CASSANDRA-5235)


1.2.1
 * stream undelivered hints on decommission (CASSANDRA-5128)
 * GossipingPropertyFileSnitch loads saved dc/rack info if needed (CASSANDRA-5133)
 * drain should flush system CFs too (CASSANDRA-4446)
 * add inter_dc_tcp_nodelay setting (CASSANDRA-5148)
 * re-allow wrapping ranges for start_token/end_token range pairitspwng (CASSANDRA-5106)
 * fix validation compaction of empty rows (CASSANDRA-5136)
 * nodetool methods to enable/disable hint storage/delivery (CASSANDRA-4750)
 * disallow bloom filter false positive chance of 0 (CASSANDRA-5013)
 * add threadpool size adjustment methods to JMXEnabledThreadPoolExecutor and 
   CompactionManagerMBean (CASSANDRA-5044)
 * fix hinting for dropped local writes (CASSANDRA-4753)
 * off-heap cache doesn't need mutable column container (CASSANDRA-5057)
 * apply disk_failure_policy to bad disks on initial directory creation 
   (CASSANDRA-4847)
 * Optimize name-based queries to use ArrayBackedSortedColumns (CASSANDRA-5043)
 * Fall back to old manifest if most recent is unparseable (CASSANDRA-5041)
 * pool [Compressed]RandomAccessReader objects on the partitioned read path
   (CASSANDRA-4942)
 * Add debug logging to list filenames processed by Directories.migrateFile 
   method (CASSANDRA-4939)
 * Expose black-listed directories via JMX (CASSANDRA-4848)
 * Log compaction merge counts (CASSANDRA-4894)
 * Minimize byte array allocation by AbstractData{Input,Output} (CASSANDRA-5090)
 * Add SSL support for the binary protocol (CASSANDRA-5031)
 * Allow non-schema system ks modification for shuffle to work (CASSANDRA-5097)
 * cqlsh: Add default limit to SELECT statements (CASSANDRA-4972)
 * cqlsh: fix DESCRIBE for 1.1 cfs in CQL3 (CASSANDRA-5101)
 * Correctly gossip with nodes >= 1.1.7 (CASSANDRA-5102)
 * Ensure CL guarantees on digest mismatch (CASSANDRA-5113)
 * Validate correctly selects on composite partition key (CASSANDRA-5122)
 * Fix exception when adding collection (CASSANDRA-5117)
 * Handle states for non-vnode clusters correctly (CASSANDRA-5127)
 * Refuse unrecognized replication and compaction strategy options (CASSANDRA-4795)
 * Pick the correct value validator in sstable2json for cql3 tables (CASSANDRA-5134)
 * Validate login for describe_keyspace, describe_keyspaces and set_keyspace
   (CASSANDRA-5144)
 * Fix inserting empty maps (CASSANDRA-5141)
 * Don't remove tokens from System table for node we know (CASSANDRA-5121)
 * fix streaming progress report for compresed files (CASSANDRA-5130)
 * Coverage analysis for low-CL queries (CASSANDRA-4858)
 * Stop interpreting dates as valid timeUUID value (CASSANDRA-4936)
 * Adds E notation for floating point numbers (CASSANDRA-4927)
 * Detect (and warn) unintentional use of the cql2 thrift methods when cql3 was
   intended (CASSANDRA-5172)
 * cli: Quote ks and cf names in schema output when needed (CASSANDRA-5052)
 * Fix cf name extraction from manifest in Directories.migrateFile() (CASSANDRA-5242)
 * Replace mistaken usage of commons-logging with slf4j (CASSANDRA-5464)
 * Ensure Jackson dependency matches lib (CASSANDRA-5126)
 * Expose droppable tombstone ratio stats over JMX (CASSANDRA-5159)
Merged from 1.1:
 * Simplify CompressedRandomAccessReader to work around JDK FD bug (CASSANDRA-5088)
 * Improve handling a changing target throttle rate mid-compaction (CASSANDRA-5087)
 * Pig: correctly decode row keys in widerow mode (CASSANDRA-5098)
 * nodetool repair command now prints progress (CASSANDRA-4767)
 * fix user defined compaction to run against 1.1 data directory (CASSANDRA-5118)
 * Fix CQL3 BATCH authorization caching (CASSANDRA-5145)
 * fix get_count returns incorrect value with TTL (CASSANDRA-5099)
 * better handling for mid-compaction failure (CASSANDRA-5137)
 * convert default marshallers list to map for better readability (CASSANDRA-5109)
 * fix ConcurrentModificationException in getBootstrapSource (CASSANDRA-5170)
 * fix sstable maxtimestamp for row deletes and pre-1.1.1 sstables (CASSANDRA-5153)
 * Fix thread growth on node removal (CASSANDRA-5175)
 * Make Ec2Region's datacenter name configurable (CASSANDRA-5155)


1.2.0
 * Disallow counters in collections (CASSANDRA-5082)
 * cqlsh: add unit tests (CASSANDRA-3920)
 * fix default bloom_filter_fp_chance for LeveledCompactionStrategy (CASSANDRA-5093)
Merged from 1.1:
 * add validation for get_range_slices with start_key and end_token (CASSANDRA-5089)


1.2.0-rc2
 * fix nodetool ownership display with vnodes (CASSANDRA-5065)
 * cqlsh: add DESCRIBE KEYSPACES command (CASSANDRA-5060)
 * Fix potential infinite loop when reloading CFS (CASSANDRA-5064)
 * Fix SimpleAuthorizer example (CASSANDRA-5072)
 * cqlsh: force CL.ONE for tracing and system.schema* queries (CASSANDRA-5070)
 * Includes cassandra-shuffle in the debian package (CASSANDRA-5058)
Merged from 1.1:
 * fix multithreaded compaction deadlock (CASSANDRA-4492)
 * fix temporarily missing schema after upgrade from pre-1.1.5 (CASSANDRA-5061)
 * Fix ALTER TABLE overriding compression options with defaults
   (CASSANDRA-4996, 5066)
 * fix specifying and altering crc_check_chance (CASSANDRA-5053)
 * fix Murmur3Partitioner ownership% calculation (CASSANDRA-5076)
 * Don't expire columns sooner than they should in 2ndary indexes (CASSANDRA-5079)


1.2-rc1
 * rename rpc_timeout settings to request_timeout (CASSANDRA-5027)
 * add BF with 0.1 FP to LCS by default (CASSANDRA-5029)
 * Fix preparing insert queries (CASSANDRA-5016)
 * Fix preparing queries with counter increment (CASSANDRA-5022)
 * Fix preparing updates with collections (CASSANDRA-5017)
 * Don't generate UUID based on other node address (CASSANDRA-5002)
 * Fix message when trying to alter a clustering key type (CASSANDRA-5012)
 * Update IAuthenticator to match the new IAuthorizer (CASSANDRA-5003)
 * Fix inserting only a key in CQL3 (CASSANDRA-5040)
 * Fix CQL3 token() function when used with strings (CASSANDRA-5050)
Merged from 1.1:
 * reduce log spam from invalid counter shards (CASSANDRA-5026)
 * Improve schema propagation performance (CASSANDRA-5025)
 * Fix for IndexHelper.IndexFor throws OOB Exception (CASSANDRA-5030)
 * cqlsh: make it possible to describe thrift CFs (CASSANDRA-4827)
 * cqlsh: fix timestamp formatting on some platforms (CASSANDRA-5046)


1.2-beta3
 * make consistency level configurable in cqlsh (CASSANDRA-4829)
 * fix cqlsh rendering of blob fields (CASSANDRA-4970)
 * fix cqlsh DESCRIBE command (CASSANDRA-4913)
 * save truncation position in system table (CASSANDRA-4906)
 * Move CompressionMetadata off-heap (CASSANDRA-4937)
 * allow CLI to GET cql3 columnfamily data (CASSANDRA-4924)
 * Fix rare race condition in getExpireTimeForEndpoint (CASSANDRA-4402)
 * acquire references to overlapping sstables during compaction so bloom filter
   doesn't get free'd prematurely (CASSANDRA-4934)
 * Don't share slice query filter in CQL3 SelectStatement (CASSANDRA-4928)
 * Separate tracing from Log4J (CASSANDRA-4861)
 * Exclude gcable tombstones from merkle-tree computation (CASSANDRA-4905)
 * Better printing of AbstractBounds for tracing (CASSANDRA-4931)
 * Optimize mostRecentTombstone check in CC.collectAllData (CASSANDRA-4883)
 * Change stream session ID to UUID to avoid collision from same node (CASSANDRA-4813)
 * Use Stats.db when bulk loading if present (CASSANDRA-4957)
 * Skip repair on system_trace and keyspaces with RF=1 (CASSANDRA-4956)
 * (cql3) Remove arbitrary SELECT limit (CASSANDRA-4918)
 * Correctly handle prepared operation on collections (CASSANDRA-4945)
 * Fix CQL3 LIMIT (CASSANDRA-4877)
 * Fix Stress for CQL3 (CASSANDRA-4979)
 * Remove cassandra specific exceptions from JMX interface (CASSANDRA-4893)
 * (CQL3) Force using ALLOW FILTERING on potentially inefficient queries (CASSANDRA-4915)
 * (cql3) Fix adding column when the table has collections (CASSANDRA-4982)
 * (cql3) Fix allowing collections with compact storage (CASSANDRA-4990)
 * (cql3) Refuse ttl/writetime function on collections (CASSANDRA-4992)
 * Replace IAuthority with new IAuthorizer (CASSANDRA-4874)
 * clqsh: fix KEY pseudocolumn escaping when describing Thrift tables
   in CQL3 mode (CASSANDRA-4955)
 * add basic authentication support for Pig CassandraStorage (CASSANDRA-3042)
 * fix CQL2 ALTER TABLE compaction_strategy_class altering (CASSANDRA-4965)
Merged from 1.1:
 * Fall back to old describe_splits if d_s_ex is not available (CASSANDRA-4803)
 * Improve error reporting when streaming ranges fail (CASSANDRA-5009)
 * Fix cqlsh timestamp formatting of timezone info (CASSANDRA-4746)
 * Fix assertion failure with leveled compaction (CASSANDRA-4799)
 * Check for null end_token in get_range_slice (CASSANDRA-4804)
 * Remove all remnants of removed nodes (CASSANDRA-4840)
 * Add aut-reloading of the log4j file in debian package (CASSANDRA-4855)
 * Fix estimated row cache entry size (CASSANDRA-4860)
 * reset getRangeSlice filter after finishing a row for get_paged_slice
   (CASSANDRA-4919)
 * expunge row cache post-truncate (CASSANDRA-4940)
 * Allow static CF definition with compact storage (CASSANDRA-4910)
 * Fix endless loop/compaction of schema_* CFs due to broken timestamps (CASSANDRA-4880)
 * Fix 'wrong class type' assertion in CounterColumn (CASSANDRA-4976)


1.2-beta2
 * fp rate of 1.0 disables BF entirely; LCS defaults to 1.0 (CASSANDRA-4876)
 * off-heap bloom filters for row keys (CASSANDRA_4865)
 * add extension point for sstable components (CASSANDRA-4049)
 * improve tracing output (CASSANDRA-4852, 4862)
 * make TRACE verb droppable (CASSANDRA-4672)
 * fix BulkLoader recognition of CQL3 columnfamilies (CASSANDRA-4755)
 * Sort commitlog segments for replay by id instead of mtime (CASSANDRA-4793)
 * Make hint delivery asynchronous (CASSANDRA-4761)
 * Pluggable Thrift transport factories for CLI and cqlsh (CASSANDRA-4609, 4610)
 * cassandra-cli: allow Double value type to be inserted to a column (CASSANDRA-4661)
 * Add ability to use custom TServerFactory implementations (CASSANDRA-4608)
 * optimize batchlog flushing to skip successful batches (CASSANDRA-4667)
 * include metadata for system keyspace itself in schema tables (CASSANDRA-4416)
 * add check to PropertyFileSnitch to verify presence of location for
   local node (CASSANDRA-4728)
 * add PBSPredictor consistency modeler (CASSANDRA-4261)
 * remove vestiges of Thrift unframed mode (CASSANDRA-4729)
 * optimize single-row PK lookups (CASSANDRA-4710)
 * adjust blockFor calculation to account for pending ranges due to node 
   movement (CASSANDRA-833)
 * Change CQL version to 3.0.0 and stop accepting 3.0.0-beta1 (CASSANDRA-4649)
 * (CQL3) Make prepared statement global instead of per connection 
   (CASSANDRA-4449)
 * Fix scrubbing of CQL3 created tables (CASSANDRA-4685)
 * (CQL3) Fix validation when using counter and regular columns in the same 
   table (CASSANDRA-4706)
 * Fix bug starting Cassandra with simple authentication (CASSANDRA-4648)
 * Add support for batchlog in CQL3 (CASSANDRA-4545, 4738)
 * Add support for multiple column family outputs in CFOF (CASSANDRA-4208)
 * Support repairing only the local DC nodes (CASSANDRA-4747)
 * Use rpc_address for binary protocol and change default port (CASSANDRA-4751)
 * Fix use of collections in prepared statements (CASSANDRA-4739)
 * Store more information into peers table (CASSANDRA-4351, 4814)
 * Configurable bucket size for size tiered compaction (CASSANDRA-4704)
 * Run leveled compaction in parallel (CASSANDRA-4310)
 * Fix potential NPE during CFS reload (CASSANDRA-4786)
 * Composite indexes may miss results (CASSANDRA-4796)
 * Move consistency level to the protocol level (CASSANDRA-4734, 4824)
 * Fix Subcolumn slice ends not respected (CASSANDRA-4826)
 * Fix Assertion error in cql3 select (CASSANDRA-4783)
 * Fix list prepend logic (CQL3) (CASSANDRA-4835)
 * Add booleans as literals in CQL3 (CASSANDRA-4776)
 * Allow renaming PK columns in CQL3 (CASSANDRA-4822)
 * Fix binary protocol NEW_NODE event (CASSANDRA-4679)
 * Fix potential infinite loop in tombstone compaction (CASSANDRA-4781)
 * Remove system tables accounting from schema (CASSANDRA-4850)
 * (cql3) Force provided columns in clustering key order in 
   'CLUSTERING ORDER BY' (CASSANDRA-4881)
 * Fix composite index bug (CASSANDRA-4884)
 * Fix short read protection for CQL3 (CASSANDRA-4882)
 * Add tracing support to the binary protocol (CASSANDRA-4699)
 * (cql3) Don't allow prepared marker inside collections (CASSANDRA-4890)
 * Re-allow order by on non-selected columns (CASSANDRA-4645)
 * Bug when composite index is created in a table having collections (CASSANDRA-4909)
 * log index scan subject in CompositesSearcher (CASSANDRA-4904)
Merged from 1.1:
 * add get[Row|Key]CacheEntries to CacheServiceMBean (CASSANDRA-4859)
 * fix get_paged_slice to wrap to next row correctly (CASSANDRA-4816)
 * fix indexing empty column values (CASSANDRA-4832)
 * allow JdbcDate to compose null Date objects (CASSANDRA-4830)
 * fix possible stackoverflow when compacting 1000s of sstables
   (CASSANDRA-4765)
 * fix wrong leveled compaction progress calculation (CASSANDRA-4807)
 * add a close() method to CRAR to prevent leaking file descriptors (CASSANDRA-4820)
 * fix potential infinite loop in get_count (CASSANDRA-4833)
 * fix compositeType.{get/from}String methods (CASSANDRA-4842)
 * (CQL) fix CREATE COLUMNFAMILY permissions check (CASSANDRA-4864)
 * Fix DynamicCompositeType same type comparison (CASSANDRA-4711)
 * Fix duplicate SSTable reference when stream session failed (CASSANDRA-3306)
 * Allow static CF definition with compact storage (CASSANDRA-4910)
 * Fix endless loop/compaction of schema_* CFs due to broken timestamps (CASSANDRA-4880)
 * Fix 'wrong class type' assertion in CounterColumn (CASSANDRA-4976)


1.2-beta1
 * add atomic_batch_mutate (CASSANDRA-4542, -4635)
 * increase default max_hint_window_in_ms to 3h (CASSANDRA-4632)
 * include message initiation time to replicas so they can more
   accurately drop timed-out requests (CASSANDRA-2858)
 * fix clientutil.jar dependencies (CASSANDRA-4566)
 * optimize WriteResponse (CASSANDRA-4548)
 * new metrics (CASSANDRA-4009)
 * redesign KEYS indexes to avoid read-before-write (CASSANDRA-2897)
 * debug tracing (CASSANDRA-1123)
 * parallelize row cache loading (CASSANDRA-4282)
 * Make compaction, flush JBOD-aware (CASSANDRA-4292)
 * run local range scans on the read stage (CASSANDRA-3687)
 * clean up ioexceptions (CASSANDRA-2116)
 * add disk_failure_policy (CASSANDRA-2118)
 * Introduce new json format with row level deletion (CASSANDRA-4054)
 * remove redundant "name" column from schema_keyspaces (CASSANDRA-4433)
 * improve "nodetool ring" handling of multi-dc clusters (CASSANDRA-3047)
 * update NTS calculateNaturalEndpoints to be O(N log N) (CASSANDRA-3881)
 * split up rpc timeout by operation type (CASSANDRA-2819)
 * rewrite key cache save/load to use only sequential i/o (CASSANDRA-3762)
 * update MS protocol with a version handshake + broadcast address id
   (CASSANDRA-4311)
 * multithreaded hint replay (CASSANDRA-4189)
 * add inter-node message compression (CASSANDRA-3127)
 * remove COPP (CASSANDRA-2479)
 * Track tombstone expiration and compact when tombstone content is
   higher than a configurable threshold, default 20% (CASSANDRA-3442, 4234)
 * update MurmurHash to version 3 (CASSANDRA-2975)
 * (CLI) track elapsed time for `delete' operation (CASSANDRA-4060)
 * (CLI) jline version is bumped to 1.0 to properly  support
   'delete' key function (CASSANDRA-4132)
 * Save IndexSummary into new SSTable 'Summary' component (CASSANDRA-2392, 4289)
 * Add support for range tombstones (CASSANDRA-3708)
 * Improve MessagingService efficiency (CASSANDRA-3617)
 * Avoid ID conflicts from concurrent schema changes (CASSANDRA-3794)
 * Set thrift HSHA server thread limit to unlimited by default (CASSANDRA-4277)
 * Avoids double serialization of CF id in RowMutation messages
   (CASSANDRA-4293)
 * stream compressed sstables directly with java nio (CASSANDRA-4297)
 * Support multiple ranges in SliceQueryFilter (CASSANDRA-3885)
 * Add column metadata to system column families (CASSANDRA-4018)
 * (cql3) Always use composite types by default (CASSANDRA-4329)
 * (cql3) Add support for set, map and list (CASSANDRA-3647)
 * Validate date type correctly (CASSANDRA-4441)
 * (cql3) Allow definitions with only a PK (CASSANDRA-4361)
 * (cql3) Add support for row key composites (CASSANDRA-4179)
 * improve DynamicEndpointSnitch by using reservoir sampling (CASSANDRA-4038)
 * (cql3) Add support for 2ndary indexes (CASSANDRA-3680)
 * (cql3) fix defining more than one PK to be invalid (CASSANDRA-4477)
 * remove schema agreement checking from all external APIs (Thrift, CQL and CQL3) (CASSANDRA-4487)
 * add Murmur3Partitioner and make it default for new installations (CASSANDRA-3772, 4621)
 * (cql3) update pseudo-map syntax to use map syntax (CASSANDRA-4497)
 * Finer grained exceptions hierarchy and provides error code with exceptions (CASSANDRA-3979)
 * Adds events push to binary protocol (CASSANDRA-4480)
 * Rewrite nodetool help (CASSANDRA-2293)
 * Make CQL3 the default for CQL (CASSANDRA-4640)
 * update stress tool to be able to use CQL3 (CASSANDRA-4406)
 * Accept all thrift update on CQL3 cf but don't expose their metadata (CASSANDRA-4377)
 * Replace Throttle with Guava's RateLimiter for HintedHandOff (CASSANDRA-4541)
 * fix counter add/get using CQL2 and CQL3 in stress tool (CASSANDRA-4633)
 * Add sstable count per level to cfstats (CASSANDRA-4537)
 * (cql3) Add ALTER KEYSPACE statement (CASSANDRA-4611)
 * (cql3) Allow defining default consistency levels (CASSANDRA-4448)
 * (cql3) Fix queries using LIMIT missing results (CASSANDRA-4579)
 * fix cross-version gossip messaging (CASSANDRA-4576)
 * added inet data type (CASSANDRA-4627)


1.1.6
 * Wait for writes on synchronous read digest mismatch (CASSANDRA-4792)
 * fix commitlog replay for nanotime-infected sstables (CASSANDRA-4782)
 * preflight check ttl for maximum of 20 years (CASSANDRA-4771)
 * (Pig) fix widerow input with single column rows (CASSANDRA-4789)
 * Fix HH to compact with correct gcBefore, which avoids wiping out
   undelivered hints (CASSANDRA-4772)
 * LCS will merge up to 32 L0 sstables as intended (CASSANDRA-4778)
 * NTS will default unconfigured DC replicas to zero (CASSANDRA-4675)
 * use default consistency level in counter validation if none is
   explicitly provide (CASSANDRA-4700)
 * Improve IAuthority interface by introducing fine-grained
   access permissions and grant/revoke commands (CASSANDRA-4490, 4644)
 * fix assumption error in CLI when updating/describing keyspace 
   (CASSANDRA-4322)
 * Adds offline sstablescrub to debian packaging (CASSANDRA-4642)
 * Automatic fixing of overlapping leveled sstables (CASSANDRA-4644)
 * fix error when using ORDER BY with extended selections (CASSANDRA-4689)
 * (CQL3) Fix validation for IN queries for non-PK cols (CASSANDRA-4709)
 * fix re-created keyspace disappering after 1.1.5 upgrade 
   (CASSANDRA-4698, 4752)
 * (CLI) display elapsed time in 2 fraction digits (CASSANDRA-3460)
 * add authentication support to sstableloader (CASSANDRA-4712)
 * Fix CQL3 'is reversed' logic (CASSANDRA-4716, 4759)
 * (CQL3) Don't return ReversedType in result set metadata (CASSANDRA-4717)
 * Backport adding AlterKeyspace statement (CASSANDRA-4611)
 * (CQL3) Correcty accept upper-case data types (CASSANDRA-4770)
 * Add binary protocol events for schema changes (CASSANDRA-4684)
Merged from 1.0:
 * Switch from NBHM to CHM in MessagingService's callback map, which
   prevents OOM in long-running instances (CASSANDRA-4708)


1.1.5
 * add SecondaryIndex.reload API (CASSANDRA-4581)
 * use millis + atomicint for commitlog segment creation instead of
   nanotime, which has issues under some hypervisors (CASSANDRA-4601)
 * fix FD leak in slice queries (CASSANDRA-4571)
 * avoid recursion in leveled compaction (CASSANDRA-4587)
 * increase stack size under Java7 to 180K
 * Log(info) schema changes (CASSANDRA-4547)
 * Change nodetool setcachecapcity to manipulate global caches (CASSANDRA-4563)
 * (cql3) fix setting compaction strategy (CASSANDRA-4597)
 * fix broken system.schema_* timestamps on system startup (CASSANDRA-4561)
 * fix wrong skip of cache saving (CASSANDRA-4533)
 * Avoid NPE when lost+found is in data dir (CASSANDRA-4572)
 * Respect five-minute flush moratorium after initial CL replay (CASSANDRA-4474)
 * Adds ntp as recommended in debian packaging (CASSANDRA-4606)
 * Configurable transport in CF Record{Reader|Writer} (CASSANDRA-4558)
 * (cql3) fix potential NPE with both equal and unequal restriction (CASSANDRA-4532)
 * (cql3) improves ORDER BY validation (CASSANDRA-4624)
 * Fix potential deadlock during counter writes (CASSANDRA-4578)
 * Fix cql error with ORDER BY when using IN (CASSANDRA-4612)
Merged from 1.0:
 * increase Xss to 160k to accomodate latest 1.6 JVMs (CASSANDRA-4602)
 * fix toString of hint destination tokens (CASSANDRA-4568)
 * Fix multiple values for CurrentLocal NodeID (CASSANDRA-4626)


1.1.4
 * fix offline scrub to catch >= out of order rows (CASSANDRA-4411)
 * fix cassandra-env.sh on RHEL and other non-dash-based systems 
   (CASSANDRA-4494)
Merged from 1.0:
 * (Hadoop) fix setting key length for old-style mapred api (CASSANDRA-4534)
 * (Hadoop) fix iterating through a resultset consisting entirely
   of tombstoned rows (CASSANDRA-4466)


1.1.3
 * (cqlsh) add COPY TO (CASSANDRA-4434)
 * munmap commitlog segments before rename (CASSANDRA-4337)
 * (JMX) rename getRangeKeySample to sampleKeyRange to avoid returning
   multi-MB results as an attribute (CASSANDRA-4452)
 * flush based on data size, not throughput; overwritten columns no 
   longer artificially inflate liveRatio (CASSANDRA-4399)
 * update default commitlog segment size to 32MB and total commitlog
   size to 32/1024 MB for 32/64 bit JVMs, respectively (CASSANDRA-4422)
 * avoid using global partitioner to estimate ranges in index sstables
   (CASSANDRA-4403)
 * restore pre-CASSANDRA-3862 approach to removing expired tombstones
   from row cache during compaction (CASSANDRA-4364)
 * (stress) support for CQL prepared statements (CASSANDRA-3633)
 * Correctly catch exception when Snappy cannot be loaded (CASSANDRA-4400)
 * (cql3) Support ORDER BY when IN condition is given in WHERE clause (CASSANDRA-4327)
 * (cql3) delete "component_index" column on DROP TABLE call (CASSANDRA-4420)
 * change nanoTime() to currentTimeInMillis() in schema related code (CASSANDRA-4432)
 * add a token generation tool (CASSANDRA-3709)
 * Fix LCS bug with sstable containing only 1 row (CASSANDRA-4411)
 * fix "Can't Modify Index Name" problem on CF update (CASSANDRA-4439)
 * Fix assertion error in getOverlappingSSTables during repair (CASSANDRA-4456)
 * fix nodetool's setcompactionthreshold command (CASSANDRA-4455)
 * Ensure compacted files are never used, to avoid counter overcount (CASSANDRA-4436)
Merged from 1.0:
 * Push the validation of secondary index values to the SecondaryIndexManager (CASSANDRA-4240)
 * allow dropping columns shadowed by not-yet-expired supercolumn or row
   tombstones in PrecompactedRow (CASSANDRA-4396)


1.1.2
 * Fix cleanup not deleting index entries (CASSANDRA-4379)
 * Use correct partitioner when saving + loading caches (CASSANDRA-4331)
 * Check schema before trying to export sstable (CASSANDRA-2760)
 * Raise a meaningful exception instead of NPE when PFS encounters
   an unconfigured node + no default (CASSANDRA-4349)
 * fix bug in sstable blacklisting with LCS (CASSANDRA-4343)
 * LCS no longer promotes tiny sstables out of L0 (CASSANDRA-4341)
 * skip tombstones during hint replay (CASSANDRA-4320)
 * fix NPE in compactionstats (CASSANDRA-4318)
 * enforce 1m min keycache for auto (CASSANDRA-4306)
 * Have DeletedColumn.isMFD always return true (CASSANDRA-4307)
 * (cql3) exeption message for ORDER BY constraints said primary filter can be
    an IN clause, which is misleading (CASSANDRA-4319)
 * (cql3) Reject (not yet supported) creation of 2ndardy indexes on tables with
   composite primary keys (CASSANDRA-4328)
 * Set JVM stack size to 160k for java 7 (CASSANDRA-4275)
 * cqlsh: add COPY command to load data from CSV flat files (CASSANDRA-4012)
 * CFMetaData.fromThrift to throw ConfigurationException upon error (CASSANDRA-4353)
 * Use CF comparator to sort indexed columns in SecondaryIndexManager
   (CASSANDRA-4365)
 * add strategy_options to the KSMetaData.toString() output (CASSANDRA-4248)
 * (cql3) fix range queries containing unqueried results (CASSANDRA-4372)
 * (cql3) allow updating column_alias types (CASSANDRA-4041)
 * (cql3) Fix deletion bug (CASSANDRA-4193)
 * Fix computation of overlapping sstable for leveled compaction (CASSANDRA-4321)
 * Improve scrub and allow to run it offline (CASSANDRA-4321)
 * Fix assertionError in StorageService.bulkLoad (CASSANDRA-4368)
 * (cqlsh) add option to authenticate to a keyspace at startup (CASSANDRA-4108)
 * (cqlsh) fix ASSUME functionality (CASSANDRA-4352)
 * Fix ColumnFamilyRecordReader to not return progress > 100% (CASSANDRA-3942)
Merged from 1.0:
 * Set gc_grace on index CF to 0 (CASSANDRA-4314)


1.1.1
 * add populate_io_cache_on_flush option (CASSANDRA-2635)
 * allow larger cache capacities than 2GB (CASSANDRA-4150)
 * add getsstables command to nodetool (CASSANDRA-4199)
 * apply parent CF compaction settings to secondary index CFs (CASSANDRA-4280)
 * preserve commitlog size cap when recycling segments at startup
   (CASSANDRA-4201)
 * (Hadoop) fix split generation regression (CASSANDRA-4259)
 * ignore min/max compactions settings in LCS, while preserving
   behavior that min=max=0 disables autocompaction (CASSANDRA-4233)
 * log number of rows read from saved cache (CASSANDRA-4249)
 * calculate exact size required for cleanup operations (CASSANDRA-1404)
 * avoid blocking additional writes during flush when the commitlog
   gets behind temporarily (CASSANDRA-1991)
 * enable caching on index CFs based on data CF cache setting (CASSANDRA-4197)
 * warn on invalid replication strategy creation options (CASSANDRA-4046)
 * remove [Freeable]Memory finalizers (CASSANDRA-4222)
 * include tombstone size in ColumnFamily.size, which can prevent OOM
   during sudden mass delete operations by yielding a nonzero liveRatio
   (CASSANDRA-3741)
 * Open 1 sstableScanner per level for leveled compaction (CASSANDRA-4142)
 * Optimize reads when row deletion timestamps allow us to restrict
   the set of sstables we check (CASSANDRA-4116)
 * add support for commitlog archiving and point-in-time recovery
   (CASSANDRA-3690)
 * avoid generating redundant compaction tasks during streaming
   (CASSANDRA-4174)
 * add -cf option to nodetool snapshot, and takeColumnFamilySnapshot to
   StorageService mbean (CASSANDRA-556)
 * optimize cleanup to drop entire sstables where possible (CASSANDRA-4079)
 * optimize truncate when autosnapshot is disabled (CASSANDRA-4153)
 * update caches to use byte[] keys to reduce memory overhead (CASSANDRA-3966)
 * add column limit to cli (CASSANDRA-3012, 4098)
 * clean up and optimize DataOutputBuffer, used by CQL compression and
   CompositeType (CASSANDRA-4072)
 * optimize commitlog checksumming (CASSANDRA-3610)
 * identify and blacklist corrupted SSTables from future compactions 
   (CASSANDRA-2261)
 * Move CfDef and KsDef validation out of thrift (CASSANDRA-4037)
 * Expose API to repair a user provided range (CASSANDRA-3912)
 * Add way to force the cassandra-cli to refresh its schema (CASSANDRA-4052)
 * Avoid having replicate on write tasks stacking up at CL.ONE (CASSANDRA-2889)
 * (cql3) Backwards compatibility for composite comparators in non-cql3-aware
   clients (CASSANDRA-4093)
 * (cql3) Fix order by for reversed queries (CASSANDRA-4160)
 * (cql3) Add ReversedType support (CASSANDRA-4004)
 * (cql3) Add timeuuid type (CASSANDRA-4194)
 * (cql3) Minor fixes (CASSANDRA-4185)
 * (cql3) Fix prepared statement in BATCH (CASSANDRA-4202)
 * (cql3) Reduce the list of reserved keywords (CASSANDRA-4186)
 * (cql3) Move max/min compaction thresholds to compaction strategy options
   (CASSANDRA-4187)
 * Fix exception during move when localhost is the only source (CASSANDRA-4200)
 * (cql3) Allow paging through non-ordered partitioner results (CASSANDRA-3771)
 * (cql3) Fix drop index (CASSANDRA-4192)
 * (cql3) Don't return range ghosts anymore (CASSANDRA-3982)
 * fix re-creating Keyspaces/ColumnFamilies with the same name as dropped
   ones (CASSANDRA-4219)
 * fix SecondaryIndex LeveledManifest save upon snapshot (CASSANDRA-4230)
 * fix missing arrayOffset in FBUtilities.hash (CASSANDRA-4250)
 * (cql3) Add name of parameters in CqlResultSet (CASSANDRA-4242)
 * (cql3) Correctly validate order by queries (CASSANDRA-4246)
 * rename stress to cassandra-stress for saner packaging (CASSANDRA-4256)
 * Fix exception on colum metadata with non-string comparator (CASSANDRA-4269)
 * Check for unknown/invalid compression options (CASSANDRA-4266)
 * (cql3) Adds simple access to column timestamp and ttl (CASSANDRA-4217)
 * (cql3) Fix range queries with secondary indexes (CASSANDRA-4257)
 * Better error messages from improper input in cli (CASSANDRA-3865)
 * Try to stop all compaction upon Keyspace or ColumnFamily drop (CASSANDRA-4221)
 * (cql3) Allow keyspace properties to contain hyphens (CASSANDRA-4278)
 * (cql3) Correctly validate keyspace access in create table (CASSANDRA-4296)
 * Avoid deadlock in migration stage (CASSANDRA-3882)
 * Take supercolumn names and deletion info into account in memtable throughput
   (CASSANDRA-4264)
 * Add back backward compatibility for old style replication factor (CASSANDRA-4294)
 * Preserve compatibility with pre-1.1 index queries (CASSANDRA-4262)
Merged from 1.0:
 * Fix super columns bug where cache is not updated (CASSANDRA-4190)
 * fix maxTimestamp to include row tombstones (CASSANDRA-4116)
 * (CLI) properly handle quotes in create/update keyspace commands (CASSANDRA-4129)
 * Avoids possible deadlock during bootstrap (CASSANDRA-4159)
 * fix stress tool that hangs forever on timeout or error (CASSANDRA-4128)
 * stress tool to return appropriate exit code on failure (CASSANDRA-4188)
 * fix compaction NPE when out of disk space and assertions disabled
   (CASSANDRA-3985)
 * synchronize LCS getEstimatedTasks to avoid CME (CASSANDRA-4255)
 * ensure unique streaming session id's (CASSANDRA-4223)
 * kick off background compaction when min/max thresholds change 
   (CASSANDRA-4279)
 * improve ability of STCS.getBuckets to deal with 100s of 1000s of
   sstables, such as when convertinb back from LCS (CASSANDRA-4287)
 * Oversize integer in CQL throws NumberFormatException (CASSANDRA-4291)
 * fix 1.0.x node join to mixed version cluster, other nodes >= 1.1 (CASSANDRA-4195)
 * Fix LCS splitting sstable base on uncompressed size (CASSANDRA-4419)
 * Push the validation of secondary index values to the SecondaryIndexManager (CASSANDRA-4240)
 * Don't purge columns during upgradesstables (CASSANDRA-4462)
 * Make cqlsh work with piping (CASSANDRA-4113)
 * Validate arguments for nodetool decommission (CASSANDRA-4061)
 * Report thrift status in nodetool info (CASSANDRA-4010)


1.1.0-final
 * average a reduced liveRatio estimate with the previous one (CASSANDRA-4065)
 * Allow KS and CF names up to 48 characters (CASSANDRA-4157)
 * fix stress build (CASSANDRA-4140)
 * add time remaining estimate to nodetool compactionstats (CASSANDRA-4167)
 * (cql) fix NPE in cql3 ALTER TABLE (CASSANDRA-4163)
 * (cql) Add support for CL.TWO and CL.THREE in CQL (CASSANDRA-4156)
 * (cql) Fix type in CQL3 ALTER TABLE preventing update (CASSANDRA-4170)
 * (cql) Throw invalid exception from CQL3 on obsolete options (CASSANDRA-4171)
 * (cqlsh) fix recognizing uppercase SELECT keyword (CASSANDRA-4161)
 * Pig: wide row support (CASSANDRA-3909)
Merged from 1.0:
 * avoid streaming empty files with bulk loader if sstablewriter errors out
   (CASSANDRA-3946)


1.1-rc1
 * Include stress tool in binary builds (CASSANDRA-4103)
 * (Hadoop) fix wide row iteration when last row read was deleted
   (CASSANDRA-4154)
 * fix read_repair_chance to really default to 0.1 in the cli (CASSANDRA-4114)
 * Adds caching and bloomFilterFpChange to CQL options (CASSANDRA-4042)
 * Adds posibility to autoconfigure size of the KeyCache (CASSANDRA-4087)
 * fix KEYS index from skipping results (CASSANDRA-3996)
 * Remove sliced_buffer_size_in_kb dead option (CASSANDRA-4076)
 * make loadNewSStable preserve sstable version (CASSANDRA-4077)
 * Respect 1.0 cache settings as much as possible when upgrading 
   (CASSANDRA-4088)
 * relax path length requirement for sstable files when upgrading on 
   non-Windows platforms (CASSANDRA-4110)
 * fix terminination of the stress.java when errors were encountered
   (CASSANDRA-4128)
 * Move CfDef and KsDef validation out of thrift (CASSANDRA-4037)
 * Fix get_paged_slice (CASSANDRA-4136)
 * CQL3: Support slice with exclusive start and stop (CASSANDRA-3785)
Merged from 1.0:
 * support PropertyFileSnitch in bulk loader (CASSANDRA-4145)
 * add auto_snapshot option allowing disabling snapshot before drop/truncate
   (CASSANDRA-3710)
 * allow short snitch names (CASSANDRA-4130)


1.1-beta2
 * rename loaded sstables to avoid conflicts with local snapshots
   (CASSANDRA-3967)
 * start hint replay as soon as FD notifies that the target is back up
   (CASSANDRA-3958)
 * avoid unproductive deserializing of cached rows during compaction
   (CASSANDRA-3921)
 * fix concurrency issues with CQL keyspace creation (CASSANDRA-3903)
 * Show Effective Owership via Nodetool ring <keyspace> (CASSANDRA-3412)
 * Update ORDER BY syntax for CQL3 (CASSANDRA-3925)
 * Fix BulkRecordWriter to not throw NPE if reducer gets no map data from Hadoop (CASSANDRA-3944)
 * Fix bug with counters in super columns (CASSANDRA-3821)
 * Remove deprecated merge_shard_chance (CASSANDRA-3940)
 * add a convenient way to reset a node's schema (CASSANDRA-2963)
 * fix for intermittent SchemaDisagreementException (CASSANDRA-3884)
 * CLI `list <CF>` to limit number of columns and their order (CASSANDRA-3012)
 * ignore deprecated KsDef/CfDef/ColumnDef fields in native schema (CASSANDRA-3963)
 * CLI to report when unsupported column_metadata pair was given (CASSANDRA-3959)
 * reincarnate removed and deprecated KsDef/CfDef attributes (CASSANDRA-3953)
 * Fix race between writes and read for cache (CASSANDRA-3862)
 * perform static initialization of StorageProxy on start-up (CASSANDRA-3797)
 * support trickling fsync() on writes (CASSANDRA-3950)
 * expose counters for unavailable/timeout exceptions given to thrift clients (CASSANDRA-3671)
 * avoid quadratic startup time in LeveledManifest (CASSANDRA-3952)
 * Add type information to new schema_ columnfamilies and remove thrift
   serialization for schema (CASSANDRA-3792)
 * add missing column validator options to the CLI help (CASSANDRA-3926)
 * skip reading saved key cache if CF's caching strategy is NONE or ROWS_ONLY (CASSANDRA-3954)
 * Unify migration code (CASSANDRA-4017)
Merged from 1.0:
 * cqlsh: guess correct version of Python for Arch Linux (CASSANDRA-4090)
 * (CLI) properly handle quotes in create/update keyspace commands (CASSANDRA-4129)
 * Avoids possible deadlock during bootstrap (CASSANDRA-4159)
 * fix stress tool that hangs forever on timeout or error (CASSANDRA-4128)
 * Fix super columns bug where cache is not updated (CASSANDRA-4190)
 * stress tool to return appropriate exit code on failure (CASSANDRA-4188)


1.0.9
 * improve index sampling performance (CASSANDRA-4023)
 * always compact away deleted hints immediately after handoff (CASSANDRA-3955)
 * delete hints from dropped ColumnFamilies on handoff instead of
   erroring out (CASSANDRA-3975)
 * add CompositeType ref to the CLI doc for create/update column family (CASSANDRA-3980)
 * Pig: support Counter ColumnFamilies (CASSANDRA-3973)
 * Pig: Composite column support (CASSANDRA-3684)
 * Avoid NPE during repair when a keyspace has no CFs (CASSANDRA-3988)
 * Fix division-by-zero error on get_slice (CASSANDRA-4000)
 * don't change manifest level for cleanup, scrub, and upgradesstables
   operations under LeveledCompactionStrategy (CASSANDRA-3989, 4112)
 * fix race leading to super columns assertion failure (CASSANDRA-3957)
 * fix NPE on invalid CQL delete command (CASSANDRA-3755)
 * allow custom types in CLI's assume command (CASSANDRA-4081)
 * fix totalBytes count for parallel compactions (CASSANDRA-3758)
 * fix intermittent NPE in get_slice (CASSANDRA-4095)
 * remove unnecessary asserts in native code interfaces (CASSANDRA-4096)
 * Validate blank keys in CQL to avoid assertion errors (CASSANDRA-3612)
 * cqlsh: fix bad decoding of some column names (CASSANDRA-4003)
 * cqlsh: fix incorrect padding with unicode chars (CASSANDRA-4033)
 * Fix EC2 snitch incorrectly reporting region (CASSANDRA-4026)
 * Shut down thrift during decommission (CASSANDRA-4086)
 * Expose nodetool cfhistograms for 2ndary indexes (CASSANDRA-4063)
Merged from 0.8:
 * Fix ConcurrentModificationException in gossiper (CASSANDRA-4019)


1.1-beta1
 * (cqlsh)
   + add SOURCE and CAPTURE commands, and --file option (CASSANDRA-3479)
   + add ALTER COLUMNFAMILY WITH (CASSANDRA-3523)
   + bundle Python dependencies with Cassandra (CASSANDRA-3507)
   + added to Debian package (CASSANDRA-3458)
   + display byte data instead of erroring out on decode failure 
     (CASSANDRA-3874)
 * add nodetool rebuild_index (CASSANDRA-3583)
 * add nodetool rangekeysample (CASSANDRA-2917)
 * Fix streaming too much data during move operations (CASSANDRA-3639)
 * Nodetool and CLI connect to localhost by default (CASSANDRA-3568)
 * Reduce memory used by primary index sample (CASSANDRA-3743)
 * (Hadoop) separate input/output configurations (CASSANDRA-3197, 3765)
 * avoid returning internal Cassandra classes over JMX (CASSANDRA-2805)
 * add row-level isolation via SnapTree (CASSANDRA-2893)
 * Optimize key count estimation when opening sstable on startup
   (CASSANDRA-2988)
 * multi-dc replication optimization supporting CL > ONE (CASSANDRA-3577)
 * add command to stop compactions (CASSANDRA-1740, 3566, 3582)
 * multithreaded streaming (CASSANDRA-3494)
 * removed in-tree redhat spec (CASSANDRA-3567)
 * "defragment" rows for name-based queries under STCS, again (CASSANDRA-2503)
 * Recycle commitlog segments for improved performance 
   (CASSANDRA-3411, 3543, 3557, 3615)
 * update size-tiered compaction to prioritize small tiers (CASSANDRA-2407)
 * add message expiration logic to OutboundTcpConnection (CASSANDRA-3005)
 * off-heap cache to use sun.misc.Unsafe instead of JNA (CASSANDRA-3271)
 * EACH_QUORUM is only supported for writes (CASSANDRA-3272)
 * replace compactionlock use in schema migration by checking CFS.isValid
   (CASSANDRA-3116)
 * recognize that "SELECT first ... *" isn't really "SELECT *" (CASSANDRA-3445)
 * Use faster bytes comparison (CASSANDRA-3434)
 * Bulk loader is no longer a fat client, (HADOOP) bulk load output format
   (CASSANDRA-3045)
 * (Hadoop) add support for KeyRange.filter
 * remove assumption that keys and token are in bijection
   (CASSANDRA-1034, 3574, 3604)
 * always remove endpoints from delevery queue in HH (CASSANDRA-3546)
 * fix race between cf flush and its 2ndary indexes flush (CASSANDRA-3547)
 * fix potential race in AES when a repair fails (CASSANDRA-3548)
 * Remove columns shadowed by a deleted container even when we cannot purge
   (CASSANDRA-3538)
 * Improve memtable slice iteration performance (CASSANDRA-3545)
 * more efficient allocation of small bloom filters (CASSANDRA-3618)
 * Use separate writer thread in SSTableSimpleUnsortedWriter (CASSANDRA-3619)
 * fsync the directory after new sstable or commitlog segment are created (CASSANDRA-3250)
 * fix minor issues reported by FindBugs (CASSANDRA-3658)
 * global key/row caches (CASSANDRA-3143, 3849)
 * optimize memtable iteration during range scan (CASSANDRA-3638)
 * introduce 'crc_check_chance' in CompressionParameters to support
   a checksum percentage checking chance similarly to read-repair (CASSANDRA-3611)
 * a way to deactivate global key/row cache on per-CF basis (CASSANDRA-3667)
 * fix LeveledCompactionStrategy broken because of generation pre-allocation
   in LeveledManifest (CASSANDRA-3691)
 * finer-grained control over data directories (CASSANDRA-2749)
 * Fix ClassCastException during hinted handoff (CASSANDRA-3694)
 * Upgrade Thrift to 0.7 (CASSANDRA-3213)
 * Make stress.java insert operation to use microseconds (CASSANDRA-3725)
 * Allows (internally) doing a range query with a limit of columns instead of
   rows (CASSANDRA-3742)
 * Allow rangeSlice queries to be start/end inclusive/exclusive (CASSANDRA-3749)
 * Fix BulkLoader to support new SSTable layout and add stream
   throttling to prevent an NPE when there is no yaml config (CASSANDRA-3752)
 * Allow concurrent schema migrations (CASSANDRA-1391, 3832)
 * Add SnapshotCommand to trigger snapshot on remote node (CASSANDRA-3721)
 * Make CFMetaData conversions to/from thrift/native schema inverses
   (CASSANDRA_3559)
 * Add initial code for CQL 3.0-beta (CASSANDRA-2474, 3781, 3753)
 * Add wide row support for ColumnFamilyInputFormat (CASSANDRA-3264)
 * Allow extending CompositeType comparator (CASSANDRA-3657)
 * Avoids over-paging during get_count (CASSANDRA-3798)
 * Add new command to rebuild a node without (repair) merkle tree calculations
   (CASSANDRA-3483, 3922)
 * respect not only row cache capacity but caching mode when
   trying to read data (CASSANDRA-3812)
 * fix system tests (CASSANDRA-3827)
 * CQL support for altering row key type in ALTER TABLE (CASSANDRA-3781)
 * turn compression on by default (CASSANDRA-3871)
 * make hexToBytes refuse invalid input (CASSANDRA-2851)
 * Make secondary indexes CF inherit compression and compaction from their
   parent CF (CASSANDRA-3877)
 * Finish cleanup up tombstone purge code (CASSANDRA-3872)
 * Avoid NPE on aboarted stream-out sessions (CASSANDRA-3904)
 * BulkRecordWriter throws NPE for counter columns (CASSANDRA-3906)
 * Support compression using BulkWriter (CASSANDRA-3907)


1.0.8
 * fix race between cleanup and flush on secondary index CFSes (CASSANDRA-3712)
 * avoid including non-queried nodes in rangeslice read repair
   (CASSANDRA-3843)
 * Only snapshot CF being compacted for snapshot_before_compaction 
   (CASSANDRA-3803)
 * Log active compactions in StatusLogger (CASSANDRA-3703)
 * Compute more accurate compaction score per level (CASSANDRA-3790)
 * Return InvalidRequest when using a keyspace that doesn't exist
   (CASSANDRA-3764)
 * disallow user modification of System keyspace (CASSANDRA-3738)
 * allow using sstable2json on secondary index data (CASSANDRA-3738)
 * (cqlsh) add DESCRIBE COLUMNFAMILIES (CASSANDRA-3586)
 * (cqlsh) format blobs correctly and use colors to improve output
   readability (CASSANDRA-3726)
 * synchronize BiMap of bootstrapping tokens (CASSANDRA-3417)
 * show index options in CLI (CASSANDRA-3809)
 * add optional socket timeout for streaming (CASSANDRA-3838)
 * fix truncate not to leave behind non-CFS backed secondary indexes
   (CASSANDRA-3844)
 * make CLI `show schema` to use output stream directly instead
   of StringBuilder (CASSANDRA-3842)
 * remove the wait on hint future during write (CASSANDRA-3870)
 * (cqlsh) ignore missing CfDef opts (CASSANDRA-3933)
 * (cqlsh) look for cqlshlib relative to realpath (CASSANDRA-3767)
 * Fix short read protection (CASSANDRA-3934)
 * Make sure infered and actual schema match (CASSANDRA-3371)
 * Fix NPE during HH delivery (CASSANDRA-3677)
 * Don't put boostrapping node in 'hibernate' status (CASSANDRA-3737)
 * Fix double quotes in windows bat files (CASSANDRA-3744)
 * Fix bad validator lookup (CASSANDRA-3789)
 * Fix soft reset in EC2MultiRegionSnitch (CASSANDRA-3835)
 * Don't leave zombie connections with THSHA thrift server (CASSANDRA-3867)
 * (cqlsh) fix deserialization of data (CASSANDRA-3874)
 * Fix removetoken force causing an inconsistent state (CASSANDRA-3876)
 * Fix ahndling of some types with Pig (CASSANDRA-3886)
 * Don't allow to drop the system keyspace (CASSANDRA-3759)
 * Make Pig deletes disabled by default and configurable (CASSANDRA-3628)
Merged from 0.8:
 * (Pig) fix CassandraStorage to use correct comparator in Super ColumnFamily
   case (CASSANDRA-3251)
 * fix thread safety issues in commitlog replay, primarily affecting
   systems with many (100s) of CF definitions (CASSANDRA-3751)
 * Fix relevant tombstone ignored with super columns (CASSANDRA-3875)


1.0.7
 * fix regression in HH page size calculation (CASSANDRA-3624)
 * retry failed stream on IOException (CASSANDRA-3686)
 * allow configuring bloom_filter_fp_chance (CASSANDRA-3497)
 * attempt hint delivery every ten minutes, or when failure detector
   notifies us that a node is back up, whichever comes first.  hint
   handoff throttle delay default changed to 1ms, from 50 (CASSANDRA-3554)
 * add nodetool setstreamthroughput (CASSANDRA-3571)
 * fix assertion when dropping a columnfamily with no sstables (CASSANDRA-3614)
 * more efficient allocation of small bloom filters (CASSANDRA-3618)
 * CLibrary.createHardLinkWithExec() to check for errors (CASSANDRA-3101)
 * Avoid creating empty and non cleaned writer during compaction (CASSANDRA-3616)
 * stop thrift service in shutdown hook so we can quiesce MessagingService
   (CASSANDRA-3335)
 * (CQL) compaction_strategy_options and compression_parameters for
   CREATE COLUMNFAMILY statement (CASSANDRA-3374)
 * Reset min/max compaction threshold when creating size tiered compaction
   strategy (CASSANDRA-3666)
 * Don't ignore IOException during compaction (CASSANDRA-3655)
 * Fix assertion error for CF with gc_grace=0 (CASSANDRA-3579)
 * Shutdown ParallelCompaction reducer executor after use (CASSANDRA-3711)
 * Avoid < 0 value for pending tasks in leveled compaction (CASSANDRA-3693)
 * (Hadoop) Support TimeUUID in Pig CassandraStorage (CASSANDRA-3327)
 * Check schema is ready before continuing boostrapping (CASSANDRA-3629)
 * Catch overflows during parsing of chunk_length_kb (CASSANDRA-3644)
 * Improve stream protocol mismatch errors (CASSANDRA-3652)
 * Avoid multiple thread doing HH to the same target (CASSANDRA-3681)
 * Add JMX property for rp_timeout_in_ms (CASSANDRA-2940)
 * Allow DynamicCompositeType to compare component of different types
   (CASSANDRA-3625)
 * Flush non-cfs backed secondary indexes (CASSANDRA-3659)
 * Secondary Indexes should report memory consumption (CASSANDRA-3155)
 * fix for SelectStatement start/end key are not set correctly
   when a key alias is involved (CASSANDRA-3700)
 * fix CLI `show schema` command insert of an extra comma in
   column_metadata (CASSANDRA-3714)
Merged from 0.8:
 * avoid logging (harmless) exception when GC takes < 1ms (CASSANDRA-3656)
 * prevent new nodes from thinking down nodes are up forever (CASSANDRA-3626)
 * use correct list of replicas for LOCAL_QUORUM reads when read repair
   is disabled (CASSANDRA-3696)
 * block on flush before compacting hints (may prevent OOM) (CASSANDRA-3733)


1.0.6
 * (CQL) fix cqlsh support for replicate_on_write (CASSANDRA-3596)
 * fix adding to leveled manifest after streaming (CASSANDRA-3536)
 * filter out unavailable cipher suites when using encryption (CASSANDRA-3178)
 * (HADOOP) add old-style api support for CFIF and CFRR (CASSANDRA-2799)
 * Support TimeUUIDType column names in Stress.java tool (CASSANDRA-3541)
 * (CQL) INSERT/UPDATE/DELETE/TRUNCATE commands should allow CF names to
   be qualified by keyspace (CASSANDRA-3419)
 * always remove endpoints from delevery queue in HH (CASSANDRA-3546)
 * fix race between cf flush and its 2ndary indexes flush (CASSANDRA-3547)
 * fix potential race in AES when a repair fails (CASSANDRA-3548)
 * fix default value validation usage in CLI SET command (CASSANDRA-3553)
 * Optimize componentsFor method for compaction and startup time
   (CASSANDRA-3532)
 * (CQL) Proper ColumnFamily metadata validation on CREATE COLUMNFAMILY 
   (CASSANDRA-3565)
 * fix compression "chunk_length_kb" option to set correct kb value for 
   thrift/avro (CASSANDRA-3558)
 * fix missing response during range slice repair (CASSANDRA-3551)
 * 'describe ring' moved from CLI to nodetool and available through JMX (CASSANDRA-3220)
 * add back partitioner to sstable metadata (CASSANDRA-3540)
 * fix NPE in get_count for counters (CASSANDRA-3601)
Merged from 0.8:
 * remove invalid assertion that table was opened before dropping it
   (CASSANDRA-3580)
 * range and index scans now only send requests to enough replicas to
   satisfy requested CL + RR (CASSANDRA-3598)
 * use cannonical host for local node in nodetool info (CASSANDRA-3556)
 * remove nonlocal DC write optimization since it only worked with
   CL.ONE or CL.LOCAL_QUORUM (CASSANDRA-3577, 3585)
 * detect misuses of CounterColumnType (CASSANDRA-3422)
 * turn off string interning in json2sstable, take 2 (CASSANDRA-2189)
 * validate compression parameters on add/update of the ColumnFamily 
   (CASSANDRA-3573)
 * Check for 0.0.0.0 is incorrect in CFIF (CASSANDRA-3584)
 * Increase vm.max_map_count in debian packaging (CASSANDRA-3563)
 * gossiper will never add itself to saved endpoints (CASSANDRA-3485)


1.0.5
 * revert CASSANDRA-3407 (see CASSANDRA-3540)
 * fix assertion error while forwarding writes to local nodes (CASSANDRA-3539)


1.0.4
 * fix self-hinting of timed out read repair updates and make hinted handoff
   less prone to OOMing a coordinator (CASSANDRA-3440)
 * expose bloom filter sizes via JMX (CASSANDRA-3495)
 * enforce RP tokens 0..2**127 (CASSANDRA-3501)
 * canonicalize paths exposed through JMX (CASSANDRA-3504)
 * fix "liveSize" stat when sstables are removed (CASSANDRA-3496)
 * add bloom filter FP rates to nodetool cfstats (CASSANDRA-3347)
 * record partitioner in sstable metadata component (CASSANDRA-3407)
 * add new upgradesstables nodetool command (CASSANDRA-3406)
 * skip --debug requirement to see common exceptions in CLI (CASSANDRA-3508)
 * fix incorrect query results due to invalid max timestamp (CASSANDRA-3510)
 * make sstableloader recognize compressed sstables (CASSANDRA-3521)
 * avoids race in OutboundTcpConnection in multi-DC setups (CASSANDRA-3530)
 * use SETLOCAL in cassandra.bat (CASSANDRA-3506)
 * fix ConcurrentModificationException in Table.all() (CASSANDRA-3529)
Merged from 0.8:
 * fix concurrence issue in the FailureDetector (CASSANDRA-3519)
 * fix array out of bounds error in counter shard removal (CASSANDRA-3514)
 * avoid dropping tombstones when they might still be needed to shadow
   data in a different sstable (CASSANDRA-2786)


1.0.3
 * revert name-based query defragmentation aka CASSANDRA-2503 (CASSANDRA-3491)
 * fix invalidate-related test failures (CASSANDRA-3437)
 * add next-gen cqlsh to bin/ (CASSANDRA-3188, 3131, 3493)
 * (CQL) fix handling of rows with no columns (CASSANDRA-3424, 3473)
 * fix querying supercolumns by name returning only a subset of
   subcolumns or old subcolumn versions (CASSANDRA-3446)
 * automatically compute sha1 sum for uncompressed data files (CASSANDRA-3456)
 * fix reading metadata/statistics component for version < h (CASSANDRA-3474)
 * add sstable forward-compatibility (CASSANDRA-3478)
 * report compression ratio in CFSMBean (CASSANDRA-3393)
 * fix incorrect size exception during streaming of counters (CASSANDRA-3481)
 * (CQL) fix for counter decrement syntax (CASSANDRA-3418)
 * Fix race introduced by CASSANDRA-2503 (CASSANDRA-3482)
 * Fix incomplete deletion of delivered hints (CASSANDRA-3466)
 * Avoid rescheduling compactions when no compaction was executed 
   (CASSANDRA-3484)
 * fix handling of the chunk_length_kb compression options (CASSANDRA-3492)
Merged from 0.8:
 * fix updating CF row_cache_provider (CASSANDRA-3414)
 * CFMetaData.convertToThrift method to set RowCacheProvider (CASSANDRA-3405)
 * acquire compactionlock during truncate (CASSANDRA-3399)
 * fix displaying cfdef entries for super columnfamilies (CASSANDRA-3415)
 * Make counter shard merging thread safe (CASSANDRA-3178)
 * Revert CASSANDRA-2855
 * Fix bug preventing the use of efficient cross-DC writes (CASSANDRA-3472)
 * `describe ring` command for CLI (CASSANDRA-3220)
 * (Hadoop) skip empty rows when entire row is requested, redux (CASSANDRA-2855)


1.0.2
 * "defragment" rows for name-based queries under STCS (CASSANDRA-2503)
 * Add timing information to cassandra-cli GET/SET/LIST queries (CASSANDRA-3326)
 * Only create one CompressionMetadata object per sstable (CASSANDRA-3427)
 * cleanup usage of StorageService.setMode() (CASSANDRA-3388)
 * Avoid large array allocation for compressed chunk offsets (CASSANDRA-3432)
 * fix DecimalType bytebuffer marshalling (CASSANDRA-3421)
 * fix bug that caused first column in per row indexes to be ignored 
   (CASSANDRA-3441)
 * add JMX call to clean (failed) repair sessions (CASSANDRA-3316)
 * fix sstableloader reference acquisition bug (CASSANDRA-3438)
 * fix estimated row size regression (CASSANDRA-3451)
 * make sure we don't return more columns than asked (CASSANDRA-3303, 3395)
Merged from 0.8:
 * acquire compactionlock during truncate (CASSANDRA-3399)
 * fix displaying cfdef entries for super columnfamilies (CASSANDRA-3415)


1.0.1
 * acquire references during index build to prevent delete problems
   on Windows (CASSANDRA-3314)
 * describe_ring should include datacenter/topology information (CASSANDRA-2882)
 * Thrift sockets are not properly buffered (CASSANDRA-3261)
 * performance improvement for bytebufferutil compare function (CASSANDRA-3286)
 * add system.versions ColumnFamily (CASSANDRA-3140)
 * reduce network copies (CASSANDRA-3333, 3373)
 * limit nodetool to 32MB of heap (CASSANDRA-3124)
 * (CQL) update parser to accept "timestamp" instead of "date" (CASSANDRA-3149)
 * Fix CLI `show schema` to include "compression_options" (CASSANDRA-3368)
 * Snapshot to include manifest under LeveledCompactionStrategy (CASSANDRA-3359)
 * (CQL) SELECT query should allow CF name to be qualified by keyspace (CASSANDRA-3130)
 * (CQL) Fix internal application error specifying 'using consistency ...'
   in lower case (CASSANDRA-3366)
 * fix Deflate compression when compression actually makes the data bigger
   (CASSANDRA-3370)
 * optimize UUIDGen to avoid lock contention on InetAddress.getLocalHost 
   (CASSANDRA-3387)
 * tolerate index being dropped mid-mutation (CASSANDRA-3334, 3313)
 * CompactionManager is now responsible for checking for new candidates
   post-task execution, enabling more consistent leveled compaction 
   (CASSANDRA-3391)
 * Cache HSHA threads (CASSANDRA-3372)
 * use CF/KS names as snapshot prefix for drop + truncate operations
   (CASSANDRA-2997)
 * Break bloom filters up to avoid heap fragmentation (CASSANDRA-2466)
 * fix cassandra hanging on jsvc stop (CASSANDRA-3302)
 * Avoid leveled compaction getting blocked on errors (CASSANDRA-3408)
 * Make reloading the compaction strategy safe (CASSANDRA-3409)
 * ignore 0.8 hints even if compaction begins before we try to purge
   them (CASSANDRA-3385)
 * remove procrun (bin\daemon) from Cassandra source tree and 
   artifacts (CASSANDRA-3331)
 * make cassandra compile under JDK7 (CASSANDRA-3275)
 * remove dependency of clientutil.jar to FBUtilities (CASSANDRA-3299)
 * avoid truncation errors by using long math on long values (CASSANDRA-3364)
 * avoid clock drift on some Windows machine (CASSANDRA-3375)
 * display cache provider in cli 'describe keyspace' command (CASSANDRA-3384)
 * fix incomplete topology information in describe_ring (CASSANDRA-3403)
 * expire dead gossip states based on time (CASSANDRA-2961)
 * improve CompactionTask extensibility (CASSANDRA-3330)
 * Allow one leveled compaction task to kick off another (CASSANDRA-3363)
 * allow encryption only between datacenters (CASSANDRA-2802)
Merged from 0.8:
 * fix truncate allowing data to be replayed post-restart (CASSANDRA-3297)
 * make iwriter final in IndexWriter to avoid NPE (CASSANDRA-2863)
 * (CQL) update grammar to require key clause in DELETE statement
   (CASSANDRA-3349)
 * (CQL) allow numeric keyspace names in USE statement (CASSANDRA-3350)
 * (Hadoop) skip empty rows when slicing the entire row (CASSANDRA-2855)
 * Fix handling of tombstone by SSTableExport/Import (CASSANDRA-3357)
 * fix ColumnIndexer to use long offsets (CASSANDRA-3358)
 * Improved CLI exceptions (CASSANDRA-3312)
 * Fix handling of tombstone by SSTableExport/Import (CASSANDRA-3357)
 * Only count compaction as active (for throttling) when they have
   successfully acquired the compaction lock (CASSANDRA-3344)
 * Display CLI version string on startup (CASSANDRA-3196)
 * (Hadoop) make CFIF try rpc_address or fallback to listen_address
   (CASSANDRA-3214)
 * (Hadoop) accept comma delimited lists of initial thrift connections
   (CASSANDRA-3185)
 * ColumnFamily min_compaction_threshold should be >= 2 (CASSANDRA-3342)
 * (Pig) add 0.8+ types and key validation type in schema (CASSANDRA-3280)
 * Fix completely removing column metadata using CLI (CASSANDRA-3126)
 * CLI `describe cluster;` output should be on separate lines for separate versions
   (CASSANDRA-3170)
 * fix changing durable_writes keyspace option during CF creation
   (CASSANDRA-3292)
 * avoid locking on update when no indexes are involved (CASSANDRA-3386)
 * fix assertionError during repair with ordered partitioners (CASSANDRA-3369)
 * correctly serialize key_validation_class for avro (CASSANDRA-3391)
 * don't expire counter tombstone after streaming (CASSANDRA-3394)
 * prevent nodes that failed to join from hanging around forever 
   (CASSANDRA-3351)
 * remove incorrect optimization from slice read path (CASSANDRA-3390)
 * Fix race in AntiEntropyService (CASSANDRA-3400)


1.0.0-final
 * close scrubbed sstable fd before deleting it (CASSANDRA-3318)
 * fix bug preventing obsolete commitlog segments from being removed
   (CASSANDRA-3269)
 * tolerate whitespace in seed CDL (CASSANDRA-3263)
 * Change default heap thresholds to max(min(1/2 ram, 1G), min(1/4 ram, 8GB))
   (CASSANDRA-3295)
 * Fix broken CompressedRandomAccessReaderTest (CASSANDRA-3298)
 * (CQL) fix type information returned for wildcard queries (CASSANDRA-3311)
 * add estimated tasks to LeveledCompactionStrategy (CASSANDRA-3322)
 * avoid including compaction cache-warming in keycache stats (CASSANDRA-3325)
 * run compaction and hinted handoff threads at MIN_PRIORITY (CASSANDRA-3308)
 * default hsha thrift server to cpu core count in rpc pool (CASSANDRA-3329)
 * add bin\daemon to binary tarball for Windows service (CASSANDRA-3331)
 * Fix places where uncompressed size of sstables was use in place of the
   compressed one (CASSANDRA-3338)
 * Fix hsha thrift server (CASSANDRA-3346)
 * Make sure repair only stream needed sstables (CASSANDRA-3345)


1.0.0-rc2
 * Log a meaningful warning when a node receives a message for a repair session
   that doesn't exist anymore (CASSANDRA-3256)
 * test for NUMA policy support as well as numactl presence (CASSANDRA-3245)
 * Fix FD leak when internode encryption is enabled (CASSANDRA-3257)
 * Remove incorrect assertion in mergeIterator (CASSANDRA-3260)
 * FBUtilities.hexToBytes(String) to throw NumberFormatException when string
   contains non-hex characters (CASSANDRA-3231)
 * Keep SimpleSnitch proximity ordering unchanged from what the Strategy
   generates, as intended (CASSANDRA-3262)
 * remove Scrub from compactionstats when finished (CASSANDRA-3255)
 * fix counter entry in jdbc TypesMap (CASSANDRA-3268)
 * fix full queue scenario for ParallelCompactionIterator (CASSANDRA-3270)
 * fix bootstrap process (CASSANDRA-3285)
 * don't try delivering hints if when there isn't any (CASSANDRA-3176)
 * CLI documentation change for ColumnFamily `compression_options` (CASSANDRA-3282)
 * ignore any CF ids sent by client for adding CF/KS (CASSANDRA-3288)
 * remove obsolete hints on first startup (CASSANDRA-3291)
 * use correct ISortedColumns for time-optimized reads (CASSANDRA-3289)
 * Evict gossip state immediately when a token is taken over by a new IP 
   (CASSANDRA-3259)


1.0.0-rc1
 * Update CQL to generate microsecond timestamps by default (CASSANDRA-3227)
 * Fix counting CFMetadata towards Memtable liveRatio (CASSANDRA-3023)
 * Kill server on wrapped OOME such as from FileChannel.map (CASSANDRA-3201)
 * remove unnecessary copy when adding to row cache (CASSANDRA-3223)
 * Log message when a full repair operation completes (CASSANDRA-3207)
 * Fix streamOutSession keeping sstables references forever if the remote end
   dies (CASSANDRA-3216)
 * Remove dynamic_snitch boolean from example configuration (defaulting to 
   true) and set default badness threshold to 0.1 (CASSANDRA-3229)
 * Base choice of random or "balanced" token on bootstrap on whether
   schema definitions were found (CASSANDRA-3219)
 * Fixes for LeveledCompactionStrategy score computation, prioritization,
   scheduling, and performance (CASSANDRA-3224, 3234)
 * parallelize sstable open at server startup (CASSANDRA-2988)
 * fix handling of exceptions writing to OutboundTcpConnection (CASSANDRA-3235)
 * Allow using quotes in "USE <keyspace>;" CLI command (CASSANDRA-3208)
 * Don't allow any cache loading exceptions to halt startup (CASSANDRA-3218)
 * Fix sstableloader --ignores option (CASSANDRA-3247)
 * File descriptor limit increased in packaging (CASSANDRA-3206)
 * Fix deadlock in commit log during flush (CASSANDRA-3253) 


1.0.0-beta1
 * removed binarymemtable (CASSANDRA-2692)
 * add commitlog_total_space_in_mb to prevent fragmented logs (CASSANDRA-2427)
 * removed commitlog_rotation_threshold_in_mb configuration (CASSANDRA-2771)
 * make AbstractBounds.normalize de-overlapp overlapping ranges (CASSANDRA-2641)
 * replace CollatingIterator, ReducingIterator with MergeIterator 
   (CASSANDRA-2062)
 * Fixed the ability to set compaction strategy in cli using create column 
   family command (CASSANDRA-2778)
 * clean up tmp files after failed compaction (CASSANDRA-2468)
 * restrict repair streaming to specific columnfamilies (CASSANDRA-2280)
 * don't bother persisting columns shadowed by a row tombstone (CASSANDRA-2589)
 * reset CF and SC deletion times after gc_grace (CASSANDRA-2317)
 * optimize away seek when compacting wide rows (CASSANDRA-2879)
 * single-pass streaming (CASSANDRA-2677, 2906, 2916, 3003)
 * use reference counting for deleting sstables instead of relying on GC
   (CASSANDRA-2521, 3179)
 * store hints as serialized mutations instead of pointers to data row
   (CASSANDRA-2045)
 * store hints in the coordinator node instead of in the closest replica 
   (CASSANDRA-2914)
 * add row_cache_keys_to_save CF option (CASSANDRA-1966)
 * check column family validity in nodetool repair (CASSANDRA-2933)
 * use lazy initialization instead of class initialization in NodeId
   (CASSANDRA-2953)
 * add paging to get_count (CASSANDRA-2894)
 * fix "short reads" in [multi]get (CASSANDRA-2643, 3157, 3192)
 * add optional compression for sstables (CASSANDRA-47, 2994, 3001, 3128)
 * add scheduler JMX metrics (CASSANDRA-2962)
 * add block level checksum for compressed data (CASSANDRA-1717)
 * make column family backed column map pluggable and introduce unsynchronized
   ArrayList backed one to speedup reads (CASSANDRA-2843, 3165, 3205)
 * refactoring of the secondary index api (CASSANDRA-2982)
 * make CL > ONE reads wait for digest reconciliation before returning
   (CASSANDRA-2494)
 * fix missing logging for some exceptions (CASSANDRA-2061)
 * refactor and optimize ColumnFamilyStore.files(...) and Descriptor.fromFilename(String)
   and few other places responsible for work with SSTable files (CASSANDRA-3040)
 * Stop reading from sstables once we know we have the most recent columns,
   for query-by-name requests (CASSANDRA-2498)
 * Add query-by-column mode to stress.java (CASSANDRA-3064)
 * Add "install" command to cassandra.bat (CASSANDRA-292)
 * clean up KSMetadata, CFMetadata from unnecessary
   Thrift<->Avro conversion methods (CASSANDRA-3032)
 * Add timeouts to client request schedulers (CASSANDRA-3079, 3096)
 * Cli to use hashes rather than array of hashes for strategy options (CASSANDRA-3081)
 * LeveledCompactionStrategy (CASSANDRA-1608, 3085, 3110, 3087, 3145, 3154, 3182)
 * Improvements of the CLI `describe` command (CASSANDRA-2630)
 * reduce window where dropped CF sstables may not be deleted (CASSANDRA-2942)
 * Expose gossip/FD info to JMX (CASSANDRA-2806)
 * Fix streaming over SSL when compressed SSTable involved (CASSANDRA-3051)
 * Add support for pluggable secondary index implementations (CASSANDRA-3078)
 * remove compaction_thread_priority setting (CASSANDRA-3104)
 * generate hints for replicas that timeout, not just replicas that are known
   to be down before starting (CASSANDRA-2034)
 * Add throttling for internode streaming (CASSANDRA-3080)
 * make the repair of a range repair all replica (CASSANDRA-2610, 3194)
 * expose the ability to repair the first range (as returned by the
   partitioner) of a node (CASSANDRA-2606)
 * Streams Compression (CASSANDRA-3015)
 * add ability to use multiple threads during a single compaction
   (CASSANDRA-2901)
 * make AbstractBounds.normalize support overlapping ranges (CASSANDRA-2641)
 * fix of the CQL count() behavior (CASSANDRA-3068)
 * use TreeMap backed column families for the SSTable simple writers
   (CASSANDRA-3148)
 * fix inconsistency of the CLI syntax when {} should be used instead of [{}]
   (CASSANDRA-3119)
 * rename CQL type names to match expected SQL behavior (CASSANDRA-3149, 3031)
 * Arena-based allocation for memtables (CASSANDRA-2252, 3162, 3163, 3168)
 * Default RR chance to 0.1 (CASSANDRA-3169)
 * Add RowLevel support to secondary index API (CASSANDRA-3147)
 * Make SerializingCacheProvider the default if JNA is available (CASSANDRA-3183)
 * Fix backwards compatibilty for CQL memtable properties (CASSANDRA-3190)
 * Add five-minute delay before starting compactions on a restarted server
   (CASSANDRA-3181)
 * Reduce copies done for intra-host messages (CASSANDRA-1788, 3144)
 * support of compaction strategy option for stress.java (CASSANDRA-3204)
 * make memtable throughput and column count thresholds no-ops (CASSANDRA-2449)
 * Return schema information along with the resultSet in CQL (CASSANDRA-2734)
 * Add new DecimalType (CASSANDRA-2883)
 * Fix assertion error in RowRepairResolver (CASSANDRA-3156)
 * Reduce unnecessary high buffer sizes (CASSANDRA-3171)
 * Pluggable compaction strategy (CASSANDRA-1610)
 * Add new broadcast_address config option (CASSANDRA-2491)


0.8.7
 * Kill server on wrapped OOME such as from FileChannel.map (CASSANDRA-3201)
 * Allow using quotes in "USE <keyspace>;" CLI command (CASSANDRA-3208)
 * Log message when a full repair operation completes (CASSANDRA-3207)
 * Don't allow any cache loading exceptions to halt startup (CASSANDRA-3218)
 * Fix sstableloader --ignores option (CASSANDRA-3247)
 * File descriptor limit increased in packaging (CASSANDRA-3206)
 * Log a meaningfull warning when a node receive a message for a repair session
   that doesn't exist anymore (CASSANDRA-3256)
 * Fix FD leak when internode encryption is enabled (CASSANDRA-3257)
 * FBUtilities.hexToBytes(String) to throw NumberFormatException when string
   contains non-hex characters (CASSANDRA-3231)
 * Keep SimpleSnitch proximity ordering unchanged from what the Strategy
   generates, as intended (CASSANDRA-3262)
 * remove Scrub from compactionstats when finished (CASSANDRA-3255)
 * Fix tool .bat files when CASSANDRA_HOME contains spaces (CASSANDRA-3258)
 * Force flush of status table when removing/updating token (CASSANDRA-3243)
 * Evict gossip state immediately when a token is taken over by a new IP (CASSANDRA-3259)
 * Fix bug where the failure detector can take too long to mark a host
   down (CASSANDRA-3273)
 * (Hadoop) allow wrapping ranges in queries (CASSANDRA-3137)
 * (Hadoop) check all interfaces for a match with split location
   before falling back to random replica (CASSANDRA-3211)
 * (Hadoop) Make Pig storage handle implements LoadMetadata (CASSANDRA-2777)
 * (Hadoop) Fix exception during PIG 'dump' (CASSANDRA-2810)
 * Fix stress COUNTER_GET option (CASSANDRA-3301)
 * Fix missing fields in CLI `show schema` output (CASSANDRA-3304)
 * Nodetool no longer leaks threads and closes JMX connections (CASSANDRA-3309)
 * fix truncate allowing data to be replayed post-restart (CASSANDRA-3297)
 * Move SimpleAuthority and SimpleAuthenticator to examples (CASSANDRA-2922)
 * Fix handling of tombstone by SSTableExport/Import (CASSANDRA-3357)
 * Fix transposition in cfHistograms (CASSANDRA-3222)
 * Allow using number as DC name when creating keyspace in CQL (CASSANDRA-3239)
 * Force flush of system table after updating/removing a token (CASSANDRA-3243)


0.8.6
 * revert CASSANDRA-2388
 * change TokenRange.endpoints back to listen/broadcast address to match
   pre-1777 behavior, and add TokenRange.rpc_endpoints instead (CASSANDRA-3187)
 * avoid trying to watch cassandra-topology.properties when loaded from jar
   (CASSANDRA-3138)
 * prevent users from creating keyspaces with LocalStrategy replication
   (CASSANDRA-3139)
 * fix CLI `show schema;` to output correct keyspace definition statement
   (CASSANDRA-3129)
 * CustomTThreadPoolServer to log TTransportException at DEBUG level
   (CASSANDRA-3142)
 * allow topology sort to work with non-unique rack names between 
   datacenters (CASSANDRA-3152)
 * Improve caching of same-version Messages on digest and repair paths
   (CASSANDRA-3158)
 * Randomize choice of first replica for counter increment (CASSANDRA-2890)
 * Fix using read_repair_chance instead of merge_shard_change (CASSANDRA-3202)
 * Avoid streaming data to nodes that already have it, on move as well as
   decommission (CASSANDRA-3041)
 * Fix divide by zero error in GCInspector (CASSANDRA-3164)
 * allow quoting of the ColumnFamily name in CLI `create column family`
   statement (CASSANDRA-3195)
 * Fix rolling upgrade from 0.7 to 0.8 problem (CASSANDRA-3166)
 * Accomodate missing encryption_options in IncomingTcpConnection.stream
   (CASSANDRA-3212)


0.8.5
 * fix NPE when encryption_options is unspecified (CASSANDRA-3007)
 * include column name in validation failure exceptions (CASSANDRA-2849)
 * make sure truncate clears out the commitlog so replay won't re-
   populate with truncated data (CASSANDRA-2950)
 * fix NPE when debug logging is enabled and dropped CF is present
   in a commitlog segment (CASSANDRA-3021)
 * fix cassandra.bat when CASSANDRA_HOME contains spaces (CASSANDRA-2952)
 * fix to SSTableSimpleUnsortedWriter bufferSize calculation (CASSANDRA-3027)
 * make cleanup and normal compaction able to skip empty rows
   (rows containing nothing but expired tombstones) (CASSANDRA-3039)
 * work around native memory leak in com.sun.management.GarbageCollectorMXBean
   (CASSANDRA-2868)
 * validate that column names in column_metadata are not equal to key_alias
   on create/update of the ColumnFamily and CQL 'ALTER' statement (CASSANDRA-3036)
 * return an InvalidRequestException if an indexed column is assigned
   a value larger than 64KB (CASSANDRA-3057)
 * fix of numeric-only and string column names handling in CLI "drop index" 
   (CASSANDRA-3054)
 * prune index scan resultset back to original request for lazy
   resultset expansion case (CASSANDRA-2964)
 * (Hadoop) fail jobs when Cassandra node has failed but TaskTracker
   has not (CASSANDRA-2388)
 * fix dynamic snitch ignoring nodes when read_repair_chance is zero
   (CASSANDRA-2662)
 * avoid retaining references to dropped CFS objects in 
   CompactionManager.estimatedCompactions (CASSANDRA-2708)
 * expose rpc timeouts per host in MessagingServiceMBean (CASSANDRA-2941)
 * avoid including cwd in classpath for deb and rpm packages (CASSANDRA-2881)
 * remove gossip state when a new IP takes over a token (CASSANDRA-3071)
 * allow sstable2json to work on index sstable files (CASSANDRA-3059)
 * always hint counters (CASSANDRA-3099)
 * fix log4j initialization in EmbeddedCassandraService (CASSANDRA-2857)
 * remove gossip state when a new IP takes over a token (CASSANDRA-3071)
 * work around native memory leak in com.sun.management.GarbageCollectorMXBean
    (CASSANDRA-2868)
 * fix UnavailableException with writes at CL.EACH_QUORM (CASSANDRA-3084)
 * fix parsing of the Keyspace and ColumnFamily names in numeric
   and string representations in CLI (CASSANDRA-3075)
 * fix corner cases in Range.differenceToFetch (CASSANDRA-3084)
 * fix ip address String representation in the ring cache (CASSANDRA-3044)
 * fix ring cache compatibility when mixing pre-0.8.4 nodes with post-
   in the same cluster (CASSANDRA-3023)
 * make repair report failure when a node participating dies (instead of
   hanging forever) (CASSANDRA-2433)
 * fix handling of the empty byte buffer by ReversedType (CASSANDRA-3111)
 * Add validation that Keyspace names are case-insensitively unique (CASSANDRA-3066)
 * catch invalid key_validation_class before instantiating UpdateColumnFamily (CASSANDRA-3102)
 * make Range and Bounds objects client-safe (CASSANDRA-3108)
 * optionally skip log4j configuration (CASSANDRA-3061)
 * bundle sstableloader with the debian package (CASSANDRA-3113)
 * don't try to build secondary indexes when there is none (CASSANDRA-3123)
 * improve SSTableSimpleUnsortedWriter speed for large rows (CASSANDRA-3122)
 * handle keyspace arguments correctly in nodetool snapshot (CASSANDRA-3038)
 * Fix SSTableImportTest on windows (CASSANDRA-3043)
 * expose compactionThroughputMbPerSec through JMX (CASSANDRA-3117)
 * log keyspace and CF of large rows being compacted


0.8.4
 * change TokenRing.endpoints to be a list of rpc addresses instead of 
   listen/broadcast addresses (CASSANDRA-1777)
 * include files-to-be-streamed in StreamInSession.getSources (CASSANDRA-2972)
 * use JAVA env var in cassandra-env.sh (CASSANDRA-2785, 2992)
 * avoid doing read for no-op replicate-on-write at CL=1 (CASSANDRA-2892)
 * refuse counter write for CL.ANY (CASSANDRA-2990)
 * switch back to only logging recent dropped messages (CASSANDRA-3004)
 * always deserialize RowMutation for counters (CASSANDRA-3006)
 * ignore saved replication_factor strategy_option for NTS (CASSANDRA-3011)
 * make sure pre-truncate CL segments are discarded (CASSANDRA-2950)


0.8.3
 * add ability to drop local reads/writes that are going to timeout
   (CASSANDRA-2943)
 * revamp token removal process, keep gossip states for 3 days (CASSANDRA-2496)
 * don't accept extra args for 0-arg nodetool commands (CASSANDRA-2740)
 * log unavailableexception details at debug level (CASSANDRA-2856)
 * expose data_dir though jmx (CASSANDRA-2770)
 * don't include tmp files as sstable when create cfs (CASSANDRA-2929)
 * log Java classpath on startup (CASSANDRA-2895)
 * keep gossipped version in sync with actual on migration coordinator 
   (CASSANDRA-2946)
 * use lazy initialization instead of class initialization in NodeId
   (CASSANDRA-2953)
 * check column family validity in nodetool repair (CASSANDRA-2933)
 * speedup bytes to hex conversions dramatically (CASSANDRA-2850)
 * Flush memtables on shutdown when durable writes are disabled 
   (CASSANDRA-2958)
 * improved POSIX compatibility of start scripts (CASsANDRA-2965)
 * add counter support to Hadoop InputFormat (CASSANDRA-2981)
 * fix bug where dirty commitlog segments were removed (and avoid keeping 
   segments with no post-flush activity permanently dirty) (CASSANDRA-2829)
 * fix throwing exception with batch mutation of counter super columns
   (CASSANDRA-2949)
 * ignore system tables during repair (CASSANDRA-2979)
 * throw exception when NTS is given replication_factor as an option
   (CASSANDRA-2960)
 * fix assertion error during compaction of counter CFs (CASSANDRA-2968)
 * avoid trying to create index names, when no index exists (CASSANDRA-2867)
 * don't sample the system table when choosing a bootstrap token
   (CASSANDRA-2825)
 * gossiper notifies of local state changes (CASSANDRA-2948)
 * add asynchronous and half-sync/half-async (hsha) thrift servers 
   (CASSANDRA-1405)
 * fix potential use of free'd native memory in SerializingCache 
   (CASSANDRA-2951)
 * prune index scan resultset back to original request for lazy
   resultset expansion case (CASSANDRA-2964)
 * (Hadoop) fail jobs when Cassandra node has failed but TaskTracker
    has not (CASSANDRA-2388)


0.8.2
 * CQL: 
   - include only one row per unique key for IN queries (CASSANDRA-2717)
   - respect client timestamp on full row deletions (CASSANDRA-2912)
 * improve thread-safety in StreamOutSession (CASSANDRA-2792)
 * allow deleting a row and updating indexed columns in it in the
   same mutation (CASSANDRA-2773)
 * Expose number of threads blocked on submitting memtable to flush
   in JMX (CASSANDRA-2817)
 * add ability to return "endpoints" to nodetool (CASSANDRA-2776)
 * Add support for multiple (comma-delimited) coordinator addresses
   to ColumnFamilyInputFormat (CASSANDRA-2807)
 * fix potential NPE while scheduling read repair for range slice
   (CASSANDRA-2823)
 * Fix race in SystemTable.getCurrentLocalNodeId (CASSANDRA-2824)
 * Correctly set default for replicate_on_write (CASSANDRA-2835)
 * improve nodetool compactionstats formatting (CASSANDRA-2844)
 * fix index-building status display (CASSANDRA-2853)
 * fix CLI perpetuating obsolete KsDef.replication_factor (CASSANDRA-2846)
 * improve cli treatment of multiline comments (CASSANDRA-2852)
 * handle row tombstones correctly in EchoedRow (CASSANDRA-2786)
 * add MessagingService.get[Recently]DroppedMessages and
   StorageService.getExceptionCount (CASSANDRA-2804)
 * fix possibility of spurious UnavailableException for LOCAL_QUORUM
   reads with dynamic snitch + read repair disabled (CASSANDRA-2870)
 * add ant-optional as dependence for the debian package (CASSANDRA-2164)
 * add option to specify limit for get_slice in the CLI (CASSANDRA-2646)
 * decrease HH page size (CASSANDRA-2832)
 * reset cli keyspace after dropping the current one (CASSANDRA-2763)
 * add KeyRange option to Hadoop inputformat (CASSANDRA-1125)
 * fix protocol versioning (CASSANDRA-2818, 2860)
 * support spaces in path to log4j configuration (CASSANDRA-2383)
 * avoid including inferred types in CF update (CASSANDRA-2809)
 * fix JMX bulkload call (CASSANDRA-2908)
 * fix updating KS with durable_writes=false (CASSANDRA-2907)
 * add simplified facade to SSTableWriter for bulk loading use
   (CASSANDRA-2911)
 * fix re-using index CF sstable names after drop/recreate (CASSANDRA-2872)
 * prepend CF to default index names (CASSANDRA-2903)
 * fix hint replay (CASSANDRA-2928)
 * Properly synchronize repair's merkle tree computation (CASSANDRA-2816)


0.8.1
 * CQL:
   - support for insert, delete in BATCH (CASSANDRA-2537)
   - support for IN to SELECT, UPDATE (CASSANDRA-2553)
   - timestamp support for INSERT, UPDATE, and BATCH (CASSANDRA-2555)
   - TTL support (CASSANDRA-2476)
   - counter support (CASSANDRA-2473)
   - ALTER COLUMNFAMILY (CASSANDRA-1709)
   - DROP INDEX (CASSANDRA-2617)
   - add SCHEMA/TABLE as aliases for KS/CF (CASSANDRA-2743)
   - server handles wait-for-schema-agreement (CASSANDRA-2756)
   - key alias support (CASSANDRA-2480)
 * add support for comparator parameters and a generic ReverseType
   (CASSANDRA-2355)
 * add CompositeType and DynamicCompositeType (CASSANDRA-2231)
 * optimize batches containing multiple updates to the same row
   (CASSANDRA-2583)
 * adjust hinted handoff page size to avoid OOM with large columns 
   (CASSANDRA-2652)
 * mark BRAF buffer invalid post-flush so we don't re-flush partial
   buffers again, especially on CL writes (CASSANDRA-2660)
 * add DROP INDEX support to CLI (CASSANDRA-2616)
 * don't perform HH to client-mode [storageproxy] nodes (CASSANDRA-2668)
 * Improve forceDeserialize/getCompactedRow encapsulation (CASSANDRA-2659)
 * Don't write CounterUpdateColumn to disk in tests (CASSANDRA-2650)
 * Add sstable bulk loading utility (CASSANDRA-1278)
 * avoid replaying hints to dropped columnfamilies (CASSANDRA-2685)
 * add placeholders for missing rows in range query pseudo-RR (CASSANDRA-2680)
 * remove no-op HHOM.renameHints (CASSANDRA-2693)
 * clone super columns to avoid modifying them during flush (CASSANDRA-2675)
 * allow writes to bypass the commitlog for certain keyspaces (CASSANDRA-2683)
 * avoid NPE when bypassing commitlog during memtable flush (CASSANDRA-2781)
 * Added support for making bootstrap retry if nodes flap (CASSANDRA-2644)
 * Added statusthrift to nodetool to report if thrift server is running (CASSANDRA-2722)
 * Fixed rows being cached if they do not exist (CASSANDRA-2723)
 * Support passing tableName and cfName to RowCacheProviders (CASSANDRA-2702)
 * close scrub file handles (CASSANDRA-2669)
 * throttle migration replay (CASSANDRA-2714)
 * optimize column serializer creation (CASSANDRA-2716)
 * Added support for making bootstrap retry if nodes flap (CASSANDRA-2644)
 * Added statusthrift to nodetool to report if thrift server is running
   (CASSANDRA-2722)
 * Fixed rows being cached if they do not exist (CASSANDRA-2723)
 * fix truncate/compaction race (CASSANDRA-2673)
 * workaround large resultsets causing large allocation retention
   by nio sockets (CASSANDRA-2654)
 * fix nodetool ring use with Ec2Snitch (CASSANDRA-2733)
 * fix removing columns and subcolumns that are supressed by a row or
   supercolumn tombstone during replica resolution (CASSANDRA-2590)
 * support sstable2json against snapshot sstables (CASSANDRA-2386)
 * remove active-pull schema requests (CASSANDRA-2715)
 * avoid marking entire list of sstables as actively being compacted
   in multithreaded compaction (CASSANDRA-2765)
 * seek back after deserializing a row to update cache with (CASSANDRA-2752)
 * avoid skipping rows in scrub for counter column family (CASSANDRA-2759)
 * fix ConcurrentModificationException in repair when dealing with 0.7 node
   (CASSANDRA-2767)
 * use threadsafe collections for StreamInSession (CASSANDRA-2766)
 * avoid infinite loop when creating merkle tree (CASSANDRA-2758)
 * avoids unmarking compacting sstable prematurely in cleanup (CASSANDRA-2769)
 * fix NPE when the commit log is bypassed (CASSANDRA-2718)
 * don't throw an exception in SS.isRPCServerRunning (CASSANDRA-2721)
 * make stress.jar executable (CASSANDRA-2744)
 * add daemon mode to java stress (CASSANDRA-2267)
 * expose the DC and rack of a node through JMX and nodetool ring (CASSANDRA-2531)
 * fix cache mbean getSize (CASSANDRA-2781)
 * Add Date, Float, Double, and Boolean types (CASSANDRA-2530)
 * Add startup flag to renew counter node id (CASSANDRA-2788)
 * add jamm agent to cassandra.bat (CASSANDRA-2787)
 * fix repair hanging if a neighbor has nothing to send (CASSANDRA-2797)
 * purge tombstone even if row is in only one sstable (CASSANDRA-2801)
 * Fix wrong purge of deleted cf during compaction (CASSANDRA-2786)
 * fix race that could result in Hadoop writer failing to throw an
   exception encountered after close() (CASSANDRA-2755)
 * fix scan wrongly throwing assertion error (CASSANDRA-2653)
 * Always use even distribution for merkle tree with RandomPartitionner
   (CASSANDRA-2841)
 * fix describeOwnership for OPP (CASSANDRA-2800)
 * ensure that string tokens do not contain commas (CASSANDRA-2762)


0.8.0-final
 * fix CQL grammar warning and cqlsh regression from CASSANDRA-2622
 * add ant generate-cql-html target (CASSANDRA-2526)
 * update CQL consistency levels (CASSANDRA-2566)
 * debian packaging fixes (CASSANDRA-2481, 2647)
 * fix UUIDType, IntegerType for direct buffers (CASSANDRA-2682, 2684)
 * switch to native Thrift for Hadoop map/reduce (CASSANDRA-2667)
 * fix StackOverflowError when building from eclipse (CASSANDRA-2687)
 * only provide replication_factor to strategy_options "help" for
   SimpleStrategy, OldNetworkTopologyStrategy (CASSANDRA-2678, 2713)
 * fix exception adding validators to non-string columns (CASSANDRA-2696)
 * avoid instantiating DatabaseDescriptor in JDBC (CASSANDRA-2694)
 * fix potential stack overflow during compaction (CASSANDRA-2626)
 * clone super columns to avoid modifying them during flush (CASSANDRA-2675)
 * reset underlying iterator in EchoedRow constructor (CASSANDRA-2653)


0.8.0-rc1
 * faster flushes and compaction from fixing excessively pessimistic 
   rebuffering in BRAF (CASSANDRA-2581)
 * fix returning null column values in the python cql driver (CASSANDRA-2593)
 * fix merkle tree splitting exiting early (CASSANDRA-2605)
 * snapshot_before_compaction directory name fix (CASSANDRA-2598)
 * Disable compaction throttling during bootstrap (CASSANDRA-2612) 
 * fix CQL treatment of > and < operators in range slices (CASSANDRA-2592)
 * fix potential double-application of counter updates on commitlog replay
   by moving replay position from header to sstable metadata (CASSANDRA-2419)
 * JDBC CQL driver exposes getColumn for access to timestamp
 * JDBC ResultSetMetadata properties added to AbstractType
 * r/m clustertool (CASSANDRA-2607)
 * add support for presenting row key as a column in CQL result sets 
   (CASSANDRA-2622)
 * Don't allow {LOCAL|EACH}_QUORUM unless strategy is NTS (CASSANDRA-2627)
 * validate keyspace strategy_options during CQL create (CASSANDRA-2624)
 * fix empty Result with secondary index when limit=1 (CASSANDRA-2628)
 * Fix regression where bootstrapping a node with no schema fails
   (CASSANDRA-2625)
 * Allow removing LocationInfo sstables (CASSANDRA-2632)
 * avoid attempting to replay mutations from dropped keyspaces (CASSANDRA-2631)
 * avoid using cached position of a key when GT is requested (CASSANDRA-2633)
 * fix counting bloom filter true positives (CASSANDRA-2637)
 * initialize local ep state prior to gossip startup if needed (CASSANDRA-2638)
 * fix counter increment lost after restart (CASSANDRA-2642)
 * add quote-escaping via backslash to CLI (CASSANDRA-2623)
 * fix pig example script (CASSANDRA-2487)
 * fix dynamic snitch race in adding latencies (CASSANDRA-2618)
 * Start/stop cassandra after more important services such as mdadm in
   debian packaging (CASSANDRA-2481)


0.8.0-beta2
 * fix NPE compacting index CFs (CASSANDRA-2528)
 * Remove checking all column families on startup for compaction candidates 
   (CASSANDRA-2444)
 * validate CQL create keyspace options (CASSANDRA-2525)
 * fix nodetool setcompactionthroughput (CASSANDRA-2550)
 * move	gossip heartbeat back to its own thread (CASSANDRA-2554)
 * validate cql TRUNCATE columnfamily before truncating (CASSANDRA-2570)
 * fix batch_mutate for mixed standard-counter mutations (CASSANDRA-2457)
 * disallow making schema changes to system keyspace (CASSANDRA-2563)
 * fix sending mutation messages multiple times (CASSANDRA-2557)
 * fix incorrect use of NBHM.size in ReadCallback that could cause
   reads to time out even when responses were received (CASSANDRA-2552)
 * trigger read repair correctly for LOCAL_QUORUM reads (CASSANDRA-2556)
 * Allow configuring the number of compaction thread (CASSANDRA-2558)
 * forceUserDefinedCompaction will attempt to compact what it is given
   even if the pessimistic estimate is that there is not enough disk space;
   automatic compactions will only compact 2 or more sstables (CASSANDRA-2575)
 * refuse to apply migrations with older timestamps than the current 
   schema (CASSANDRA-2536)
 * remove unframed Thrift transport option
 * include indexes in snapshots (CASSANDRA-2596)
 * improve ignoring of obsolete mutations in index maintenance (CASSANDRA-2401)
 * recognize attempt to drop just the index while leaving the column
   definition alone (CASSANDRA-2619)
  

0.8.0-beta1
 * remove Avro RPC support (CASSANDRA-926)
 * support for columns that act as incr/decr counters 
   (CASSANDRA-1072, 1937, 1944, 1936, 2101, 2093, 2288, 2105, 2384, 2236, 2342,
   2454)
 * CQL (CASSANDRA-1703, 1704, 1705, 1706, 1707, 1708, 1710, 1711, 1940, 
   2124, 2302, 2277, 2493)
 * avoid double RowMutation serialization on write path (CASSANDRA-1800)
 * make NetworkTopologyStrategy the default (CASSANDRA-1960)
 * configurable internode encryption (CASSANDRA-1567, 2152)
 * human readable column names in sstable2json output (CASSANDRA-1933)
 * change default JMX port to 7199 (CASSANDRA-2027)
 * backwards compatible internal messaging (CASSANDRA-1015)
 * atomic switch of memtables and sstables (CASSANDRA-2284)
 * add pluggable SeedProvider (CASSANDRA-1669)
 * Fix clustertool to not throw exception when calling get_endpoints (CASSANDRA-2437)
 * upgrade to thrift 0.6 (CASSANDRA-2412) 
 * repair works on a token range instead of full ring (CASSANDRA-2324)
 * purge tombstones from row cache (CASSANDRA-2305)
 * push replication_factor into strategy_options (CASSANDRA-1263)
 * give snapshots the same name on each node (CASSANDRA-1791)
 * remove "nodetool loadbalance" (CASSANDRA-2448)
 * multithreaded compaction (CASSANDRA-2191)
 * compaction throttling (CASSANDRA-2156)
 * add key type information and alias (CASSANDRA-2311, 2396)
 * cli no longer divides read_repair_chance by 100 (CASSANDRA-2458)
 * made CompactionInfo.getTaskType return an enum (CASSANDRA-2482)
 * add a server-wide cap on measured memtable memory usage and aggressively
   flush to keep under that threshold (CASSANDRA-2006)
 * add unified UUIDType (CASSANDRA-2233)
 * add off-heap row cache support (CASSANDRA-1969)


0.7.5
 * improvements/fixes to PIG driver (CASSANDRA-1618, CASSANDRA-2387,
   CASSANDRA-2465, CASSANDRA-2484)
 * validate index names (CASSANDRA-1761)
 * reduce contention on Table.flusherLock (CASSANDRA-1954)
 * try harder to detect failures during streaming, cleaning up temporary
   files more reliably (CASSANDRA-2088)
 * shut down server for OOM on a Thrift thread (CASSANDRA-2269)
 * fix tombstone handling in repair and sstable2json (CASSANDRA-2279)
 * preserve version when streaming data from old sstables (CASSANDRA-2283)
 * don't start repair if a neighboring node is marked as dead (CASSANDRA-2290)
 * purge tombstones from row cache (CASSANDRA-2305)
 * Avoid seeking when sstable2json exports the entire file (CASSANDRA-2318)
 * clear Built flag in system table when dropping an index (CASSANDRA-2320)
 * don't allow arbitrary argument for stress.java (CASSANDRA-2323)
 * validate values for index predicates in get_indexed_slice (CASSANDRA-2328)
 * queue secondary indexes for flush before the parent (CASSANDRA-2330)
 * allow job configuration to set the CL used in Hadoop jobs (CASSANDRA-2331)
 * add memtable_flush_queue_size defaulting to 4 (CASSANDRA-2333)
 * Allow overriding of initial_token, storage_port and rpc_port from system
   properties (CASSANDRA-2343)
 * fix comparator used for non-indexed secondary expressions in index scan
   (CASSANDRA-2347)
 * ensure size calculation and write phase of large-row compaction use
   the same threshold for TTL expiration (CASSANDRA-2349)
 * fix race when iterating CFs during add/drop (CASSANDRA-2350)
 * add ConsistencyLevel command to CLI (CASSANDRA-2354)
 * allow negative numbers in the cli (CASSANDRA-2358)
 * hard code serialVersionUID for tokens class (CASSANDRA-2361)
 * fix potential infinite loop in ByteBufferUtil.inputStream (CASSANDRA-2365)
 * fix encoding bugs in HintedHandoffManager, SystemTable when default
   charset is not UTF8 (CASSANDRA-2367)
 * avoids having removed node reappearing in Gossip (CASSANDRA-2371)
 * fix incorrect truncation of long to int when reading columns via block
   index (CASSANDRA-2376)
 * fix NPE during stream session (CASSANDRA-2377)
 * fix race condition that could leave orphaned data files when dropping CF or
   KS (CASSANDRA-2381)
 * fsync statistics component on write (CASSANDRA-2382)
 * fix duplicate results from CFS.scan (CASSANDRA-2406)
 * add IntegerType to CLI help (CASSANDRA-2414)
 * avoid caching token-only decoratedkeys (CASSANDRA-2416)
 * convert mmap assertion to if/throw so scrub can catch it (CASSANDRA-2417)
 * don't overwrite gc log (CASSANDR-2418)
 * invalidate row cache for streamed row to avoid inconsitencies
   (CASSANDRA-2420)
 * avoid copies in range/index scans (CASSANDRA-2425)
 * make sure we don't wipe data during cleanup if the node has not join
   the ring (CASSANDRA-2428)
 * Try harder to close files after compaction (CASSANDRA-2431)
 * re-set bootstrapped flag after move finishes (CASSANDRA-2435)
 * display validation_class in CLI 'describe keyspace' (CASSANDRA-2442)
 * make cleanup compactions cleanup the row cache (CASSANDRA-2451)
 * add column fields validation to scrub (CASSANDRA-2460)
 * use 64KB flush buffer instead of in_memory_compaction_limit (CASSANDRA-2463)
 * fix backslash substitutions in CLI (CASSANDRA-2492)
 * disable cache saving for system CFS (CASSANDRA-2502)
 * fixes for verifying destination availability under hinted conditions
   so UE can be thrown intead of timing out (CASSANDRA-2514)
 * fix update of validation class in column metadata (CASSANDRA-2512)
 * support LOCAL_QUORUM, EACH_QUORUM CLs outside of NTS (CASSANDRA-2516)
 * preserve version when streaming data from old sstables (CASSANDRA-2283)
 * fix backslash substitutions in CLI (CASSANDRA-2492)
 * count a row deletion as one operation towards memtable threshold 
   (CASSANDRA-2519)
 * support LOCAL_QUORUM, EACH_QUORUM CLs outside of NTS (CASSANDRA-2516)


0.7.4
 * add nodetool join command (CASSANDRA-2160)
 * fix secondary indexes on pre-existing or streamed data (CASSANDRA-2244)
 * initialize endpoint in gossiper earlier (CASSANDRA-2228)
 * add ability to write to Cassandra from Pig (CASSANDRA-1828)
 * add rpc_[min|max]_threads (CASSANDRA-2176)
 * add CL.TWO, CL.THREE (CASSANDRA-2013)
 * avoid exporting an un-requested row in sstable2json, when exporting 
   a key that does not exist (CASSANDRA-2168)
 * add incremental_backups option (CASSANDRA-1872)
 * add configurable row limit to Pig loadfunc (CASSANDRA-2276)
 * validate column values in batches as well as single-Column inserts
   (CASSANDRA-2259)
 * move sample schema from cassandra.yaml to schema-sample.txt,
   a cli scripts (CASSANDRA-2007)
 * avoid writing empty rows when scrubbing tombstoned rows (CASSANDRA-2296)
 * fix assertion error in range and index scans for CL < ALL
   (CASSANDRA-2282)
 * fix commitlog replay when flush position refers to data that didn't
   get synced before server died (CASSANDRA-2285)
 * fix fd leak in sstable2json with non-mmap'd i/o (CASSANDRA-2304)
 * reduce memory use during streaming of multiple sstables (CASSANDRA-2301)
 * purge tombstoned rows from cache after GCGraceSeconds (CASSANDRA-2305)
 * allow zero replicas in a NTS datacenter (CASSANDRA-1924)
 * make range queries respect snitch for local replicas (CASSANDRA-2286)
 * fix HH delivery when column index is larger than 2GB (CASSANDRA-2297)
 * make 2ary indexes use parent CF flush thresholds during initial build
   (CASSANDRA-2294)
 * update memtable_throughput to be a long (CASSANDRA-2158)


0.7.3
 * Keep endpoint state until aVeryLongTime (CASSANDRA-2115)
 * lower-latency read repair (CASSANDRA-2069)
 * add hinted_handoff_throttle_delay_in_ms option (CASSANDRA-2161)
 * fixes for cache save/load (CASSANDRA-2172, -2174)
 * Handle whole-row deletions in CFOutputFormat (CASSANDRA-2014)
 * Make memtable_flush_writers flush in parallel (CASSANDRA-2178)
 * Add compaction_preheat_key_cache option (CASSANDRA-2175)
 * refactor stress.py to have only one copy of the format string 
   used for creating row keys (CASSANDRA-2108)
 * validate index names for \w+ (CASSANDRA-2196)
 * Fix Cassandra cli to respect timeout if schema does not settle 
   (CASSANDRA-2187)
 * fix for compaction and cleanup writing old-format data into new-version 
   sstable (CASSANDRA-2211, -2216)
 * add nodetool scrub (CASSANDRA-2217, -2240)
 * fix sstable2json large-row pagination (CASSANDRA-2188)
 * fix EOFing on requests for the last bytes in a file (CASSANDRA-2213)
 * fix BufferedRandomAccessFile bugs (CASSANDRA-2218, -2241)
 * check for memtable flush_after_mins exceeded every 10s (CASSANDRA-2183)
 * fix cache saving on Windows (CASSANDRA-2207)
 * add validateSchemaAgreement call + synchronization to schema
   modification operations (CASSANDRA-2222)
 * fix for reversed slice queries on large rows (CASSANDRA-2212)
 * fat clients were writing local data (CASSANDRA-2223)
 * set DEFAULT_MEMTABLE_LIFETIME_IN_MINS to 24h
 * improve detection and cleanup of partially-written sstables 
   (CASSANDRA-2206)
 * fix supercolumn de/serialization when subcolumn comparator is different
   from supercolumn's (CASSANDRA-2104)
 * fix starting up on Windows when CASSANDRA_HOME contains whitespace
   (CASSANDRA-2237)
 * add [get|set][row|key]cacheSavePeriod to JMX (CASSANDRA-2100)
 * fix Hadoop ColumnFamilyOutputFormat dropping of mutations
   when batch fills up (CASSANDRA-2255)
 * move file deletions off of scheduledtasks executor (CASSANDRA-2253)


0.7.2
 * copy DecoratedKey.key when inserting into caches to avoid retaining
   a reference to the underlying buffer (CASSANDRA-2102)
 * format subcolumn names with subcomparator (CASSANDRA-2136)
 * fix column bloom filter deserialization (CASSANDRA-2165)


0.7.1
 * refactor MessageDigest creation code. (CASSANDRA-2107)
 * buffer network stack to avoid inefficient small TCP messages while avoiding
   the nagle/delayed ack problem (CASSANDRA-1896)
 * check log4j configuration for changes every 10s (CASSANDRA-1525, 1907)
 * more-efficient cross-DC replication (CASSANDRA-1530, -2051, -2138)
 * avoid polluting page cache with commitlog or sstable writes
   and seq scan operations (CASSANDRA-1470)
 * add RMI authentication options to nodetool (CASSANDRA-1921)
 * make snitches configurable at runtime (CASSANDRA-1374)
 * retry hadoop split requests on connection failure (CASSANDRA-1927)
 * implement describeOwnership for BOP, COPP (CASSANDRA-1928)
 * make read repair behave as expected for ConsistencyLevel > ONE
   (CASSANDRA-982, 2038)
 * distributed test harness (CASSANDRA-1859, 1964)
 * reduce flush lock contention (CASSANDRA-1930)
 * optimize supercolumn deserialization (CASSANDRA-1891)
 * fix CFMetaData.apply to only compare objects of the same class 
   (CASSANDRA-1962)
 * allow specifying specific SSTables to compact from JMX (CASSANDRA-1963)
 * fix race condition in MessagingService.targets (CASSANDRA-1959, 2094, 2081)
 * refuse to open sstables from a future version (CASSANDRA-1935)
 * zero-copy reads (CASSANDRA-1714)
 * fix copy bounds for word Text in wordcount demo (CASSANDRA-1993)
 * fixes for contrib/javautils (CASSANDRA-1979)
 * check more frequently for memtable expiration (CASSANDRA-2000)
 * fix writing SSTable column count statistics (CASSANDRA-1976)
 * fix streaming of multiple CFs during bootstrap (CASSANDRA-1992)
 * explicitly set JVM GC new generation size with -Xmn (CASSANDRA-1968)
 * add short options for CLI flags (CASSANDRA-1565)
 * make keyspace argument to "describe keyspace" in CLI optional
   when authenticated to keyspace already (CASSANDRA-2029)
 * added option to specify -Dcassandra.join_ring=false on startup
   to allow "warm spare" nodes or performing JMX maintenance before
   joining the ring (CASSANDRA-526)
 * log migrations at INFO (CASSANDRA-2028)
 * add CLI verbose option in file mode (CASSANDRA-2030)
 * add single-line "--" comments to CLI (CASSANDRA-2032)
 * message serialization tests (CASSANDRA-1923)
 * switch from ivy to maven-ant-tasks (CASSANDRA-2017)
 * CLI attempts to block for new schema to propagate (CASSANDRA-2044)
 * fix potential overflow in nodetool cfstats (CASSANDRA-2057)
 * add JVM shutdownhook to sync commitlog (CASSANDRA-1919)
 * allow nodes to be up without being part of  normal traffic (CASSANDRA-1951)
 * fix CLI "show keyspaces" with null options on NTS (CASSANDRA-2049)
 * fix possible ByteBuffer race conditions (CASSANDRA-2066)
 * reduce garbage generated by MessagingService to prevent load spikes
   (CASSANDRA-2058)
 * fix math in RandomPartitioner.describeOwnership (CASSANDRA-2071)
 * fix deletion of sstable non-data components (CASSANDRA-2059)
 * avoid blocking gossip while deleting handoff hints (CASSANDRA-2073)
 * ignore messages from newer versions, keep track of nodes in gossip 
   regardless of version (CASSANDRA-1970)
 * cache writing moved to CompactionManager to reduce i/o contention and
   updated to use non-cache-polluting writes (CASSANDRA-2053)
 * page through large rows when exporting to JSON (CASSANDRA-2041)
 * add flush_largest_memtables_at and reduce_cache_sizes_at options
   (CASSANDRA-2142)
 * add cli 'describe cluster' command (CASSANDRA-2127)
 * add cli support for setting username/password at 'connect' command 
   (CASSANDRA-2111)
 * add -D option to Stress.java to allow reading hosts from a file 
   (CASSANDRA-2149)
 * bound hints CF throughput between 32M and 256M (CASSANDRA-2148)
 * continue starting when invalid saved cache entries are encountered
   (CASSANDRA-2076)
 * add max_hint_window_in_ms option (CASSANDRA-1459)


0.7.0-final
 * fix offsets to ByteBuffer.get (CASSANDRA-1939)


0.7.0-rc4
 * fix cli crash after backgrounding (CASSANDRA-1875)
 * count timeouts in storageproxy latencies, and include latency 
   histograms in StorageProxyMBean (CASSANDRA-1893)
 * fix CLI get recognition of supercolumns (CASSANDRA-1899)
 * enable keepalive on intra-cluster sockets (CASSANDRA-1766)
 * count timeouts towards dynamicsnitch latencies (CASSANDRA-1905)
 * Expose index-building status in JMX + cli schema description
   (CASSANDRA-1871)
 * allow [LOCAL|EACH]_QUORUM to be used with non-NetworkTopology 
   replication Strategies
 * increased amount of index locks for faster commitlog replay
 * collect secondary index tombstones immediately (CASSANDRA-1914)
 * revert commitlog changes from #1780 (CASSANDRA-1917)
 * change RandomPartitioner min token to -1 to avoid collision w/
   tokens on actual nodes (CASSANDRA-1901)
 * examine the right nibble when validating TimeUUID (CASSANDRA-1910)
 * include secondary indexes in cleanup (CASSANDRA-1916)
 * CFS.scrubDataDirectories should also cleanup invalid secondary indexes
   (CASSANDRA-1904)
 * ability to disable/enable gossip on nodes to force them down
   (CASSANDRA-1108)


0.7.0-rc3
 * expose getNaturalEndpoints in StorageServiceMBean taking byte[]
   key; RMI cannot serialize ByteBuffer (CASSANDRA-1833)
 * infer org.apache.cassandra.locator for replication strategy classes
   when not otherwise specified
 * validation that generates less garbage (CASSANDRA-1814)
 * add TTL support to CLI (CASSANDRA-1838)
 * cli defaults to bytestype for subcomparator when creating
   column families (CASSANDRA-1835)
 * unregister index MBeans when index is dropped (CASSANDRA-1843)
 * make ByteBufferUtil.clone thread-safe (CASSANDRA-1847)
 * change exception for read requests during bootstrap from 
   InvalidRequest to Unavailable (CASSANDRA-1862)
 * respect row-level tombstones post-flush in range scans
   (CASSANDRA-1837)
 * ReadResponseResolver check digests against each other (CASSANDRA-1830)
 * return InvalidRequest when remove of subcolumn without supercolumn
   is requested (CASSANDRA-1866)
 * flush before repair (CASSANDRA-1748)
 * SSTableExport validates key order (CASSANDRA-1884)
 * large row support for SSTableExport (CASSANDRA-1867)
 * Re-cache hot keys post-compaction without hitting disk (CASSANDRA-1878)
 * manage read repair in coordinator instead of data source, to
   provide latency information to dynamic snitch (CASSANDRA-1873)


0.7.0-rc2
 * fix live-column-count of slice ranges including tombstoned supercolumn 
   with live subcolumn (CASSANDRA-1591)
 * rename o.a.c.internal.AntientropyStage -> AntiEntropyStage,
   o.a.c.request.Request_responseStage -> RequestResponseStage,
   o.a.c.internal.Internal_responseStage -> InternalResponseStage
 * add AbstractType.fromString (CASSANDRA-1767)
 * require index_type to be present when specifying index_name
   on ColumnDef (CASSANDRA-1759)
 * fix add/remove index bugs in CFMetadata (CASSANDRA-1768)
 * rebuild Strategy during system_update_keyspace (CASSANDRA-1762)
 * cli updates prompt to ... in continuation lines (CASSANDRA-1770)
 * support multiple Mutations per key in hadoop ColumnFamilyOutputFormat
   (CASSANDRA-1774)
 * improvements to Debian init script (CASSANDRA-1772)
 * use local classloader to check for version.properties (CASSANDRA-1778)
 * Validate that column names in column_metadata are valid for the
   defined comparator, and decode properly in cli (CASSANDRA-1773)
 * use cross-platform newlines in cli (CASSANDRA-1786)
 * add ExpiringColumn support to sstable import/export (CASSANDRA-1754)
 * add flush for each append to periodic commitlog mode; added
   periodic_without_flush option to disable this (CASSANDRA-1780)
 * close file handle used for post-flush truncate (CASSANDRA-1790)
 * various code cleanup (CASSANDRA-1793, -1794, -1795)
 * fix range queries against wrapped range (CASSANDRA-1781)
 * fix consistencylevel calculations for NetworkTopologyStrategy
   (CASSANDRA-1804)
 * cli support index type enum names (CASSANDRA-1810)
 * improved validation of column_metadata (CASSANDRA-1813)
 * reads at ConsistencyLevel > 1 throw UnavailableException
   immediately if insufficient live nodes exist (CASSANDRA-1803)
 * copy bytebuffers for local writes to avoid retaining the entire
   Thrift frame (CASSANDRA-1801)
 * fix NPE adding index to column w/o prior metadata (CASSANDRA-1764)
 * reduce fat client timeout (CASSANDRA-1730)
 * fix botched merge of CASSANDRA-1316


0.7.0-rc1
 * fix compaction and flush races with schema updates (CASSANDRA-1715)
 * add clustertool, config-converter, sstablekeys, and schematool 
   Windows .bat files (CASSANDRA-1723)
 * reject range queries received during bootstrap (CASSANDRA-1739)
 * fix wrapping-range queries on non-minimum token (CASSANDRA-1700)
 * add nodetool cfhistogram (CASSANDRA-1698)
 * limit repaired ranges to what the nodes have in common (CASSANDRA-1674)
 * index scan treats missing columns as not matching secondary
   expressions (CASSANDRA-1745)
 * Fix misuse of DataOutputBuffer.getData in AntiEntropyService
   (CASSANDRA-1729)
 * detect and warn when obsolete version of JNA is present (CASSANDRA-1760)
 * reduce fat client timeout (CASSANDRA-1730)
 * cleanup smallest CFs first to increase free temp space for larger ones
   (CASSANDRA-1811)
 * Update windows .bat files to work outside of main Cassandra
   directory (CASSANDRA-1713)
 * fix read repair regression from 0.6.7 (CASSANDRA-1727)
 * more-efficient read repair (CASSANDRA-1719)
 * fix hinted handoff replay (CASSANDRA-1656)
 * log type of dropped messages (CASSANDRA-1677)
 * upgrade to SLF4J 1.6.1
 * fix ByteBuffer bug in ExpiringColumn.updateDigest (CASSANDRA-1679)
 * fix IntegerType.getString (CASSANDRA-1681)
 * make -Djava.net.preferIPv4Stack=true the default (CASSANDRA-628)
 * add INTERNAL_RESPONSE verb to differentiate from responses related
   to client requests (CASSANDRA-1685)
 * log tpstats when dropping messages (CASSANDRA-1660)
 * include unreachable nodes in describeSchemaVersions (CASSANDRA-1678)
 * Avoid dropping messages off the client request path (CASSANDRA-1676)
 * fix jna errno reporting (CASSANDRA-1694)
 * add friendlier error for UnknownHostException on startup (CASSANDRA-1697)
 * include jna dependency in RPM package (CASSANDRA-1690)
 * add --skip-keys option to stress.py (CASSANDRA-1696)
 * improve cli handling of non-string keys and column names 
   (CASSANDRA-1701, -1693)
 * r/m extra subcomparator line in cli keyspaces output (CASSANDRA-1712)
 * add read repair chance to cli "show keyspaces"
 * upgrade to ConcurrentLinkedHashMap 1.1 (CASSANDRA-975)
 * fix index scan routing (CASSANDRA-1722)
 * fix tombstoning of supercolumns in range queries (CASSANDRA-1734)
 * clear endpoint cache after updating keyspace metadata (CASSANDRA-1741)
 * fix wrapping-range queries on non-minimum token (CASSANDRA-1700)
 * truncate includes secondary indexes (CASSANDRA-1747)
 * retain reference to PendingFile sstables (CASSANDRA-1749)
 * fix sstableimport regression (CASSANDRA-1753)
 * fix for bootstrap when no non-system tables are defined (CASSANDRA-1732)
 * handle replica unavailability in index scan (CASSANDRA-1755)
 * fix service initialization order deadlock (CASSANDRA-1756)
 * multi-line cli commands (CASSANDRA-1742)
 * fix race between snapshot and compaction (CASSANDRA-1736)
 * add listEndpointsPendingHints, deleteHintsForEndpoint JMX methods 
   (CASSANDRA-1551)


0.7.0-beta3
 * add strategy options to describe_keyspace output (CASSANDRA-1560)
 * log warning when using randomly generated token (CASSANDRA-1552)
 * re-organize JMX into .db, .net, .internal, .request (CASSANDRA-1217)
 * allow nodes to change IPs between restarts (CASSANDRA-1518)
 * remember ring state between restarts by default (CASSANDRA-1518)
 * flush index built flag so we can read it before log replay (CASSANDRA-1541)
 * lock row cache updates to prevent race condition (CASSANDRA-1293)
 * remove assertion causing rare (and harmless) error messages in
   commitlog (CASSANDRA-1330)
 * fix moving nodes with no keyspaces defined (CASSANDRA-1574)
 * fix unbootstrap when no data is present in a transfer range (CASSANDRA-1573)
 * take advantage of AVRO-495 to simplify our avro IDL (CASSANDRA-1436)
 * extend authorization hierarchy to column family (CASSANDRA-1554)
 * deletion support in secondary indexes (CASSANDRA-1571)
 * meaningful error message for invalid replication strategy class 
   (CASSANDRA-1566)
 * allow keyspace creation with RF > N (CASSANDRA-1428)
 * improve cli error handling (CASSANDRA-1580)
 * add cache save/load ability (CASSANDRA-1417, 1606, 1647)
 * add StorageService.getDrainProgress (CASSANDRA-1588)
 * Disallow bootstrap to an in-use token (CASSANDRA-1561)
 * Allow dynamic secondary index creation and destruction (CASSANDRA-1532)
 * log auto-guessed memtable thresholds (CASSANDRA-1595)
 * add ColumnDef support to cli (CASSANDRA-1583)
 * reduce index sample time by 75% (CASSANDRA-1572)
 * add cli support for column, strategy metadata (CASSANDRA-1578, 1612)
 * add cli support for schema modification (CASSANDRA-1584)
 * delete temp files on failed compactions (CASSANDRA-1596)
 * avoid blocking for dead nodes during removetoken (CASSANDRA-1605)
 * remove ConsistencyLevel.ZERO (CASSANDRA-1607)
 * expose in-progress compaction type in jmx (CASSANDRA-1586)
 * removed IClock & related classes from internals (CASSANDRA-1502)
 * fix removing tokens from SystemTable on decommission and removetoken
   (CASSANDRA-1609)
 * include CF metadata in cli 'show keyspaces' (CASSANDRA-1613)
 * switch from Properties to HashMap in PropertyFileSnitch to
   avoid synchronization bottleneck (CASSANDRA-1481)
 * PropertyFileSnitch configuration file renamed to 
   cassandra-topology.properties
 * add cli support for get_range_slices (CASSANDRA-1088, CASSANDRA-1619)
 * Make memtable flush thresholds per-CF instead of global 
   (CASSANDRA-1007, 1637)
 * add cli support for binary data without CfDef hints (CASSANDRA-1603)
 * fix building SSTable statistics post-stream (CASSANDRA-1620)
 * fix potential infinite loop in 2ary index queries (CASSANDRA-1623)
 * allow creating NTS keyspaces with no replicas configured (CASSANDRA-1626)
 * add jmx histogram of sstables accessed per read (CASSANDRA-1624)
 * remove system_rename_column_family and system_rename_keyspace from the
   client API until races can be fixed (CASSANDRA-1630, CASSANDRA-1585)
 * add cli sanity tests (CASSANDRA-1582)
 * update GC settings in cassandra.bat (CASSANDRA-1636)
 * cli support for index queries (CASSANDRA-1635)
 * cli support for updating schema memtable settings (CASSANDRA-1634)
 * cli --file option (CASSANDRA-1616)
 * reduce automatically chosen memtable sizes by 50% (CASSANDRA-1641)
 * move endpoint cache from snitch to strategy (CASSANDRA-1643)
 * fix commitlog recovery deleting the newly-created segment as well as
   the old ones (CASSANDRA-1644)
 * upgrade to Thrift 0.5 (CASSANDRA-1367)
 * renamed CL.DCQUORUM to LOCAL_QUORUM and DCQUORUMSYNC to EACH_QUORUM
 * cli truncate support (CASSANDRA-1653)
 * update GC settings in cassandra.bat (CASSANDRA-1636)
 * avoid logging when a node's ip/token is gossipped back to it (CASSANDRA-1666)


0.7-beta2
 * always use UTF-8 for hint keys (CASSANDRA-1439)
 * remove cassandra.yaml dependency from Hadoop and Pig (CASSADRA-1322)
 * expose CfDef metadata in describe_keyspaces (CASSANDRA-1363)
 * restore use of mmap_index_only option (CASSANDRA-1241)
 * dropping a keyspace with no column families generated an error 
   (CASSANDRA-1378)
 * rename RackAwareStrategy to OldNetworkTopologyStrategy, RackUnawareStrategy 
   to SimpleStrategy, DatacenterShardStrategy to NetworkTopologyStrategy,
   AbstractRackAwareSnitch to AbstractNetworkTopologySnitch (CASSANDRA-1392)
 * merge StorageProxy.mutate, mutateBlocking (CASSANDRA-1396)
 * faster UUIDType, LongType comparisons (CASSANDRA-1386, 1393)
 * fix setting read_repair_chance from CLI addColumnFamily (CASSANDRA-1399)
 * fix updates to indexed columns (CASSANDRA-1373)
 * fix race condition leaving to FileNotFoundException (CASSANDRA-1382)
 * fix sharded lock hash on index write path (CASSANDRA-1402)
 * add support for GT/E, LT/E in subordinate index clauses (CASSANDRA-1401)
 * cfId counter got out of sync when CFs were added (CASSANDRA-1403)
 * less chatty schema updates (CASSANDRA-1389)
 * rename column family mbeans. 'type' will now include either 
   'IndexColumnFamilies' or 'ColumnFamilies' depending on the CFS type.
   (CASSANDRA-1385)
 * disallow invalid keyspace and column family names. This includes name that
   matches a '^\w+' regex. (CASSANDRA-1377)
 * use JNA, if present, to take snapshots (CASSANDRA-1371)
 * truncate hints if starting 0.7 for the first time (CASSANDRA-1414)
 * fix FD leak in single-row slicepredicate queries (CASSANDRA-1416)
 * allow index expressions against columns that are not part of the 
   SlicePredicate (CASSANDRA-1410)
 * config-converter properly handles snitches and framed support 
   (CASSANDRA-1420)
 * remove keyspace argument from multiget_count (CASSANDRA-1422)
 * allow specifying cassandra.yaml location as (local or remote) URL
   (CASSANDRA-1126)
 * fix using DynamicEndpointSnitch with NetworkTopologyStrategy
   (CASSANDRA-1429)
 * Add CfDef.default_validation_class (CASSANDRA-891)
 * fix EstimatedHistogram.max (CASSANDRA-1413)
 * quorum read optimization (CASSANDRA-1622)
 * handle zero-length (or missing) rows during HH paging (CASSANDRA-1432)
 * include secondary indexes during schema migrations (CASSANDRA-1406)
 * fix commitlog header race during schema change (CASSANDRA-1435)
 * fix ColumnFamilyStoreMBeanIterator to use new type name (CASSANDRA-1433)
 * correct filename generated by xml->yaml converter (CASSANDRA-1419)
 * add CMSInitiatingOccupancyFraction=75 and UseCMSInitiatingOccupancyOnly
   to default JVM options
 * decrease jvm heap for cassandra-cli (CASSANDRA-1446)
 * ability to modify keyspaces and column family definitions on a live cluster
   (CASSANDRA-1285)
 * support for Hadoop Streaming [non-jvm map/reduce via stdin/out]
   (CASSANDRA-1368)
 * Move persistent sstable stats from the system table to an sstable component
   (CASSANDRA-1430)
 * remove failed bootstrap attempt from pending ranges when gossip times
   it out after 1h (CASSANDRA-1463)
 * eager-create tcp connections to other cluster members (CASSANDRA-1465)
 * enumerate stages and derive stage from message type instead of 
   transmitting separately (CASSANDRA-1465)
 * apply reversed flag during collation from different data sources
   (CASSANDRA-1450)
 * make failure to remove commitlog segment non-fatal (CASSANDRA-1348)
 * correct ordering of drain operations so CL.recover is no longer 
   necessary (CASSANDRA-1408)
 * removed keyspace from describe_splits method (CASSANDRA-1425)
 * rename check_schema_agreement to describe_schema_versions
   (CASSANDRA-1478)
 * fix QUORUM calculation for RF > 3 (CASSANDRA-1487)
 * remove tombstones during non-major compactions when bloom filter
   verifies that row does not exist in other sstables (CASSANDRA-1074)
 * nodes that coordinated a loadbalance in the past could not be seen by
   newly added nodes (CASSANDRA-1467)
 * exposed endpoint states (gossip details) via jmx (CASSANDRA-1467)
 * ensure that compacted sstables are not included when new readers are
   instantiated (CASSANDRA-1477)
 * by default, calculate heap size and memtable thresholds at runtime (CASSANDRA-1469)
 * fix races dealing with adding/dropping keyspaces and column families in
   rapid succession (CASSANDRA-1477)
 * clean up of Streaming system (CASSANDRA-1503, 1504, 1506)
 * add options to configure Thrift socket keepalive and buffer sizes (CASSANDRA-1426)
 * make contrib CassandraServiceDataCleaner recursive (CASSANDRA-1509)
 * min, max compaction threshold are configurable and persistent 
   per-ColumnFamily (CASSANDRA-1468)
 * fix replaying the last mutation in a commitlog unnecessarily 
   (CASSANDRA-1512)
 * invoke getDefaultUncaughtExceptionHandler from DTPE with the original
   exception rather than the ExecutionException wrapper (CASSANDRA-1226)
 * remove Clock from the Thrift (and Avro) API (CASSANDRA-1501)
 * Close intra-node sockets when connection is broken (CASSANDRA-1528)
 * RPM packaging spec file (CASSANDRA-786)
 * weighted request scheduler (CASSANDRA-1485)
 * treat expired columns as deleted (CASSANDRA-1539)
 * make IndexInterval configurable (CASSANDRA-1488)
 * add describe_snitch to Thrift API (CASSANDRA-1490)
 * MD5 authenticator compares plain text submitted password with MD5'd
   saved property, instead of vice versa (CASSANDRA-1447)
 * JMX MessagingService pending and completed counts (CASSANDRA-1533)
 * fix race condition processing repair responses (CASSANDRA-1511)
 * make repair blocking (CASSANDRA-1511)
 * create EndpointSnitchInfo and MBean to expose rack and DC (CASSANDRA-1491)
 * added option to contrib/word_count to output results back to Cassandra
   (CASSANDRA-1342)
 * rewrite Hadoop ColumnFamilyRecordWriter to pool connections, retry to
   multiple Cassandra nodes, and smooth impact on the Cassandra cluster
   by using smaller batch sizes (CASSANDRA-1434)
 * fix setting gc_grace_seconds via CLI (CASSANDRA-1549)
 * support TTL'd index values (CASSANDRA-1536)
 * make removetoken work like decommission (CASSANDRA-1216)
 * make cli comparator-aware and improve quote rules (CASSANDRA-1523,-1524)
 * make nodetool compact and cleanup blocking (CASSANDRA-1449)
 * add memtable, cache information to GCInspector logs (CASSANDRA-1558)
 * enable/disable HintedHandoff via JMX (CASSANDRA-1550)
 * Ignore stray files in the commit log directory (CASSANDRA-1547)
 * Disallow bootstrap to an in-use token (CASSANDRA-1561)


0.7-beta1
 * sstable versioning (CASSANDRA-389)
 * switched to slf4j logging (CASSANDRA-625)
 * add (optional) expiration time for column (CASSANDRA-699)
 * access levels for authentication/authorization (CASSANDRA-900)
 * add ReadRepairChance to CF definition (CASSANDRA-930)
 * fix heisenbug in system tests, especially common on OS X (CASSANDRA-944)
 * convert to byte[] keys internally and all public APIs (CASSANDRA-767)
 * ability to alter schema definitions on a live cluster (CASSANDRA-44)
 * renamed configuration file to cassandra.xml, and log4j.properties to
   log4j-server.properties, which must now be loaded from
   the classpath (which is how our scripts in bin/ have always done it)
   (CASSANDRA-971)
 * change get_count to require a SlicePredicate. create multi_get_count
   (CASSANDRA-744)
 * re-organized endpointsnitch implementations and added SimpleSnitch
   (CASSANDRA-994)
 * Added preload_row_cache option (CASSANDRA-946)
 * add CRC to commitlog header (CASSANDRA-999)
 * removed deprecated batch_insert and get_range_slice methods (CASSANDRA-1065)
 * add truncate thrift method (CASSANDRA-531)
 * http mini-interface using mx4j (CASSANDRA-1068)
 * optimize away copy of sliced row on memtable read path (CASSANDRA-1046)
 * replace constant-size 2GB mmaped segments and special casing for index 
   entries spanning segment boundaries, with SegmentedFile that computes 
   segments that always contain entire entries/rows (CASSANDRA-1117)
 * avoid reading large rows into memory during compaction (CASSANDRA-16)
 * added hadoop OutputFormat (CASSANDRA-1101)
 * efficient Streaming (no more anticompaction) (CASSANDRA-579)
 * split commitlog header into separate file and add size checksum to
   mutations (CASSANDRA-1179)
 * avoid allocating a new byte[] for each mutation on replay (CASSANDRA-1219)
 * revise HH schema to be per-endpoint (CASSANDRA-1142)
 * add joining/leaving status to nodetool ring (CASSANDRA-1115)
 * allow multiple repair sessions per node (CASSANDRA-1190)
 * optimize away MessagingService for local range queries (CASSANDRA-1261)
 * make framed transport the default so malformed requests can't OOM the 
   server (CASSANDRA-475)
 * significantly faster reads from row cache (CASSANDRA-1267)
 * take advantage of row cache during range queries (CASSANDRA-1302)
 * make GCGraceSeconds a per-ColumnFamily value (CASSANDRA-1276)
 * keep persistent row size and column count statistics (CASSANDRA-1155)
 * add IntegerType (CASSANDRA-1282)
 * page within a single row during hinted handoff (CASSANDRA-1327)
 * push DatacenterShardStrategy configuration into keyspace definition,
   eliminating datacenter.properties. (CASSANDRA-1066)
 * optimize forward slices starting with '' and single-index-block name 
   queries by skipping the column index (CASSANDRA-1338)
 * streaming refactor (CASSANDRA-1189)
 * faster comparison for UUID types (CASSANDRA-1043)
 * secondary index support (CASSANDRA-749 and subtasks)
 * make compaction buckets deterministic (CASSANDRA-1265)


0.6.6
 * Allow using DynamicEndpointSnitch with RackAwareStrategy (CASSANDRA-1429)
 * remove the remaining vestiges of the unfinished DatacenterShardStrategy 
   (replaced by NetworkTopologyStrategy in 0.7)
   

0.6.5
 * fix key ordering in range query results with RandomPartitioner
   and ConsistencyLevel > ONE (CASSANDRA-1145)
 * fix for range query starting with the wrong token range (CASSANDRA-1042)
 * page within a single row during hinted handoff (CASSANDRA-1327)
 * fix compilation on non-sun JDKs (CASSANDRA-1061)
 * remove String.trim() call on row keys in batch mutations (CASSANDRA-1235)
 * Log summary of dropped messages instead of spamming log (CASSANDRA-1284)
 * add dynamic endpoint snitch (CASSANDRA-981)
 * fix streaming for keyspaces with hyphens in their name (CASSANDRA-1377)
 * fix errors in hard-coded bloom filter optKPerBucket by computing it
   algorithmically (CASSANDRA-1220
 * remove message deserialization stage, and uncap read/write stages
   so slow reads/writes don't block gossip processing (CASSANDRA-1358)
 * add jmx port configuration to Debian package (CASSANDRA-1202)
 * use mlockall via JNA, if present, to prevent Linux from swapping
   out parts of the JVM (CASSANDRA-1214)


0.6.4
 * avoid queuing multiple hint deliveries for the same endpoint
   (CASSANDRA-1229)
 * better performance for and stricter checking of UTF8 column names
   (CASSANDRA-1232)
 * extend option to lower compaction priority to hinted handoff
   as well (CASSANDRA-1260)
 * log errors in gossip instead of re-throwing (CASSANDRA-1289)
 * avoid aborting commitlog replay prematurely if a flushed-but-
   not-removed commitlog segment is encountered (CASSANDRA-1297)
 * fix duplicate rows being read during mapreduce (CASSANDRA-1142)
 * failure detection wasn't closing command sockets (CASSANDRA-1221)
 * cassandra-cli.bat works on windows (CASSANDRA-1236)
 * pre-emptively drop requests that cannot be processed within RPCTimeout
   (CASSANDRA-685)
 * add ack to Binary write verb and update CassandraBulkLoader
   to wait for acks for each row (CASSANDRA-1093)
 * added describe_partitioner Thrift method (CASSANDRA-1047)
 * Hadoop jobs no longer require the Cassandra storage-conf.xml
   (CASSANDRA-1280, CASSANDRA-1047)
 * log thread pool stats when GC is excessive (CASSANDRA-1275)
 * remove gossip message size limit (CASSANDRA-1138)
 * parallelize local and remote reads during multiget, and respect snitch 
   when determining whether to do local read for CL.ONE (CASSANDRA-1317)
 * fix read repair to use requested consistency level on digest mismatch,
   rather than assuming QUORUM (CASSANDRA-1316)
 * process digest mismatch re-reads in parallel (CASSANDRA-1323)
 * switch hints CF comparator to BytesType (CASSANDRA-1274)


0.6.3
 * retry to make streaming connections up to 8 times. (CASSANDRA-1019)
 * reject describe_ring() calls on invalid keyspaces (CASSANDRA-1111)
 * fix cache size calculation for size of 100% (CASSANDRA-1129)
 * fix cache capacity only being recalculated once (CASSANDRA-1129)
 * remove hourly scan of all hints on the off chance that the gossiper
   missed a status change; instead, expose deliverHintsToEndpoint to JMX
   so it can be done manually, if necessary (CASSANDRA-1141)
 * don't reject reads at CL.ALL (CASSANDRA-1152)
 * reject deletions to supercolumns in CFs containing only standard
   columns (CASSANDRA-1139)
 * avoid preserving login information after client disconnects
   (CASSANDRA-1057)
 * prefer sun jdk to openjdk in debian init script (CASSANDRA-1174)
 * detect partioner config changes between restarts and fail fast 
   (CASSANDRA-1146)
 * use generation time to resolve node token reassignment disagreements
   (CASSANDRA-1118)
 * restructure the startup ordering of Gossiper and MessageService to avoid
   timing anomalies (CASSANDRA-1160)
 * detect incomplete commit log hearders (CASSANDRA-1119)
 * force anti-entropy service to stream files on the stream stage to avoid
   sending streams out of order (CASSANDRA-1169)
 * remove inactive stream managers after AES streams files (CASSANDRA-1169)
 * allow removing entire row through batch_mutate Deletion (CASSANDRA-1027)
 * add JMX metrics for row-level bloom filter false positives (CASSANDRA-1212)
 * added a redhat init script to contrib (CASSANDRA-1201)
 * use midpoint when bootstrapping a new machine into range with not
   much data yet instead of random token (CASSANDRA-1112)
 * kill server on OOM in executor stage as well as Thrift (CASSANDRA-1226)
 * remove opportunistic repairs, when two machines with overlapping replica
   responsibilities happen to finish major compactions of the same CF near
   the same time.  repairs are now fully manual (CASSANDRA-1190)
 * add ability to lower compaction priority (default is no change from 0.6.2)
   (CASSANDRA-1181)


0.6.2
 * fix contrib/word_count build. (CASSANDRA-992)
 * split CommitLogExecutorService into BatchCommitLogExecutorService and 
   PeriodicCommitLogExecutorService (CASSANDRA-1014)
 * add latency histograms to CFSMBean (CASSANDRA-1024)
 * make resolving timestamp ties deterministic by using value bytes
   as a tiebreaker (CASSANDRA-1039)
 * Add option to turn off Hinted Handoff (CASSANDRA-894)
 * fix windows startup (CASSANDRA-948)
 * make concurrent_reads, concurrent_writes configurable at runtime via JMX
   (CASSANDRA-1060)
 * disable GCInspector on non-Sun JVMs (CASSANDRA-1061)
 * fix tombstone handling in sstable rows with no other data (CASSANDRA-1063)
 * fix size of row in spanned index entries (CASSANDRA-1056)
 * install json2sstable, sstable2json, and sstablekeys to Debian package
 * StreamingService.StreamDestinations wouldn't empty itself after streaming
   finished (CASSANDRA-1076)
 * added Collections.shuffle(splits) before returning the splits in 
   ColumnFamilyInputFormat (CASSANDRA-1096)
 * do not recalculate cache capacity post-compaction if it's been manually 
   modified (CASSANDRA-1079)
 * better defaults for flush sorter + writer executor queue sizes
   (CASSANDRA-1100)
 * windows scripts for SSTableImport/Export (CASSANDRA-1051)
 * windows script for nodetool (CASSANDRA-1113)
 * expose PhiConvictThreshold (CASSANDRA-1053)
 * make repair of RF==1 a no-op (CASSANDRA-1090)
 * improve default JVM GC options (CASSANDRA-1014)
 * fix SlicePredicate serialization inside Hadoop jobs (CASSANDRA-1049)
 * close Thrift sockets in Hadoop ColumnFamilyRecordReader (CASSANDRA-1081)


0.6.1
 * fix NPE in sstable2json when no excluded keys are given (CASSANDRA-934)
 * keep the replica set constant throughout the read repair process
   (CASSANDRA-937)
 * allow querying getAllRanges with empty token list (CASSANDRA-933)
 * fix command line arguments inversion in clustertool (CASSANDRA-942)
 * fix race condition that could trigger a false-positive assertion
   during post-flush discard of old commitlog segments (CASSANDRA-936)
 * fix neighbor calculation for anti-entropy repair (CASSANDRA-924)
 * perform repair even for small entropy differences (CASSANDRA-924)
 * Use hostnames in CFInputFormat to allow Hadoop's naive string-based
   locality comparisons to work (CASSANDRA-955)
 * cache read-only BufferedRandomAccessFile length to avoid
   3 system calls per invocation (CASSANDRA-950)
 * nodes with IPv6 (and no IPv4) addresses could not join cluster
   (CASSANDRA-969)
 * Retrieve the correct number of undeleted columns, if any, from
   a supercolumn in a row that had been deleted previously (CASSANDRA-920)
 * fix index scans that cross the 2GB mmap boundaries for both mmap
   and standard i/o modes (CASSANDRA-866)
 * expose drain via nodetool (CASSANDRA-978)


0.6.0-RC1
 * JMX drain to flush memtables and run through commit log (CASSANDRA-880)
 * Bootstrapping can skip ranges under the right conditions (CASSANDRA-902)
 * fix merging row versions in range_slice for CL > ONE (CASSANDRA-884)
 * default write ConsistencyLeven chaned from ZERO to ONE
 * fix for index entries spanning mmap buffer boundaries (CASSANDRA-857)
 * use lexical comparison if time part of TimeUUIDs are the same 
   (CASSANDRA-907)
 * bound read, mutation, and response stages to fix possible OOM
   during log replay (CASSANDRA-885)
 * Use microseconds-since-epoch (UTC) in cli, instead of milliseconds
 * Treat batch_mutate Deletion with null supercolumn as "apply this predicate 
   to top level supercolumns" (CASSANDRA-834)
 * Streaming destination nodes do not update their JMX status (CASSANDRA-916)
 * Fix internal RPC timeout calculation (CASSANDRA-911)
 * Added Pig loadfunc to contrib/pig (CASSANDRA-910)


0.6.0-beta3
 * fix compaction bucketing bug (CASSANDRA-814)
 * update windows batch file (CASSANDRA-824)
 * deprecate KeysCachedFraction configuration directive in favor
   of KeysCached; move to unified-per-CF key cache (CASSANDRA-801)
 * add invalidateRowCache to ColumnFamilyStoreMBean (CASSANDRA-761)
 * send Handoff hints to natural locations to reduce load on
   remaining nodes in a failure scenario (CASSANDRA-822)
 * Add RowWarningThresholdInMB configuration option to warn before very 
   large rows get big enough to threaten node stability, and -x option to
   be able to remove them with sstable2json if the warning is unheeded
   until it's too late (CASSANDRA-843)
 * Add logging of GC activity (CASSANDRA-813)
 * fix ConcurrentModificationException in commitlog discard (CASSANDRA-853)
 * Fix hardcoded row count in Hadoop RecordReader (CASSANDRA-837)
 * Add a jmx status to the streaming service and change several DEBUG
   messages to INFO (CASSANDRA-845)
 * fix classpath in cassandra-cli.bat for Windows (CASSANDRA-858)
 * allow re-specifying host, port to cassandra-cli if invalid ones
   are first tried (CASSANDRA-867)
 * fix race condition handling rpc timeout in the coordinator
   (CASSANDRA-864)
 * Remove CalloutLocation and StagingFileDirectory from storage-conf files 
   since those settings are no longer used (CASSANDRA-878)
 * Parse a long from RowWarningThresholdInMB instead of an int (CASSANDRA-882)
 * Remove obsolete ControlPort code from DatabaseDescriptor (CASSANDRA-886)
 * move skipBytes side effect out of assert (CASSANDRA-899)
 * add "double getLoad" to StorageServiceMBean (CASSANDRA-898)
 * track row stats per CF at compaction time (CASSANDRA-870)
 * disallow CommitLogDirectory matching a DataFileDirectory (CASSANDRA-888)
 * default key cache size is 200k entries, changed from 10% (CASSANDRA-863)
 * add -Dcassandra-foreground=yes to cassandra.bat
 * exit if cluster name is changed unexpectedly (CASSANDRA-769)


0.6.0-beta1/beta2
 * add batch_mutate thrift command, deprecating batch_insert (CASSANDRA-336)
 * remove get_key_range Thrift API, deprecated in 0.5 (CASSANDRA-710)
 * add optional login() Thrift call for authentication (CASSANDRA-547)
 * support fat clients using gossiper and StorageProxy to perform
   replication in-process [jvm-only] (CASSANDRA-535)
 * support mmapped I/O for reads, on by default on 64bit JVMs 
   (CASSANDRA-408, CASSANDRA-669)
 * improve insert concurrency, particularly during Hinted Handoff
   (CASSANDRA-658)
 * faster network code (CASSANDRA-675)
 * stress.py moved to contrib (CASSANDRA-635)
 * row caching [must be explicitly enabled per-CF in config] (CASSANDRA-678)
 * present a useful measure of compaction progress in JMX (CASSANDRA-599)
 * add bin/sstablekeys (CASSNADRA-679)
 * add ConsistencyLevel.ANY (CASSANDRA-687)
 * make removetoken remove nodes from gossip entirely (CASSANDRA-644)
 * add ability to set cache sizes at runtime (CASSANDRA-708)
 * report latency and cache hit rate statistics with lifetime totals
   instead of average over the last minute (CASSANDRA-702)
 * support get_range_slice for RandomPartitioner (CASSANDRA-745)
 * per-keyspace replication factory and replication strategy (CASSANDRA-620)
 * track latency in microseconds (CASSANDRA-733)
 * add describe_ Thrift methods, deprecating get_string_property and 
   get_string_list_property
 * jmx interface for tracking operation mode and streams in general.
   (CASSANDRA-709)
 * keep memtables in sorted order to improve range query performance
   (CASSANDRA-799)
 * use while loop instead of recursion when trimming sstables compaction list 
   to avoid blowing stack in pathological cases (CASSANDRA-804)
 * basic Hadoop map/reduce support (CASSANDRA-342)


0.5.1
 * ensure all files for an sstable are streamed to the same directory.
   (CASSANDRA-716)
 * more accurate load estimate for bootstrapping (CASSANDRA-762)
 * tolerate dead or unavailable bootstrap target on write (CASSANDRA-731)
 * allow larger numbers of keys (> 140M) in a sstable bloom filter
   (CASSANDRA-790)
 * include jvm argument improvements from CASSANDRA-504 in debian package
 * change streaming chunk size to 32MB to accomodate Windows XP limitations
   (was 64MB) (CASSANDRA-795)
 * fix get_range_slice returning results in the wrong order (CASSANDRA-781)
 

0.5.0 final
 * avoid attempting to delete temporary bootstrap files twice (CASSANDRA-681)
 * fix bogus NaN in nodeprobe cfstats output (CASSANDRA-646)
 * provide a policy for dealing with single thread executors w/ a full queue
   (CASSANDRA-694)
 * optimize inner read in MessagingService, vastly improving multiple-node
   performance (CASSANDRA-675)
 * wait for table flush before streaming data back to a bootstrapping node.
   (CASSANDRA-696)
 * keep track of bootstrapping sources by table so that bootstrapping doesn't 
   give the indication of finishing early (CASSANDRA-673)


0.5.0 RC3
 * commit the correct version of the patch for CASSANDRA-663


0.5.0 RC2 (unreleased)
 * fix bugs in converting get_range_slice results to Thrift 
   (CASSANDRA-647, CASSANDRA-649)
 * expose java.util.concurrent.TimeoutException in StorageProxy methods
   (CASSANDRA-600)
 * TcpConnectionManager was holding on to disconnected connections, 
   giving the false indication they were being used. (CASSANDRA-651)
 * Remove duplicated write. (CASSANDRA-662)
 * Abort bootstrap if IP is already in the token ring (CASSANDRA-663)
 * increase default commitlog sync period, and wait for last sync to 
   finish before submitting another (CASSANDRA-668)


0.5.0 RC1
 * Fix potential NPE in get_range_slice (CASSANDRA-623)
 * add CRC32 to commitlog entries (CASSANDRA-605)
 * fix data streaming on windows (CASSANDRA-630)
 * GC compacted sstables after cleanup and compaction (CASSANDRA-621)
 * Speed up anti-entropy validation (CASSANDRA-629)
 * Fix anti-entropy assertion error (CASSANDRA-639)
 * Fix pending range conflicts when bootstapping or moving
   multiple nodes at once (CASSANDRA-603)
 * Handle obsolete gossip related to node movement in the case where
   one or more nodes is down when the movement occurs (CASSANDRA-572)
 * Include dead nodes in gossip to avoid a variety of problems
   and fix HH to removed nodes (CASSANDRA-634)
 * return an InvalidRequestException for mal-formed SlicePredicates
   (CASSANDRA-643)
 * fix bug determining closest neighbor for use in multiple datacenters
   (CASSANDRA-648)
 * Vast improvements in anticompaction speed (CASSANDRA-607)
 * Speed up log replay and writes by avoiding redundant serializations
   (CASSANDRA-652)


0.5.0 beta 2
 * Bootstrap improvements (several tickets)
 * add nodeprobe repair anti-entropy feature (CASSANDRA-193, CASSANDRA-520)
 * fix possibility of partition when many nodes restart at once
   in clusters with multiple seeds (CASSANDRA-150)
 * fix NPE in get_range_slice when no data is found (CASSANDRA-578)
 * fix potential NPE in hinted handoff (CASSANDRA-585)
 * fix cleanup of local "system" keyspace (CASSANDRA-576)
 * improve computation of cluster load balance (CASSANDRA-554)
 * added super column read/write, column count, and column/row delete to
   cassandra-cli (CASSANDRA-567, CASSANDRA-594)
 * fix returning live subcolumns of deleted supercolumns (CASSANDRA-583)
 * respect JAVA_HOME in bin/ scripts (several tickets)
 * add StorageService.initClient for fat clients on the JVM (CASSANDRA-535)
   (see contrib/client_only for an example of use)
 * make consistency_level functional in get_range_slice (CASSANDRA-568)
 * optimize key deserialization for RandomPartitioner (CASSANDRA-581)
 * avoid GCing tombstones except on major compaction (CASSANDRA-604)
 * increase failure conviction threshold, resulting in less nodes
   incorrectly (and temporarily) marked as down (CASSANDRA-610)
 * respect memtable thresholds during log replay (CASSANDRA-609)
 * support ConsistencyLevel.ALL on read (CASSANDRA-584)
 * add nodeprobe removetoken command (CASSANDRA-564)


0.5.0 beta
 * Allow multiple simultaneous flushes, improving flush throughput 
   on multicore systems (CASSANDRA-401)
 * Split up locks to improve write and read throughput on multicore systems
   (CASSANDRA-444, CASSANDRA-414)
 * More efficient use of memory during compaction (CASSANDRA-436)
 * autobootstrap option: when enabled, all non-seed nodes will attempt
   to bootstrap when started, until bootstrap successfully
   completes. -b option is removed.  (CASSANDRA-438)
 * Unless a token is manually specified in the configuration xml,
   a bootstraping node will use a token that gives it half the
   keys from the most-heavily-loaded node in the cluster,
   instead of generating a random token. 
   (CASSANDRA-385, CASSANDRA-517)
 * Miscellaneous bootstrap fixes (several tickets)
 * Ability to change a node's token even after it has data on it
   (CASSANDRA-541)
 * Ability to decommission a live node from the ring (CASSANDRA-435)
 * Semi-automatic loadbalancing via nodeprobe (CASSANDRA-192)
 * Add ability to set compaction thresholds at runtime via
   JMX / nodeprobe.  (CASSANDRA-465)
 * Add "comment" field to ColumnFamily definition. (CASSANDRA-481)
 * Additional JMX metrics (CASSANDRA-482)
 * JSON based export and import tools (several tickets)
 * Hinted Handoff fixes (several tickets)
 * Add key cache to improve read performance (CASSANDRA-423)
 * Simplified construction of custom ReplicationStrategy classes
   (CASSANDRA-497)
 * Graphical application (Swing) for ring integrity verification and 
   visualization was added to contrib (CASSANDRA-252)
 * Add DCQUORUM, DCQUORUMSYNC consistency levels and corresponding
   ReplicationStrategy / EndpointSnitch classes.  Experimental.
   (CASSANDRA-492)
 * Web client interface added to contrib (CASSANDRA-457)
 * More-efficient flush for Random, CollatedOPP partitioners 
   for normal writes (CASSANDRA-446) and bulk load (CASSANDRA-420)
 * Add MemtableFlushAfterMinutes, a global replacement for the old 
   per-CF FlushPeriodInMinutes setting (CASSANDRA-463)
 * optimizations to slice reading (CASSANDRA-350) and supercolumn
   queries (CASSANDRA-510)
 * force binding to given listenaddress for nodes with multiple
   interfaces (CASSANDRA-546)
 * stress.py benchmarking tool improvements (several tickets)
 * optimized replica placement code (CASSANDRA-525)
 * faster log replay on restart (CASSANDRA-539, CASSANDRA-540)
 * optimized local-node writes (CASSANDRA-558)
 * added get_range_slice, deprecating get_key_range (CASSANDRA-344)
 * expose TimedOutException to thrift (CASSANDRA-563)
 

0.4.2
 * Add validation disallowing null keys (CASSANDRA-486)
 * Fix race conditions in TCPConnectionManager (CASSANDRA-487)
 * Fix using non-utf8-aware comparison as a sanity check.
   (CASSANDRA-493)
 * Improve default garbage collector options (CASSANDRA-504)
 * Add "nodeprobe flush" (CASSANDRA-505)
 * remove NotFoundException from get_slice throws list (CASSANDRA-518)
 * fix get (not get_slice) of entire supercolumn (CASSANDRA-508)
 * fix null token during bootstrap (CASSANDRA-501)


0.4.1
 * Fix FlushPeriod columnfamily configuration regression
   (CASSANDRA-455)
 * Fix long column name support (CASSANDRA-460)
 * Fix for serializing a row that only contains tombstones
   (CASSANDRA-458)
 * Fix for discarding unneeded commitlog segments (CASSANDRA-459)
 * Add SnapshotBeforeCompaction configuration option (CASSANDRA-426)
 * Fix compaction abort under insufficient disk space (CASSANDRA-473)
 * Fix reading subcolumn slice from tombstoned CF (CASSANDRA-484)
 * Fix race condition in RVH causing occasional NPE (CASSANDRA-478)


0.4.0
 * fix get_key_range problems when a node is down (CASSANDRA-440)
   and add UnavailableException to more Thrift methods
 * Add example EndPointSnitch contrib code (several tickets)


0.4.0 RC2
 * fix SSTable generation clash during compaction (CASSANDRA-418)
 * reject method calls with null parameters (CASSANDRA-308)
 * properly order ranges in nodeprobe output (CASSANDRA-421)
 * fix logging of certain errors on executor threads (CASSANDRA-425)


0.4.0 RC1
 * Bootstrap feature is live; use -b on startup (several tickets)
 * Added multiget api (CASSANDRA-70)
 * fix Deadlock with SelectorManager.doProcess and TcpConnection.write
   (CASSANDRA-392)
 * remove key cache b/c of concurrency bugs in third-party
   CLHM library (CASSANDRA-405)
 * update non-major compaction logic to use two threshold values
   (CASSANDRA-407)
 * add periodic / batch commitlog sync modes (several tickets)
 * inline BatchMutation into batch_insert params (CASSANDRA-403)
 * allow setting the logging level at runtime via mbean (CASSANDRA-402)
 * change default comparator to BytesType (CASSANDRA-400)
 * add forwards-compatible ConsistencyLevel parameter to get_key_range
   (CASSANDRA-322)
 * r/m special case of blocking for local destination when writing with 
   ConsistencyLevel.ZERO (CASSANDRA-399)
 * Fixes to make BinaryMemtable [bulk load interface] useful (CASSANDRA-337);
   see contrib/bmt_example for an example of using it.
 * More JMX properties added (several tickets)
 * Thrift changes (several tickets)
    - Merged _super get methods with the normal ones; return values
      are now of ColumnOrSuperColumn.
    - Similarly, merged batch_insert_super into batch_insert.



0.4.0 beta
 * On-disk data format has changed to allow billions of keys/rows per
   node instead of only millions
 * Multi-keyspace support
 * Scan all sstables for all queries to avoid situations where
   different types of operation on the same ColumnFamily could
   disagree on what data was present
 * Snapshot support via JMX
 * Thrift API has changed a _lot_:
    - removed time-sorted CFs; instead, user-defined comparators
      may be defined on the column names, which are now byte arrays.
      Default comparators are provided for UTF8, Bytes, Ascii, Long (i64),
      and UUID types.
    - removed colon-delimited strings in thrift api in favor of explicit
      structs such as ColumnPath, ColumnParent, etc.  Also normalized
      thrift struct and argument naming.
    - Added columnFamily argument to get_key_range.
    - Change signature of get_slice to accept starting and ending
      columns as well as an offset.  (This allows use of indexes.)
      Added "ascending" flag to allow reasonably-efficient reverse
      scans as well.  Removed get_slice_by_range as redundant.
    - get_key_range operates on one CF at a time
    - changed `block` boolean on insert methods to ConsistencyLevel enum,
      with options of NONE, ONE, QUORUM, and ALL.
    - added similar consistency_level parameter to read methods
    - column-name-set slice with no names given now returns zero columns
      instead of all of them.  ("all" can run your server out of memory.
      use a range-based slice with a high max column count instead.)
 * Removed the web interface. Node information can now be obtained by 
   using the newly introduced nodeprobe utility.
 * More JMX stats
 * Remove magic values from internals (e.g. special key to indicate
   when to flush memtables)
 * Rename configuration "table" to "keyspace"
 * Moved to crash-only design; no more shutdown (just kill the process)
 * Lots of bug fixes

Full list of issues resolved in 0.4 is at https://issues.apache.org/jira/secure/IssueNavigator.jspa?reset=true&&pid=12310865&fixfor=12313862&resolution=1&sorter/field=issuekey&sorter/order=DESC


0.3.0 RC3
 * Fix potential deadlock under load in TCPConnection.
   (CASSANDRA-220)


0.3.0 RC2
 * Fix possible data loss when server is stopped after replaying
   log but before new inserts force memtable flush.
   (CASSANDRA-204)
 * Added BUGS file


0.3.0 RC1
 * Range queries on keys, including user-defined key collation
 * Remove support
 * Workarounds for a weird bug in JDK select/register that seems
   particularly common on VM environments. Cassandra should deploy
   fine on EC2 now
 * Much improved infrastructure: the beginnings of a decent test suite
   ("ant test" for unit tests; "nosetests" for system tests), code
   coverage reporting, etc.
 * Expanded node status reporting via JMX
 * Improved error reporting/logging on both server and client
 * Reduced memory footprint in default configuration
 * Combined blocking and non-blocking versions of insert APIs
 * Added FlushPeriodInMinutes configuration parameter to force
   flushing of infrequently-updated ColumnFamilies<|MERGE_RESOLUTION|>--- conflicted
+++ resolved
@@ -60,10 +60,7 @@
 
 
 2.1.4
-<<<<<<< HEAD
-=======
  * Make SSTableRewriter.abort() more robust to failure (CASSANDRA-8832)
->>>>>>> 3c3fefa0
  * Remove cold_reads_to_omit from STCS (CASSANDRA-8860)
  * Make EstimatedHistogram#percentile() use ceil instead of floor (CASSANDRA-8883)
  * Fix top partitions reporting wrong cardinality (CASSANDRA-8834)
