/*
 * Licensed to the Apache Software Foundation (ASF) under one
 * or more contributor license agreements.  See the NOTICE file
 * distributed with this work for additional information
 * regarding copyright ownership.  The ASF licenses this file
 * to you under the Apache License, Version 2.0 (the
 * "License"); you may not use this file except in compliance
 * with the License.  You may obtain a copy of the License at
 *
 *     http://www.apache.org/licenses/LICENSE-2.0
 *
 * Unless required by applicable law or agreed to in writing, software
 * distributed under the License is distributed on an "AS IS" BASIS,
 * WITHOUT WARRANTIES OR CONDITIONS OF ANY KIND, either express or implied.
 * See the License for the specific language governing permissions and
 * limitations under the License.
 */
package org.apache.cassandra.gms;

import java.lang.management.ManagementFactory;
import java.net.InetAddress;
import java.net.UnknownHostException;
import java.util.*;
import java.util.Map.Entry;
import java.util.concurrent.*;
import javax.management.MBeanServer;
import javax.management.ObjectName;

import com.google.common.annotations.VisibleForTesting;
import org.slf4j.Logger;
import org.slf4j.LoggerFactory;

import org.apache.cassandra.concurrent.DebuggableScheduledThreadPoolExecutor;
import org.apache.cassandra.config.DatabaseDescriptor;
import org.apache.cassandra.dht.Token;
import org.apache.cassandra.net.MessageOut;
import org.apache.cassandra.net.MessagingService;
import org.apache.cassandra.service.StorageService;
import org.apache.cassandra.utils.FBUtilities;

/**
 * This module is responsible for Gossiping information for the local endpoint. This abstraction
 * maintains the list of live and dead endpoints. Periodically i.e. every 1 second this module
 * chooses a random node and initiates a round of Gossip with it. A round of Gossip involves 3
 * rounds of messaging. For instance if node A wants to initiate a round of Gossip with node B
 * it starts off by sending node B a GossipDigestSynMessage. Node B on receipt of this message
 * sends node A a GossipDigestAckMessage. On receipt of this message node A sends node B a
 * GossipDigestAck2Message which completes a round of Gossip. This module as and when it hears one
 * of the three above mentioned messages updates the Failure Detector with the liveness information.
 * Upon hearing a GossipShutdownMessage, this module will instantly mark the remote node as down in
 * the Failure Detector.
 */

public class Gossiper implements IFailureDetectionEventListener, GossiperMBean
{
    private static final String MBEAN_NAME = "org.apache.cassandra.net:type=Gossiper";

    private static final DebuggableScheduledThreadPoolExecutor executor = new DebuggableScheduledThreadPoolExecutor("GossipTasks");

    static final ApplicationState[] STATES = ApplicationState.values();
    static final List<String> DEAD_STATES = Arrays.asList(VersionedValue.REMOVING_TOKEN, VersionedValue.REMOVED_TOKEN,
                                                          VersionedValue.STATUS_LEFT, VersionedValue.HIBERNATE);

    private ScheduledFuture<?> scheduledGossipTask;
    public final static int intervalInMillis = 1000;
    public final static int QUARANTINE_DELAY = StorageService.RING_DELAY * 2;
    private static final Logger logger = LoggerFactory.getLogger(Gossiper.class);
    public static final Gossiper instance = new Gossiper();

    public static final long aVeryLongTime = 259200 * 1000; // 3 days
    private long FatClientTimeout;
    private final Random random = new Random();
    private final Comparator<InetAddress> inetcomparator = new Comparator<InetAddress>()
    {
        public int compare(InetAddress addr1,  InetAddress addr2)
        {
            return addr1.getHostAddress().compareTo(addr2.getHostAddress());
        }
    };

    /* subscribers for interest in EndpointState change */
    private final List<IEndpointStateChangeSubscriber> subscribers = new CopyOnWriteArrayList<IEndpointStateChangeSubscriber>();

    /* live member set */
    private final Set<InetAddress> liveEndpoints = new ConcurrentSkipListSet<InetAddress>(inetcomparator);

    /* unreachable member set */
    private final Map<InetAddress, Long> unreachableEndpoints = new ConcurrentHashMap<InetAddress, Long>();

    /* initial seeds for joining the cluster */
    private final Set<InetAddress> seeds = new ConcurrentSkipListSet<InetAddress>(inetcomparator);

    /* map where key is the endpoint and value is the state associated with the endpoint */
    final ConcurrentMap<InetAddress, EndpointState> endpointStateMap = new ConcurrentHashMap<InetAddress, EndpointState>();

    /* map where key is endpoint and value is timestamp when this endpoint was removed from
     * gossip. We will ignore any gossip regarding these endpoints for QUARANTINE_DELAY time
     * after removal to prevent nodes from falsely reincarnating during the time when removal
     * gossip gets propagated to all nodes */
    private final Map<InetAddress, Long> justRemovedEndpoints = new ConcurrentHashMap<InetAddress, Long>();

    private final Map<InetAddress, Long> expireTimeEndpointMap = new ConcurrentHashMap<InetAddress, Long>();

    private class GossipTask implements Runnable
    {
        public void run()
        {
            try
            {
                //wait on messaging service to start listening
                MessagingService.instance().waitUntilListening();

                /* Update the local heartbeat counter. */
                endpointStateMap.get(FBUtilities.getBroadcastAddress()).getHeartBeatState().updateHeartBeat();
                if (logger.isTraceEnabled())
                    logger.trace("My heartbeat is now " + endpointStateMap.get(FBUtilities.getBroadcastAddress()).getHeartBeatState().getHeartBeatVersion());
                final List<GossipDigest> gDigests = new ArrayList<GossipDigest>();
                Gossiper.instance.makeRandomGossipDigest(gDigests);

                if ( gDigests.size() > 0 )
                {
                    GossipDigestSyn digestSynMessage = new GossipDigestSyn(DatabaseDescriptor.getClusterName(),
                                                                           DatabaseDescriptor.getPartitionerName(),
                                                                           gDigests);
                    MessageOut<GossipDigestSyn> message = new MessageOut<GossipDigestSyn>(MessagingService.Verb.GOSSIP_DIGEST_SYN,
                                                                                                        digestSynMessage,
                                                                                                        GossipDigestSyn.serializer);
                    /* Gossip to some random live member */
                    boolean gossipedToSeed = doGossipToLiveMember(message);

                    /* Gossip to some unreachable member with some probability to check if he is back up */
                    doGossipToUnreachableMember(message);

                    /* Gossip to a seed if we did not do so above, or we have seen less nodes
                       than there are seeds.  This prevents partitions where each group of nodes
                       is only gossiping to a subset of the seeds.

                       The most straightforward check would be to check that all the seeds have been
                       verified either as live or unreachable.  To avoid that computation each round,
                       we reason that:

                       either all the live nodes are seeds, in which case non-seeds that come online
                       will introduce themselves to a member of the ring by definition,

                       or there is at least one non-seed node in the list, in which case eventually
                       someone will gossip to it, and then do a gossip to a random seed from the
                       gossipedToSeed check.

                       See CASSANDRA-150 for more exposition. */
                    if (!gossipedToSeed || liveEndpoints.size() < seeds.size())
                        doGossipToSeed(message);

                    if (logger.isTraceEnabled())
                        logger.trace("Performing status check ...");
                    doStatusCheck();
                }
            }
            catch (Exception e)
            {
                logger.error("Gossip error", e);
            }
        }
    }

    private Gossiper()
    {
        // half of QUARATINE_DELAY, to ensure justRemovedEndpoints has enough leeway to prevent re-gossip
        FatClientTimeout = (long)(QUARANTINE_DELAY / 2);
        /* register with the Failure Detector for receiving Failure detector events */
        FailureDetector.instance.registerFailureDetectionEventListener(this);

        // Register this instance with JMX
        try
        {
            MBeanServer mbs = ManagementFactory.getPlatformMBeanServer();
            mbs.registerMBean(this, new ObjectName(MBEAN_NAME));
        }
        catch (Exception e)
        {
            throw new RuntimeException(e);
        }
    }

    /**
     * Register for interesting state changes.
     * @param subscriber module which implements the IEndpointStateChangeSubscriber
     */
    public void register(IEndpointStateChangeSubscriber subscriber)
    {
        subscribers.add(subscriber);
    }

    /**
     * Unregister interest for state changes.
     * @param subscriber module which implements the IEndpointStateChangeSubscriber
     */
    public void unregister(IEndpointStateChangeSubscriber subscriber)
    {
        subscribers.remove(subscriber);
    }

    public Set<InetAddress> getLiveMembers()
    {
        Set<InetAddress> liveMbrs = new HashSet<InetAddress>(liveEndpoints);
        if (!liveMbrs.contains(FBUtilities.getBroadcastAddress()))
            liveMbrs.add(FBUtilities.getBroadcastAddress());
        return liveMbrs;
    }

    public Set<InetAddress> getUnreachableMembers()
    {
        return unreachableEndpoints.keySet();
    }

    public long getEndpointDowntime(InetAddress ep)
    {
        Long downtime = unreachableEndpoints.get(ep);
        if (downtime != null)
            return System.currentTimeMillis() - downtime;
        else
            return 0L;
    }

    /**
     * This method is part of IFailureDetectionEventListener interface. This is invoked
     * by the Failure Detector when it convicts an end point.
     *
     * @param endpoint end point that is convicted.
    */
    public void convict(InetAddress endpoint, double phi)
    {
        EndpointState epState = endpointStateMap.get(endpoint);
        if (epState.isAlive() && !isDeadState(epState))
        {
            markDead(endpoint, epState);
        }
        else
            epState.markDead();
    }

    /**
     * Return either: the greatest heartbeat or application state
     * @param epState
     * @return
     */
    int getMaxEndpointStateVersion(EndpointState epState)
    {
        int maxVersion = epState.getHeartBeatState().getHeartBeatVersion();
        for (VersionedValue value : epState.getApplicationStateMap().values())
            maxVersion = Math.max(maxVersion,  value.version);
        return maxVersion;
    }

    /**
     * Removes the endpoint from gossip completely
     *
     * @param endpoint endpoint to be removed from the current membership.
    */
    private void evictFromMembership(InetAddress endpoint)
    {
        unreachableEndpoints.remove(endpoint);
        endpointStateMap.remove(endpoint);
        expireTimeEndpointMap.remove(endpoint);
        quarantineEndpoint(endpoint);
        if (logger.isDebugEnabled())
            logger.debug("evicting " + endpoint + " from gossip");
    }

    /**
     * Removes the endpoint from Gossip but retains endpoint state
     */
    public void removeEndpoint(InetAddress endpoint)
    {
        // do subscribers first so anything in the subscriber that depends on gossiper state won't get confused
        for (IEndpointStateChangeSubscriber subscriber : subscribers)
            subscriber.onRemove(endpoint);

        if(seeds.contains(endpoint))
        {
            buildSeedsList();
            seeds.remove(endpoint);
            logger.info("removed {} from seeds, updated seeds list = {}", endpoint, seeds);
        }

        liveEndpoints.remove(endpoint);
        unreachableEndpoints.remove(endpoint);
        // do not remove endpointState until the quarantine expires
        FailureDetector.instance.remove(endpoint);
        MessagingService.instance().resetVersion(endpoint);
        quarantineEndpoint(endpoint);
        MessagingService.instance().destroyConnectionPool(endpoint);
        if (logger.isDebugEnabled())
            logger.debug("removing endpoint " + endpoint);
    }

    /**
     * Quarantines the endpoint for QUARANTINE_DELAY
     * @param endpoint
     */
    private void quarantineEndpoint(InetAddress endpoint)
    {
        justRemovedEndpoints.put(endpoint, System.currentTimeMillis());
    }

    /**
     * Remove the Endpoint and evict immediately, to avoid gossiping about this node.
     * This should only be called when a token is taken over by a new IP address.
     * @param endpoint The endpoint that has been replaced
     */
    public void replacedEndpoint(InetAddress endpoint)
    {
        removeEndpoint(endpoint);
        evictFromMembership(endpoint);
    }

    /**
     * The gossip digest is built based on randomization
     * rather than just looping through the collection of live endpoints.
     *
     * @param gDigests list of Gossip Digests.
    */
    private void makeRandomGossipDigest(List<GossipDigest> gDigests)
    {
        EndpointState epState;
        int generation = 0;
        int maxVersion = 0;

        // local epstate will be part of endpointStateMap
        List<InetAddress> endpoints = new ArrayList<InetAddress>(endpointStateMap.keySet());
        Collections.shuffle(endpoints, random);
        for (InetAddress endpoint : endpoints)
        {
            epState = endpointStateMap.get(endpoint);
            if (epState != null)
            {
                generation = epState.getHeartBeatState().getGeneration();
                maxVersion = getMaxEndpointStateVersion(epState);
            }
            gDigests.add(new GossipDigest(endpoint, generation, maxVersion));
        }

        if (logger.isTraceEnabled())
        {
            StringBuilder sb = new StringBuilder();
            for ( GossipDigest gDigest : gDigests )
            {
                sb.append(gDigest);
                sb.append(" ");
            }
                logger.trace("Gossip Digests are : " + sb.toString());
        }
    }

    /**
     * This method will begin removing an existing endpoint from the cluster by spoofing its state
     * This should never be called unless this coordinator has had 'removetoken' invoked
     *
     * @param endpoint - the endpoint being removed
     * @param hostId - the ID of the host being removed
     * @param localHostId - my own host ID for replication coordination
     */
    public void advertiseRemoving(InetAddress endpoint, UUID hostId, UUID localHostId)
    {
        EndpointState epState = endpointStateMap.get(endpoint);
        // remember this node's generation
        int generation = epState.getHeartBeatState().getGeneration();
        logger.info("Removing host: {}", hostId);
        logger.info("Sleeping for " + StorageService.RING_DELAY + "ms to ensure " + endpoint + " does not change");
        try
        {
            Thread.sleep(StorageService.RING_DELAY);
        }
        catch (InterruptedException e)
        {
            throw new AssertionError(e);
        }
        // make sure it did not change
        epState = endpointStateMap.get(endpoint);
        if (epState.getHeartBeatState().getGeneration() != generation)
            throw new RuntimeException("Endpoint " + endpoint + " generation changed while trying to remove it");
        // update the other node's generation to mimic it as if it had changed it itself
        logger.info("Advertising removal for " + endpoint);
        epState.updateTimestamp(); // make sure we don't evict it too soon
        epState.getHeartBeatState().forceNewerGenerationUnsafe();
        epState.addApplicationState(ApplicationState.STATUS, StorageService.instance.valueFactory.removingNonlocal(hostId));
        epState.addApplicationState(ApplicationState.REMOVAL_COORDINATOR, StorageService.instance.valueFactory.removalCoordinator(localHostId));
        endpointStateMap.put(endpoint, epState);
    }

    /**
     * Handles switching the endpoint's state from REMOVING_TOKEN to REMOVED_TOKEN
     * This should only be called after advertiseRemoving
     * @param endpoint
     * @param hostId
     */
    public void advertiseTokenRemoved(InetAddress endpoint, UUID hostId)
    {
        EndpointState epState = endpointStateMap.get(endpoint);
        epState.updateTimestamp(); // make sure we don't evict it too soon
        epState.getHeartBeatState().forceNewerGenerationUnsafe();
        long expireTime = computeExpireTime();
        epState.addApplicationState(ApplicationState.STATUS, StorageService.instance.valueFactory.removedNonlocal(hostId, expireTime));
        logger.info("Completing removal of " + endpoint);
        addExpireTimeForEndpoint(endpoint, expireTime);
        endpointStateMap.put(endpoint, epState);
        // ensure at least one gossip round occurs before returning
        try
        {
            Thread.sleep(intervalInMillis * 2);
        }
        catch (InterruptedException e)
        {
            throw new AssertionError(e);
        }
    }

    /**
     * Do not call this method unless you know what you are doing.
     * It will try extremely hard to obliterate any endpoint from the ring,
     * even if it does not know about it.
     * This should only ever be called by human via JMX.
     * @param  address
     * @throws UnknownHostException
     */
    public void unsafeAssassinateEndpoint(String address) throws UnknownHostException
    {
        InetAddress endpoint = InetAddress.getByName(address);
        EndpointState epState = endpointStateMap.get(endpoint);
        Collection<Token> tokens = null;
        logger.warn("Assassinating {} via gossip", endpoint);
        if (epState == null)
        {
            epState = new EndpointState(new HeartBeatState((int)((System.currentTimeMillis() + 60000) / 1000), 9999));
        }
        else
        {
            try
            {
                tokens = StorageService.instance.getTokenMetadata().getTokens(endpoint);
            }
            catch (AssertionError e)
            {
            }
            int generation = epState.getHeartBeatState().getGeneration();
            logger.info("Sleeping for " + StorageService.RING_DELAY + "ms to ensure " + endpoint + " does not change");
            try
            {
                Thread.sleep(StorageService.RING_DELAY);
            }
            catch (InterruptedException e)
            {
                throw new AssertionError(e);
            }
            // make sure it did not change
            epState = endpointStateMap.get(endpoint);
            if (epState.getHeartBeatState().getGeneration() != generation)
                throw new RuntimeException("Endpoint " + endpoint + " generation changed while trying to remove it");
            epState.updateTimestamp(); // make sure we don't evict it too soon
            epState.getHeartBeatState().forceNewerGenerationUnsafe();
        }
        if (tokens == null)
            tokens = Arrays.asList(StorageService.instance.getBootstrapToken());
        // do not pass go, do not collect 200 dollars, just gtfo
        epState.addApplicationState(ApplicationState.STATUS, StorageService.instance.valueFactory.left(tokens, computeExpireTime()));
        handleMajorStateChange(endpoint, epState);
        try
        {
            Thread.sleep(intervalInMillis * 4);
        }
        catch (InterruptedException e)
        {
            throw new AssertionError(e);
        }
        logger.warn("Finished killing {}", endpoint);
    }

    public boolean isKnownEndpoint(InetAddress endpoint)
    {
        return endpointStateMap.containsKey(endpoint);
    }

    public int getCurrentGenerationNumber(InetAddress endpoint)
    {
        return endpointStateMap.get(endpoint).getHeartBeatState().getGeneration();
    }

    /**
     * Returns true if the chosen target was also a seed. False otherwise
     *
     *
     * @param message
     * @param epSet a set of endpoint from which a random endpoint is chosen.
     *  @return true if the chosen endpoint is also a seed.
     */
    private boolean sendGossip(MessageOut<GossipDigestSyn> message, Set<InetAddress> epSet)
    {
        int size = epSet.size();
        if (size < 1)
            return false;
        /* Generate a random number from 0 -> size */
        List<InetAddress> liveEndpoints = new ArrayList<InetAddress>(epSet);
        int index = (size == 1) ? 0 : random.nextInt(size);
        InetAddress to = liveEndpoints.get(index);
        if (logger.isTraceEnabled())
            logger.trace("Sending a GossipDigestSyn to {} ...", to);
        MessagingService.instance().sendOneWay(message, to);
        return seeds.contains(to);
    }

    /* Sends a Gossip message to a live member and returns true if the recipient was a seed */
    private boolean doGossipToLiveMember(MessageOut<GossipDigestSyn> message)
    {
        int size = liveEndpoints.size();
        if ( size == 0 )
            return false;
        return sendGossip(message, liveEndpoints);
    }

    /* Sends a Gossip message to an unreachable member */
    private void doGossipToUnreachableMember(MessageOut<GossipDigestSyn> message)
    {
        double liveEndpointCount = liveEndpoints.size();
        double unreachableEndpointCount = unreachableEndpoints.size();
        if ( unreachableEndpointCount > 0 )
        {
            /* based on some probability */
            double prob = unreachableEndpointCount / (liveEndpointCount + 1);
            double randDbl = random.nextDouble();
            if ( randDbl < prob )
                sendGossip(message, unreachableEndpoints.keySet());
        }
    }

    /* Gossip to a seed for facilitating partition healing */
    private void doGossipToSeed(MessageOut<GossipDigestSyn> prod)
    {
        int size = seeds.size();
        if ( size > 0 )
        {
            if ( size == 1 && seeds.contains(FBUtilities.getBroadcastAddress()) )
            {
                return;
            }

            if ( liveEndpoints.size() == 0 )
            {
                sendGossip(prod, seeds);
            }
            else
            {
                /* Gossip with the seed with some probability. */
                double probability = seeds.size() / (double)( liveEndpoints.size() + unreachableEndpoints.size() );
                double randDbl = random.nextDouble();
                if ( randDbl <= probability )
                    sendGossip(prod, seeds);
            }
        }
    }

    public boolean isFatClient(InetAddress endpoint)
    {
        EndpointState epState = endpointStateMap.get(endpoint);
        if (epState == null)
        {
            return false;
        }
        return !isDeadState(epState) && !epState.isAlive() && !StorageService.instance.getTokenMetadata().isMember(endpoint);
    }

    private void doStatusCheck()
    {
        long now = System.currentTimeMillis();

        Set<InetAddress> eps = endpointStateMap.keySet();
        for ( InetAddress endpoint : eps )
        {
            if ( endpoint.equals(FBUtilities.getBroadcastAddress()) )
                continue;

            FailureDetector.instance.interpret(endpoint);
            EndpointState epState = endpointStateMap.get(endpoint);
            if ( epState != null )
            {
                long duration = now - epState.getUpdateTimestamp();

                // check if this is a fat client. fat clients are removed automatically from
                // gossip after FatClientTimeout.  Do not remove dead states here.
                if (isFatClient(endpoint) && !justRemovedEndpoints.containsKey(endpoint) && (duration > FatClientTimeout))
                {
                    logger.info("FatClient " + endpoint + " has been silent for " + FatClientTimeout + "ms, removing from gossip");
                    removeEndpoint(endpoint); // will put it in justRemovedEndpoints to respect quarantine delay
                    evictFromMembership(endpoint); // can get rid of the state immediately
                }

                // check for dead state removal
                long expireTime = getExpireTimeForEndpoint(endpoint);
                if (!epState.isAlive() && (now > expireTime)
                        && (!StorageService.instance.getTokenMetadata().isMember(endpoint)))
                {
                    if (logger.isDebugEnabled())
                    {
                        logger.debug("time is expiring for endpoint : " + endpoint + " (" + expireTime + ")");
                    }
                    evictFromMembership(endpoint);
                }
            }
        }

        if (!justRemovedEndpoints.isEmpty())
        {
            for (Entry<InetAddress, Long> entry : justRemovedEndpoints.entrySet())
            {
                if ((now - entry.getValue()) > QUARANTINE_DELAY)
                {
                    if (logger.isDebugEnabled())
                        logger.debug(QUARANTINE_DELAY + " elapsed, " + entry.getKey() + " gossip quarantine over");
                    justRemovedEndpoints.remove(entry.getKey());
                }
            }
        }
    }

    protected long getExpireTimeForEndpoint(InetAddress endpoint)
    {
        /* default expireTime is aVeryLongTime */
        Long storedTime = expireTimeEndpointMap.get(endpoint);
        return storedTime == null ? computeExpireTime() : storedTime;
    }

    public EndpointState getEndpointStateForEndpoint(InetAddress ep)
    {
        return endpointStateMap.get(ep);
    }

    public Set<Entry<InetAddress, EndpointState>> getEndpointStates()
    {
        return endpointStateMap.entrySet();
    }

    public boolean usesHostId(InetAddress endpoint)
    {
        if (MessagingService.instance().knowsVersion(endpoint) && MessagingService.instance().getVersion(endpoint) >= MessagingService.VERSION_12)
            return true;
        else  if (getEndpointStateForEndpoint(endpoint).getApplicationState(ApplicationState.NET_VERSION) != null && Integer.parseInt(getEndpointStateForEndpoint(endpoint).getApplicationState(ApplicationState.NET_VERSION).value) >= MessagingService.VERSION_12)
            return true;
        return false;
    }

    public boolean usesVnodes(InetAddress endpoint)
    {
        return usesHostId(endpoint) && getEndpointStateForEndpoint(endpoint).getApplicationState(ApplicationState.TOKENS) != null;
    }

    public UUID getHostId(InetAddress endpoint)
    {
        if (!usesHostId(endpoint))
            throw new RuntimeException("Host " + endpoint + " does not use new-style tokens!");
        return UUID.fromString(getEndpointStateForEndpoint(endpoint).getApplicationState(ApplicationState.HOST_ID).value);
    }

    EndpointState getStateForVersionBiggerThan(InetAddress forEndpoint, int version)
    {
        EndpointState epState = endpointStateMap.get(forEndpoint);
        EndpointState reqdEndpointState = null;

        if ( epState != null )
        {
            /*
             * Here we try to include the Heart Beat state only if it is
             * greater than the version passed in. It might happen that
             * the heart beat version maybe lesser than the version passed
             * in and some application state has a version that is greater
             * than the version passed in. In this case we also send the old
             * heart beat and throw it away on the receiver if it is redundant.
            */
            int localHbVersion = epState.getHeartBeatState().getHeartBeatVersion();
            if ( localHbVersion > version )
            {
                reqdEndpointState = new EndpointState(epState.getHeartBeatState());
                if (logger.isTraceEnabled())
                    logger.trace("local heartbeat version " + localHbVersion + " greater than " + version + " for " + forEndpoint);
            }
            /* Accumulate all application states whose versions are greater than "version" variable */
            for (Entry<ApplicationState, VersionedValue> entry : epState.getApplicationStateMap().entrySet())
            {
                VersionedValue value = entry.getValue();
                if ( value.version > version )
                {
                    if ( reqdEndpointState == null )
                    {
                        reqdEndpointState = new EndpointState(epState.getHeartBeatState());
                    }
                    final ApplicationState key = entry.getKey();
                    if (logger.isTraceEnabled())
                        logger.trace("Adding state " + key + ": " + value.value);
                    reqdEndpointState.addApplicationState(key, value);
                }
            }
        }
        return reqdEndpointState;
    }

    /** determine which endpoint started up earlier */
    public int compareEndpointStartup(InetAddress addr1, InetAddress addr2)
    {
        EndpointState ep1 = getEndpointStateForEndpoint(addr1);
        EndpointState ep2 = getEndpointStateForEndpoint(addr2);
        assert ep1 != null && ep2 != null;
        return ep1.getHeartBeatState().getGeneration() - ep2.getHeartBeatState().getGeneration();
    }

    void notifyFailureDetector(Map<InetAddress, EndpointState> remoteEpStateMap)
    {
        for (Entry<InetAddress, EndpointState> entry : remoteEpStateMap.entrySet())
        {
            notifyFailureDetector(entry.getKey(), entry.getValue());
        }
    }

    void notifyFailureDetector(InetAddress endpoint, EndpointState remoteEndpointState)
    {
        EndpointState localEndpointState = endpointStateMap.get(endpoint);
        /*
         * If the local endpoint state exists then report to the FD only
         * if the versions workout.
        */
        if ( localEndpointState != null )
        {
            IFailureDetector fd = FailureDetector.instance;
            int localGeneration = localEndpointState.getHeartBeatState().getGeneration();
            int remoteGeneration = remoteEndpointState.getHeartBeatState().getGeneration();
            if ( remoteGeneration > localGeneration )
            {
                localEndpointState.updateTimestamp();
                // this node was dead and the generation changed, this indicates a reboot, or possibly a takeover
                // we will clean the fd intervals for it and relearn them
                if (!localEndpointState.isAlive())
                {
                    logger.debug("Clearing interval times for {} due to generation change", endpoint);
                    fd.clear(endpoint);
                }
                fd.report(endpoint);
                return;
            }

            if ( remoteGeneration == localGeneration )
            {
                int localVersion = getMaxEndpointStateVersion(localEndpointState);
                int remoteVersion = remoteEndpointState.getHeartBeatState().getHeartBeatVersion();
                if ( remoteVersion > localVersion )
                {
                    localEndpointState.updateTimestamp();
                    // just a version change, report to the fd
                    fd.report(endpoint);
                }
            }
        }

    }

    private void markAlive(InetAddress addr, EndpointState localState)
    {
        if (logger.isTraceEnabled())
            logger.trace("marking as alive {}", addr);
        localState.markAlive();
        localState.updateTimestamp(); // prevents doStatusCheck from racing us and evicting if it was down > aVeryLongTime
        liveEndpoints.add(addr);
        unreachableEndpoints.remove(addr);
        expireTimeEndpointMap.remove(addr);
        logger.debug("removing expire time for endpoint : " + addr);
        logger.info("InetAddress {} is now UP", addr);
        for (IEndpointStateChangeSubscriber subscriber : subscribers)
            subscriber.onAlive(addr, localState);
        if (logger.isTraceEnabled())
            logger.trace("Notified " + subscribers);
    }

    private void markDead(InetAddress addr, EndpointState localState)
    {
        if (logger.isTraceEnabled())
            logger.trace("marking as down {}", addr);
        localState.markDead();
        liveEndpoints.remove(addr);
        unreachableEndpoints.put(addr, System.currentTimeMillis());
        logger.info("InetAddress {} is now DOWN", addr);
        for (IEndpointStateChangeSubscriber subscriber : subscribers)
            subscriber.onDead(addr, localState);
        if (logger.isTraceEnabled())
            logger.trace("Notified " + subscribers);
    }

    /**
     * This method is called whenever there is a "big" change in ep state (a generation change for a known node).
     *
     * @param ep endpoint
     * @param epState EndpointState for the endpoint
     */
    private void handleMajorStateChange(InetAddress ep, EndpointState epState)
    {
        if (!isDeadState(epState))
        {
            if (endpointStateMap.get(ep) != null)
                logger.info("Node {} has restarted, now UP", ep);
            else
                logger.info("Node {} is now part of the cluster", ep);
        }
        if (logger.isTraceEnabled())
            logger.trace("Adding endpoint state for " + ep);
        endpointStateMap.put(ep, epState);

        // the node restarted: it is up to the subscriber to take whatever action is necessary
        for (IEndpointStateChangeSubscriber subscriber : subscribers)
            subscriber.onRestart(ep, epState);

        if (!isDeadState(epState))
            markAlive(ep, epState);
        else
        {
            logger.debug("Not marking " + ep + " alive due to dead state");
            markDead(ep, epState);
        }
        for (IEndpointStateChangeSubscriber subscriber : subscribers)
            subscriber.onJoin(ep, epState);
    }

    private Boolean isDeadState(EndpointState epState)
    {
        if (epState.getApplicationState(ApplicationState.STATUS) == null)
            return false;
        String value = epState.getApplicationState(ApplicationState.STATUS).value;
        String[] pieces = value.split(VersionedValue.DELIMITER_STR, -1);
        assert (pieces.length > 0);
        String state = pieces[0];
        for (String deadstate : DEAD_STATES)
        {
            if (state.equals(deadstate))
                return true;
        }
        return false;
    }

    void applyStateLocally(Map<InetAddress, EndpointState> epStateMap)
    {
        for (Entry<InetAddress, EndpointState> entry : epStateMap.entrySet())
        {
            InetAddress ep = entry.getKey();
            if ( ep.equals(FBUtilities.getBroadcastAddress()))
                continue;
            if (justRemovedEndpoints.containsKey(ep))
            {
                if (logger.isTraceEnabled())
                    logger.trace("Ignoring gossip for " + ep + " because it is quarantined");
                continue;
            }

            EndpointState localEpStatePtr = endpointStateMap.get(ep);
            EndpointState remoteState = entry.getValue();
            /*
                If state does not exist just add it. If it does then add it if the remote generation is greater.
                If there is a generation tie, attempt to break it by heartbeat version.
            */
            if ( localEpStatePtr != null )
            {
                int localGeneration = localEpStatePtr.getHeartBeatState().getGeneration();
                int remoteGeneration = remoteState.getHeartBeatState().getGeneration();
                if (logger.isTraceEnabled())
                    logger.trace(ep + "local generation " + localGeneration + ", remote generation " + remoteGeneration);

                if (remoteGeneration > localGeneration)
                {
                    if (logger.isTraceEnabled())
                        logger.trace("Updating heartbeat state generation to " + remoteGeneration + " from " + localGeneration + " for " + ep);
                    // major state change will handle the update by inserting the remote state directly
                    handleMajorStateChange(ep, remoteState);
                }
                else if ( remoteGeneration == localGeneration ) // generation has not changed, apply new states
                {
                    /* find maximum state */
                    int localMaxVersion = getMaxEndpointStateVersion(localEpStatePtr);
                    int remoteMaxVersion = getMaxEndpointStateVersion(remoteState);
                    if ( remoteMaxVersion > localMaxVersion )
                    {
                        // apply states, but do not notify since there is no major change
                        applyNewStates(ep, localEpStatePtr, remoteState);
                    }
                    else if (logger.isTraceEnabled())
                            logger.trace("Ignoring remote version " + remoteMaxVersion + " <= " + localMaxVersion + " for " + ep);
                    if (!localEpStatePtr.isAlive() && !isDeadState(localEpStatePtr)) // unless of course, it was dead
                        markAlive(ep, localEpStatePtr);
                }
                else
                {
                    if (logger.isTraceEnabled())
                        logger.trace("Ignoring remote generation " + remoteGeneration + " < " + localGeneration);
                }
            }
            else
            {
                // this is a new node, report it to the FD in case it is the first time we are seeing it AND it's not alive
                FailureDetector.instance.report(ep);
                handleMajorStateChange(ep, remoteState);
            }
        }
    }

    private void applyNewStates(InetAddress addr, EndpointState localState, EndpointState remoteState)
    {
        // don't assert here, since if the node restarts the version will go back to zero
        int oldVersion = localState.getHeartBeatState().getHeartBeatVersion();

        localState.setHeartBeatState(remoteState.getHeartBeatState());
        if (logger.isTraceEnabled())
            logger.trace("Updating heartbeat state version to " + localState.getHeartBeatState().getHeartBeatVersion() + " from " + oldVersion + " for " + addr + " ...");

        // we need to make two loops here, one to apply, then another to notify, this way all states in an update are present and current when the notifications are received
        for (Entry<ApplicationState, VersionedValue> remoteEntry : remoteState.getApplicationStateMap().entrySet())
        {
            ApplicationState remoteKey = remoteEntry.getKey();
            VersionedValue remoteValue = remoteEntry.getValue();

            assert remoteState.getHeartBeatState().getGeneration() == localState.getHeartBeatState().getGeneration();
            localState.addApplicationState(remoteKey, remoteValue);
        }
        for (Entry<ApplicationState, VersionedValue> remoteEntry : remoteState.getApplicationStateMap().entrySet())
        {
            doNotifications(addr, remoteEntry.getKey(), remoteEntry.getValue());
        }
    }

    // notify that an application state has changed
    private void doNotifications(InetAddress addr, ApplicationState state, VersionedValue value)
    {
        for (IEndpointStateChangeSubscriber subscriber : subscribers)
        {
            subscriber.onChange(addr, state, value);
        }
    }

    /* Request all the state for the endpoint in the gDigest */
    private void requestAll(GossipDigest gDigest, List<GossipDigest> deltaGossipDigestList, int remoteGeneration)
    {
        /* We are here since we have no data for this endpoint locally so request everthing. */
        deltaGossipDigestList.add( new GossipDigest(gDigest.getEndpoint(), remoteGeneration, 0) );
        if (logger.isTraceEnabled())
            logger.trace("requestAll for " + gDigest.getEndpoint());
    }

    /* Send all the data with version greater than maxRemoteVersion */
    private void sendAll(GossipDigest gDigest, Map<InetAddress, EndpointState> deltaEpStateMap, int maxRemoteVersion)
    {
        EndpointState localEpStatePtr = getStateForVersionBiggerThan(gDigest.getEndpoint(), maxRemoteVersion) ;
        if ( localEpStatePtr != null )
            deltaEpStateMap.put(gDigest.getEndpoint(), localEpStatePtr);
    }

    /*
        This method is used to figure the state that the Gossiper has but Gossipee doesn't. The delta digests
        and the delta state are built up.
    */
    void examineGossiper(List<GossipDigest> gDigestList, List<GossipDigest> deltaGossipDigestList, Map<InetAddress, EndpointState> deltaEpStateMap)
    {
        for ( GossipDigest gDigest : gDigestList )
        {
            int remoteGeneration = gDigest.getGeneration();
            int maxRemoteVersion = gDigest.getMaxVersion();
            /* Get state associated with the end point in digest */
            EndpointState epStatePtr = endpointStateMap.get(gDigest.getEndpoint());
            /*
                Here we need to fire a GossipDigestAckMessage. If we have some data associated with this endpoint locally
                then we follow the "if" path of the logic. If we have absolutely nothing for this endpoint we need to
                request all the data for this endpoint.
            */
            if ( epStatePtr != null )
            {
                int localGeneration = epStatePtr.getHeartBeatState().getGeneration();
                /* get the max version of all keys in the state associated with this endpoint */
                int maxLocalVersion = getMaxEndpointStateVersion(epStatePtr);
                if ( remoteGeneration == localGeneration && maxRemoteVersion == maxLocalVersion )
                    continue;

                if ( remoteGeneration > localGeneration )
                {
                    /* we request everything from the gossiper */
                    requestAll(gDigest, deltaGossipDigestList, remoteGeneration);
                }
                else if ( remoteGeneration < localGeneration )
                {
                    /* send all data with generation = localgeneration and version > 0 */
                    sendAll(gDigest, deltaEpStateMap, 0);
                }
                else if ( remoteGeneration == localGeneration )
                {
                    /*
                        If the max remote version is greater then we request the remote endpoint send us all the data
                        for this endpoint with version greater than the max version number we have locally for this
                        endpoint.
                        If the max remote version is lesser, then we send all the data we have locally for this endpoint
                        with version greater than the max remote version.
                    */
                    if ( maxRemoteVersion > maxLocalVersion )
                    {
                        deltaGossipDigestList.add( new GossipDigest(gDigest.getEndpoint(), remoteGeneration, maxLocalVersion) );
                    }
                    else if ( maxRemoteVersion < maxLocalVersion )
                    {
                        /* send all data with generation = localgeneration and version > maxRemoteVersion */
                        sendAll(gDigest, deltaEpStateMap, maxRemoteVersion);
                    }
                }
            }
            else
            {
                /* We are here since we have no data for this endpoint locally so request everything. */
                requestAll(gDigest, deltaGossipDigestList, remoteGeneration);
            }
        }
    }

    public void start(int generationNumber)
    {
        start(generationNumber, new HashMap<ApplicationState, VersionedValue>());
    }

    /**
     * Start the gossiper with the generation number, preloading the map of application states before starting
     */
    public void start(int generationNbr, Map<ApplicationState, VersionedValue> preloadLocalStates)
    {
        buildSeedsList();
        /* initialize the heartbeat state for this localEndpoint */
        maybeInitializeLocalState(generationNbr);
        EndpointState localState = endpointStateMap.get(FBUtilities.getBroadcastAddress());
        for (Map.Entry<ApplicationState, VersionedValue> entry : preloadLocalStates.entrySet())
            localState.addApplicationState(entry.getKey(), entry.getValue());

        //notify snitches that Gossiper is about to start
        DatabaseDescriptor.getEndpointSnitch().gossiperStarting();
        if (logger.isTraceEnabled())
            logger.trace("gossip started with generation " + localState.getHeartBeatState().getGeneration());

        scheduledGossipTask = executor.scheduleWithFixedDelay(new GossipTask(),
                                                              Gossiper.intervalInMillis,
                                                              Gossiper.intervalInMillis,
                                                              TimeUnit.MILLISECONDS);
    }

<<<<<<< HEAD
    // initialize local HB state if needed, i.e., if gossiper has never been started before.
=======
    private void buildSeedsList()
    {
        for (InetAddress seed : DatabaseDescriptor.getSeeds())
        {
            if (seed.equals(FBUtilities.getBroadcastAddress()))
                continue;
            seeds.add(seed);
        }
    }

    // initialize local HB state if needed.
>>>>>>> 8d6ed07b
    public void maybeInitializeLocalState(int generationNbr)
    {
        HeartBeatState hbState = new HeartBeatState(generationNbr);
        EndpointState localState = new EndpointState(hbState);
        localState.markAlive();
        endpointStateMap.putIfAbsent(FBUtilities.getBroadcastAddress(), localState);
    }


    /**
     * Add an endpoint we knew about previously, but whose state is unknown
     */
    public void addSavedEndpoint(InetAddress ep)
    {
        if (ep.equals(FBUtilities.getBroadcastAddress()))
        {
            logger.debug("Attempt to add self as saved endpoint");
            return;
        }
        EndpointState epState = new EndpointState(new HeartBeatState(0));
        epState.markDead();
        endpointStateMap.put(ep, epState);
        unreachableEndpoints.put(ep, System.currentTimeMillis());
        if (logger.isTraceEnabled())
            logger.trace("Adding saved endpoint " + ep + " " + epState.getHeartBeatState().getGeneration());
    }

    public void addLocalApplicationState(ApplicationState state, VersionedValue value)
    {
        EndpointState epState = endpointStateMap.get(FBUtilities.getBroadcastAddress());
        assert epState != null;
        epState.addApplicationState(state, value);
        doNotifications(FBUtilities.getBroadcastAddress(), state, value);
    }

    public void stop()
    {
        scheduledGossipTask.cancel(false);
        logger.info("Announcing shutdown");
        try
        {
            Thread.sleep(intervalInMillis * 2);
        }
        catch (InterruptedException e)
        {
            throw new RuntimeException(e);
        }
        MessageOut message = new MessageOut(MessagingService.Verb.GOSSIP_SHUTDOWN);
        for (InetAddress ep : liveEndpoints)
            MessagingService.instance().sendOneWay(message, ep);
    }

    public boolean isEnabled()
    {
        return (scheduledGossipTask != null) && (!scheduledGossipTask.isCancelled());
    }

    @VisibleForTesting
    public void initializeNodeUnsafe(InetAddress addr, UUID uuid, int generationNbr)
    {
        HeartBeatState hbState = new HeartBeatState(generationNbr);
        EndpointState newState = new EndpointState(hbState);
        newState.markAlive();
        EndpointState oldState = endpointStateMap.putIfAbsent(addr, newState);
        EndpointState localState = oldState == null ? newState : oldState;

        // always add the version state
        localState.addApplicationState(ApplicationState.NET_VERSION, StorageService.instance.valueFactory.networkVersion());
        localState.addApplicationState(ApplicationState.HOST_ID, StorageService.instance.valueFactory.hostId(uuid));
    }

    @VisibleForTesting
    public void injectApplicationState(InetAddress endpoint, ApplicationState state, VersionedValue value)
    {
        EndpointState localState = endpointStateMap.get(endpoint);
        localState.addApplicationState(state, value);
    }

    public long getEndpointDowntime(String address) throws UnknownHostException
    {
        return getEndpointDowntime(InetAddress.getByName(address));
    }

    public int getCurrentGenerationNumber(String address) throws UnknownHostException
    {
        return getCurrentGenerationNumber(InetAddress.getByName(address));
    }

    public void addExpireTimeForEndpoint(InetAddress endpoint, long expireTime)
    {
        if (logger.isDebugEnabled())
        {
            logger.debug("adding expire time for endpoint : " + endpoint + " (" + expireTime + ")");
        }
        expireTimeEndpointMap.put(endpoint, expireTime);
    }

    public static long computeExpireTime() {
        return System.currentTimeMillis() + Gossiper.aVeryLongTime;
    }

}<|MERGE_RESOLUTION|>--- conflicted
+++ resolved
@@ -1044,9 +1044,6 @@
                                                               TimeUnit.MILLISECONDS);
     }
 
-<<<<<<< HEAD
-    // initialize local HB state if needed, i.e., if gossiper has never been started before.
-=======
     private void buildSeedsList()
     {
         for (InetAddress seed : DatabaseDescriptor.getSeeds())
@@ -1057,8 +1054,7 @@
         }
     }
 
-    // initialize local HB state if needed.
->>>>>>> 8d6ed07b
+    // initialize local HB state if needed, i.e., if gossiper has never been started before.
     public void maybeInitializeLocalState(int generationNbr)
     {
         HeartBeatState hbState = new HeartBeatState(generationNbr);
