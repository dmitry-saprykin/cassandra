/*
 * Licensed to the Apache Software Foundation (ASF) under one
 * or more contributor license agreements.  See the NOTICE file
 * distributed with this work for additional information
 * regarding copyright ownership.  The ASF licenses this file
 * to you under the Apache License, Version 2.0 (the
 * "License"); you may not use this file except in compliance
 * with the License.  You may obtain a copy of the License at
 *
 *     http://www.apache.org/licenses/LICENSE-2.0
 *
 * Unless required by applicable law or agreed to in writing, software
 * distributed under the License is distributed on an "AS IS" BASIS,
 * WITHOUT WARRANTIES OR CONDITIONS OF ANY KIND, either express or implied.
 * See the License for the specific language governing permissions and
 * limitations under the License.
 */
package org.apache.cassandra.db;

import java.io.IOException;
import java.nio.ByteBuffer;
import java.util.*;
import java.util.stream.Collectors;

import com.google.common.collect.Iterables;
import com.google.common.collect.Sets;

import org.apache.commons.lang3.tuple.Pair;

import org.apache.cassandra.cache.IRowCacheEntry;
import org.apache.cassandra.cache.RowCacheKey;
import org.apache.cassandra.cache.RowCacheSentinel;
import org.apache.cassandra.concurrent.Stage;
import org.apache.cassandra.concurrent.StageManager;
import org.apache.cassandra.config.CFMetaData;
import org.apache.cassandra.config.ColumnDefinition;
import org.apache.cassandra.config.DatabaseDescriptor;
import org.apache.cassandra.db.lifecycle.*;
import org.apache.cassandra.db.filter.*;
import org.apache.cassandra.db.partitions.*;
import org.apache.cassandra.db.rows.*;
import org.apache.cassandra.db.transform.Transformation;
import org.apache.cassandra.exceptions.RequestExecutionException;
import org.apache.cassandra.io.sstable.format.SSTableReader;
import org.apache.cassandra.io.util.DataInputPlus;
import org.apache.cassandra.io.util.DataOutputPlus;
import org.apache.cassandra.metrics.TableMetrics;
import org.apache.cassandra.net.MessageOut;
import org.apache.cassandra.net.MessagingService;
import org.apache.cassandra.schema.IndexMetadata;
import org.apache.cassandra.service.CacheService;
import org.apache.cassandra.service.ClientState;
import org.apache.cassandra.service.StorageProxy;
import org.apache.cassandra.service.pager.*;
import org.apache.cassandra.thrift.ThriftResultsMerger;
import org.apache.cassandra.tracing.Tracing;
import org.apache.cassandra.utils.FBUtilities;
import org.apache.cassandra.utils.SearchIterator;
import org.apache.cassandra.utils.btree.BTreeSet;


/**
 * A read command that selects a (part of a) single partition.
 */
public class SinglePartitionReadCommand extends ReadCommand
{
    protected static final SelectionDeserializer selectionDeserializer = new Deserializer();

    private final DecoratedKey partitionKey;
    private final ClusteringIndexFilter clusteringIndexFilter;

    private int oldestUnrepairedTombstone = Integer.MAX_VALUE;

    public SinglePartitionReadCommand(boolean isDigest,
                                      int digestVersion,
                                      boolean isForThrift,
                                      CFMetaData metadata,
                                      int nowInSec,
                                      ColumnFilter columnFilter,
                                      RowFilter rowFilter,
                                      DataLimits limits,
                                      DecoratedKey partitionKey,
                                      ClusteringIndexFilter clusteringIndexFilter)
    {
        super(Kind.SINGLE_PARTITION, isDigest, digestVersion, isForThrift, metadata, nowInSec, columnFilter, rowFilter, limits);
        assert partitionKey.getPartitioner() == metadata.partitioner;
        this.partitionKey = partitionKey;
        this.clusteringIndexFilter = clusteringIndexFilter;
    }

    /**
     * Creates a new read command on a single partition.
     *
     * @param metadata the table to query.
     * @param nowInSec the time in seconds to use are "now" for this query.
     * @param columnFilter the column filter to use for the query.
     * @param rowFilter the row filter to use for the query.
     * @param limits the limits to use for the query.
     * @param partitionKey the partition key for the partition to query.
     * @param clusteringIndexFilter the clustering index filter to use for the query.
     *
     * @return a newly created read command.
     */
    public static SinglePartitionReadCommand create(CFMetaData metadata,
                                                    int nowInSec,
                                                    ColumnFilter columnFilter,
                                                    RowFilter rowFilter,
                                                    DataLimits limits,
                                                    DecoratedKey partitionKey,
                                                    ClusteringIndexFilter clusteringIndexFilter)
    {
        return create(false, metadata, nowInSec, columnFilter, rowFilter, limits, partitionKey, clusteringIndexFilter);
    }

    /**
     * Creates a new read command on a single partition for thrift.
     *
     * @param isForThrift whether the query is for thrift or not.
     * @param metadata the table to query.
     * @param nowInSec the time in seconds to use are "now" for this query.
     * @param columnFilter the column filter to use for the query.
     * @param rowFilter the row filter to use for the query.
     * @param limits the limits to use for the query.
     * @param partitionKey the partition key for the partition to query.
     * @param clusteringIndexFilter the clustering index filter to use for the query.
     *
     * @return a newly created read command.
     */
    public static SinglePartitionReadCommand create(boolean isForThrift,
                                                    CFMetaData metadata,
                                                    int nowInSec,
                                                    ColumnFilter columnFilter,
                                                    RowFilter rowFilter,
                                                    DataLimits limits,
                                                    DecoratedKey partitionKey,
                                                    ClusteringIndexFilter clusteringIndexFilter)
    {
        return new SinglePartitionReadCommand(false, 0, isForThrift, metadata, nowInSec, columnFilter, rowFilter, limits, partitionKey, clusteringIndexFilter);
    }

    /**
     * Creates a new read command on a single partition.
     *
     * @param metadata the table to query.
     * @param nowInSec the time in seconds to use are "now" for this query.
     * @param key the partition key for the partition to query.
     * @param columnFilter the column filter to use for the query.
     * @param filter the clustering index filter to use for the query.
     *
     * @return a newly created read command. The returned command will use no row filter and have no limits.
     */
    public static SinglePartitionReadCommand create(CFMetaData metadata, int nowInSec, DecoratedKey key, ColumnFilter columnFilter, ClusteringIndexFilter filter)
    {
        return create(metadata, nowInSec, columnFilter, RowFilter.NONE, DataLimits.NONE, key, filter);
    }

    /**
     * Creates a new read command that queries a single partition in its entirety.
     *
     * @param metadata the table to query.
     * @param nowInSec the time in seconds to use are "now" for this query.
     * @param key the partition key for the partition to query.
     *
     * @return a newly created read command that queries all the rows of {@code key}.
     */
    public static SinglePartitionReadCommand fullPartitionRead(CFMetaData metadata, int nowInSec, DecoratedKey key)
    {
        return SinglePartitionReadCommand.create(metadata, nowInSec, key, Slices.ALL);
    }

    /**
     * Creates a new read command that queries a single partition in its entirety.
     *
     * @param metadata the table to query.
     * @param nowInSec the time in seconds to use are "now" for this query.
     * @param key the partition key for the partition to query.
     *
     * @return a newly created read command that queries all the rows of {@code key}.
     */
    public static SinglePartitionReadCommand fullPartitionRead(CFMetaData metadata, int nowInSec, ByteBuffer key)
    {
        return SinglePartitionReadCommand.create(metadata, nowInSec, metadata.decorateKey(key), Slices.ALL);
    }

    /**
     * Creates a new single partition slice command for the provided single slice.
     *
     * @param metadata the table to query.
     * @param nowInSec the time in seconds to use are "now" for this query.
     * @param key the partition key for the partition to query.
     * @param slice the slice of rows to query.
     *
     * @return a newly created read command that queries {@code slice} in {@code key}. The returned query will
     * query every columns for the table (without limit or row filtering) and be in forward order.
     */
    public static SinglePartitionReadCommand create(CFMetaData metadata, int nowInSec, DecoratedKey key, Slice slice)
    {
        return create(metadata, nowInSec, key, Slices.with(metadata.comparator, slice));
    }

    /**
     * Creates a new single partition slice command for the provided slices.
     *
     * @param metadata the table to query.
     * @param nowInSec the time in seconds to use are "now" for this query.
     * @param key the partition key for the partition to query.
     * @param slices the slices of rows to query.
     *
     * @return a newly created read command that queries the {@code slices} in {@code key}. The returned query will
     * query every columns for the table (without limit or row filtering) and be in forward order.
     */
    public static SinglePartitionReadCommand create(CFMetaData metadata, int nowInSec, DecoratedKey key, Slices slices)
    {
        ClusteringIndexSliceFilter filter = new ClusteringIndexSliceFilter(slices, false);
        return SinglePartitionReadCommand.create(metadata, nowInSec, ColumnFilter.all(metadata), RowFilter.NONE, DataLimits.NONE, key, filter);
    }

    /**
     * Creates a new single partition slice command for the provided slices.
     *
     * @param metadata the table to query.
     * @param nowInSec the time in seconds to use are "now" for this query.
     * @param key the partition key for the partition to query.
     * @param slices the slices of rows to query.
     *
     * @return a newly created read command that queries the {@code slices} in {@code key}. The returned query will
     * query every columns for the table (without limit or row filtering) and be in forward order.
     */
    public static SinglePartitionReadCommand create(CFMetaData metadata, int nowInSec, ByteBuffer key, Slices slices)
    {
        return create(metadata, nowInSec, metadata.decorateKey(key), slices);
    }

    /**
     * Creates a new single partition name command for the provided rows.
     *
     * @param metadata the table to query.
     * @param nowInSec the time in seconds to use are "now" for this query.
     * @param key the partition key for the partition to query.
     * @param names the clustering for the rows to query.
     *
     * @return a newly created read command that queries the {@code names} in {@code key}. The returned query will
     * query every columns (without limit or row filtering) and be in forward order.
     */
    public static SinglePartitionReadCommand create(CFMetaData metadata, int nowInSec, DecoratedKey key, NavigableSet<Clustering> names)
    {
        ClusteringIndexNamesFilter filter = new ClusteringIndexNamesFilter(names, false);
        return SinglePartitionReadCommand.create(metadata, nowInSec, ColumnFilter.all(metadata), RowFilter.NONE, DataLimits.NONE, key, filter);
    }

    /**
     * Creates a new single partition name command for the provided row.
     *
     * @param metadata the table to query.
     * @param nowInSec the time in seconds to use are "now" for this query.
     * @param key the partition key for the partition to query.
     * @param name the clustering for the row to query.
     *
     * @return a newly created read command that queries {@code name} in {@code key}. The returned query will
     * query every columns (without limit or row filtering).
     */
    public static SinglePartitionReadCommand create(CFMetaData metadata, int nowInSec, DecoratedKey key, Clustering name)
    {
        return create(metadata, nowInSec, key, FBUtilities.singleton(name, metadata.comparator));
    }

    public SinglePartitionReadCommand copy()
    {
        return new SinglePartitionReadCommand(isDigestQuery(), digestVersion(), isForThrift(), metadata(), nowInSec(), columnFilter(), rowFilter(), limits(), partitionKey(), clusteringIndexFilter());
    }

    public DecoratedKey partitionKey()
    {
        return partitionKey;
    }

    public ClusteringIndexFilter clusteringIndexFilter()
    {
        return clusteringIndexFilter;
    }

    public ClusteringIndexFilter clusteringIndexFilter(DecoratedKey key)
    {
        return clusteringIndexFilter;
    }

    public long getTimeout()
    {
        return DatabaseDescriptor.getReadRpcTimeout();
    }

    public boolean selectsKey(DecoratedKey key)
    {
        if (!this.partitionKey().equals(key))
            return false;

        return rowFilter().partitionKeyRestrictionsAreSatisfiedBy(key, metadata().getKeyValidator());
    }

    public boolean selectsClustering(DecoratedKey key, Clustering clustering)
    {
        if (clustering == Clustering.STATIC_CLUSTERING)
            return !columnFilter().fetchedColumns().statics.isEmpty();

        if (!clusteringIndexFilter().selects(clustering))
            return false;

        return rowFilter().clusteringKeyRestrictionsAreSatisfiedBy(clustering);
    }

    /**
     * Returns a new command suitable to paging from the last returned row.
     *
     * @param lastReturned the last row returned by the previous page. The newly created command
     * will only query row that comes after this (in query order). This can be {@code null} if this
     * is the first page.
     * @param limits the limits to use for the page to query.
     *
     * @return the newly create command.
     */
    public SinglePartitionReadCommand forPaging(Clustering lastReturned, DataLimits limits)
    {
        // We shouldn't have set digest yet when reaching that point
        assert !isDigestQuery();
        return create(isForThrift(),
                      metadata(),
                      nowInSec(),
                      columnFilter(),
                      rowFilter(),
                      limits,
                      partitionKey(),
                      lastReturned == null ? clusteringIndexFilter() : clusteringIndexFilter.forPaging(metadata().comparator, lastReturned, false));
    }

    public SinglePartitionReadCommand withUpdatedLimit(DataLimits newLimits)
    {
        return new SinglePartitionReadCommand(isDigestQuery(),
                                              digestVersion(),
                                              isForThrift(),
                                              metadata(),
                                              nowInSec(),
                                              columnFilter(),
                                              rowFilter(),
                                              newLimits,
                                              partitionKey,
                                              clusteringIndexFilter);
    }

    public PartitionIterator execute(ConsistencyLevel consistency, ClientState clientState, long queryStartNanoTime) throws RequestExecutionException
    {
        return StorageProxy.read(Group.one(this), consistency, clientState, queryStartNanoTime);
    }

    public SinglePartitionPager getPager(PagingState pagingState, int protocolVersion)
    {
        return getPager(this, pagingState, protocolVersion);
    }

    private static SinglePartitionPager getPager(SinglePartitionReadCommand command, PagingState pagingState, int protocolVersion)
    {
        return new SinglePartitionPager(command, pagingState, protocolVersion);
    }

    protected void recordLatency(TableMetrics metric, long latencyNanos)
    {
        metric.readLatency.addNano(latencyNanos);
    }

    @SuppressWarnings("resource") // we close the created iterator through closing the result of this method (and SingletonUnfilteredPartitionIterator ctor cannot fail)
    protected UnfilteredPartitionIterator queryStorage(final ColumnFamilyStore cfs, ReadExecutionController executionController)
    {
        UnfilteredRowIterator partition = cfs.isRowCacheEnabled()
                                        ? getThroughCache(cfs, executionController)
                                        : queryMemtableAndDisk(cfs, executionController);
        return new SingletonUnfilteredPartitionIterator(partition, isForThrift());
    }

    /**
     * Fetch the rows requested if in cache; if not, read it from disk and cache it.
     * <p>
     * If the partition is cached, and the filter given is within its bounds, we return
     * from cache, otherwise from disk.
     * <p>
     * If the partition is is not cached, we figure out what filter is "biggest", read
     * that from disk, then filter the result and either cache that or return it.
     */
    private UnfilteredRowIterator getThroughCache(ColumnFamilyStore cfs, ReadExecutionController executionController)
    {
        assert !cfs.isIndex(); // CASSANDRA-5732
        assert cfs.isRowCacheEnabled() : String.format("Row cache is not enabled on table [%s]", cfs.name);

        RowCacheKey key = new RowCacheKey(metadata().ksAndCFName, partitionKey());

        // Attempt a sentinel-read-cache sequence.  if a write invalidates our sentinel, we'll return our
        // (now potentially obsolete) data, but won't cache it. see CASSANDRA-3862
        // TODO: don't evict entire partitions on writes (#2864)
        IRowCacheEntry cached = CacheService.instance.rowCache.get(key);
        if (cached != null)
        {
            if (cached instanceof RowCacheSentinel)
            {
                // Some other read is trying to cache the value, just do a normal non-caching read
                Tracing.trace("Row cache miss (race)");
                cfs.metric.rowCacheMiss.inc();
                return queryMemtableAndDisk(cfs, executionController);
            }

            CachedPartition cachedPartition = (CachedPartition)cached;
            if (cfs.isFilterFullyCoveredBy(clusteringIndexFilter(), limits(), cachedPartition, nowInSec()))
            {
                cfs.metric.rowCacheHit.inc();
                Tracing.trace("Row cache hit");
                UnfilteredRowIterator unfilteredRowIterator = clusteringIndexFilter().getUnfilteredRowIterator(columnFilter(), cachedPartition);
                cfs.metric.updateSSTableIterated(0);
                return unfilteredRowIterator;
            }

            cfs.metric.rowCacheHitOutOfRange.inc();
            Tracing.trace("Ignoring row cache as cached value could not satisfy query");
            return queryMemtableAndDisk(cfs, executionController);
        }

        cfs.metric.rowCacheMiss.inc();
        Tracing.trace("Row cache miss");

        // Note that on tables with no clustering keys, any positive value of
        // rowsToCache implies caching the full partition
        boolean cacheFullPartitions = metadata().clusteringColumns().size() > 0 ?
                                      metadata().params.caching.cacheAllRows() :
                                      metadata().params.caching.cacheRows();

        // To be able to cache what we read, what we read must at least covers what the cache holds, that
        // is the 'rowsToCache' first rows of the partition. We could read those 'rowsToCache' first rows
        // systematically, but we'd have to "extend" that to whatever is needed for the user query that the
        // 'rowsToCache' first rows don't cover and it's not trivial with our existing filters. So currently
        // we settle for caching what we read only if the user query does query the head of the partition since
        // that's the common case of when we'll be able to use the cache anyway. One exception is if we cache
        // full partitions, in which case we just always read it all and cache.
        if (cacheFullPartitions || clusteringIndexFilter().isHeadFilter())
        {
            RowCacheSentinel sentinel = new RowCacheSentinel();
            boolean sentinelSuccess = CacheService.instance.rowCache.putIfAbsent(key, sentinel);
            boolean sentinelReplaced = false;

            try
            {
                int rowsToCache = metadata().params.caching.rowsPerPartitionToCache();
                @SuppressWarnings("resource") // we close on exception or upon closing the result of this method
                UnfilteredRowIterator iter = SinglePartitionReadCommand.fullPartitionRead(metadata(), nowInSec(), partitionKey()).queryMemtableAndDisk(cfs, executionController);
                try
                {
                    // We want to cache only rowsToCache rows
                    CachedPartition toCache = CachedBTreePartition.create(DataLimits.cqlLimits(rowsToCache).filter(iter, nowInSec()), nowInSec());
                    if (sentinelSuccess && !toCache.isEmpty())
                    {
                        Tracing.trace("Caching {} rows", toCache.rowCount());
                        CacheService.instance.rowCache.replace(key, sentinel, toCache);
                        // Whether or not the previous replace has worked, our sentinel is not in the cache anymore
                        sentinelReplaced = true;
                    }

                    // We then re-filter out what this query wants.
                    // Note that in the case where we don't cache full partitions, it's possible that the current query is interested in more
                    // than what we've cached, so we can't just use toCache.
                    UnfilteredRowIterator cacheIterator = clusteringIndexFilter().getUnfilteredRowIterator(columnFilter(), toCache);
                    if (cacheFullPartitions)
                    {
                        // Everything is guaranteed to be in 'toCache', we're done with 'iter'
                        assert !iter.hasNext();
                        iter.close();
                        return cacheIterator;
                    }
                    return UnfilteredRowIterators.concat(cacheIterator, clusteringIndexFilter().filterNotIndexed(columnFilter(), iter));
                }
                catch (RuntimeException | Error e)
                {
                    iter.close();
                    throw e;
                }
            }
            finally
            {
                if (sentinelSuccess && !sentinelReplaced)
                    cfs.invalidateCachedPartition(key);
            }
        }

        Tracing.trace("Fetching data but not populating cache as query does not query from the start of the partition");
        return queryMemtableAndDisk(cfs, executionController);
    }

    /**
     * Queries both memtable and sstables to fetch the result of this query.
     * <p>
     * Please note that this method:
     *   1) does not check the row cache.
     *   2) does not apply the query limit, nor the row filter (and so ignore 2ndary indexes).
     *      Those are applied in {@link ReadCommand#executeLocally}.
     *   3) does not record some of the read metrics (latency, scanned cells histograms) nor
     *      throws TombstoneOverwhelmingException.
     * It is publicly exposed because there is a few places where that is exactly what we want,
     * but it should be used only where you know you don't need thoses things.
     * <p>
     * Also note that one must have created a {@code ReadExecutionController} on the queried table and we require it as
     * a parameter to enforce that fact, even though it's not explicitlly used by the method.
     */
    public UnfilteredRowIterator queryMemtableAndDisk(ColumnFamilyStore cfs, ReadExecutionController executionController)
    {
        assert executionController != null && executionController.validForReadOn(cfs);
        Tracing.trace("Executing single-partition query on {}", cfs.name);

        return queryMemtableAndDiskInternal(cfs);
    }

    @Override
    protected int oldestUnrepairedTombstone()
    {
        return oldestUnrepairedTombstone;
    }

    private UnfilteredRowIterator queryMemtableAndDiskInternal(ColumnFamilyStore cfs)
    {
        /*
         * We have 2 main strategies:
         *   1) We query memtables and sstables simulateneously. This is our most generic strategy and the one we use
         *      unless we have a names filter that we know we can optimize futher.
         *   2) If we have a name filter (so we query specific rows), we can make a bet: that all column for all queried row
         *      will have data in the most recent sstable(s), thus saving us from reading older ones. This does imply we
         *      have a way to guarantee we have all the data for what is queried, which is only possible for name queries
         *      and if we have neither non-frozen collections/UDTs nor counters (indeed, for a non-frozen collection or UDT,
         *      we can't guarantee an older sstable won't have some elements that weren't in the most recent sstables,
         *      and counters are intrinsically a collection of shards and so have the same problem).
         */
<<<<<<< HEAD
        if (clusteringIndexFilter() instanceof ClusteringIndexNamesFilter && queryNeitherCountersNorCollections())
            return queryMemtableAndSSTablesInTimestampOrder(cfs, (ClusteringIndexNamesFilter)clusteringIndexFilter());
=======
        if (clusteringIndexFilter() instanceof ClusteringIndexNamesFilter && !queriesMulticellType())
            return queryMemtableAndSSTablesInTimestampOrder(cfs, copyOnHeap, (ClusteringIndexNamesFilter)clusteringIndexFilter());
>>>>>>> 21d8a7d3

        Tracing.trace("Acquiring sstable references");
        ColumnFamilyStore.ViewFragment view = cfs.select(View.select(SSTableSet.LIVE, partitionKey()));
        List<UnfilteredRowIterator> iterators = new ArrayList<>(Iterables.size(view.memtables) + view.sstables.size());
        ClusteringIndexFilter filter = clusteringIndexFilter();
        long minTimestamp = Long.MAX_VALUE;

        try
        {
            for (Memtable memtable : view.memtables)
            {
                Partition partition = memtable.getPartition(partitionKey());
                if (partition == null)
                    continue;

                minTimestamp = Math.min(minTimestamp, memtable.getMinTimestamp());

                @SuppressWarnings("resource") // 'iter' is added to iterators which is closed on exception, or through the closing of the final merged iterator
                UnfilteredRowIterator iter = filter.getUnfilteredRowIterator(columnFilter(), partition);
                oldestUnrepairedTombstone = Math.min(oldestUnrepairedTombstone, partition.stats().minLocalDeletionTime);
                iterators.add(isForThrift() ? ThriftResultsMerger.maybeWrap(iter, nowInSec()) : iter);
            }

            /*
             * We can't eliminate full sstables based on the timestamp of what we've already read like
             * in collectTimeOrderedData, but we still want to eliminate sstable whose maxTimestamp < mostRecentTombstone
             * we've read. We still rely on the sstable ordering by maxTimestamp since if
             *   maxTimestamp_s1 > maxTimestamp_s0,
             * we're guaranteed that s1 cannot have a row tombstone such that
             *   timestamp(tombstone) > maxTimestamp_s0
             * since we necessarily have
             *   timestamp(tombstone) <= maxTimestamp_s1
             * In other words, iterating in maxTimestamp order allow to do our mostRecentPartitionTombstone elimination
             * in one pass, and minimize the number of sstables for which we read a partition tombstone.
             */
            Collections.sort(view.sstables, SSTableReader.maxTimestampComparator);
            long mostRecentPartitionTombstone = Long.MIN_VALUE;
            int nonIntersectingSSTables = 0;
            List<SSTableReader> skippedSSTablesWithTombstones = null;

            for (SSTableReader sstable : view.sstables)
            {
                // if we've already seen a partition tombstone with a timestamp greater
                // than the most recent update to this sstable, we can skip it
                if (sstable.getMaxTimestamp() < mostRecentPartitionTombstone)
                    break;

                if (!shouldInclude(sstable))
                {
                    nonIntersectingSSTables++;
                    if (sstable.hasTombstones())
                    { // if sstable has tombstones we need to check after one pass if it can be safely skipped
                        if (skippedSSTablesWithTombstones == null)
                            skippedSSTablesWithTombstones = new ArrayList<>();
                        skippedSSTablesWithTombstones.add(sstable);
                    }
                    continue;
                }

                minTimestamp = Math.min(minTimestamp, sstable.getMinTimestamp());

                @SuppressWarnings("resource") // 'iter' is added to iterators which is closed on exception,
                                              // or through the closing of the final merged iterator
                UnfilteredRowIteratorWithLowerBound iter = makeIterator(cfs, sstable, true);
                if (!sstable.isRepaired())
                    oldestUnrepairedTombstone = Math.min(oldestUnrepairedTombstone, sstable.getMinLocalDeletionTime());

                iterators.add(iter);
                mostRecentPartitionTombstone = Math.max(mostRecentPartitionTombstone,
                                                        iter.partitionLevelDeletion().markedForDeleteAt());
            }

            int includedDueToTombstones = 0;
            // Check for sstables with tombstones that are not expired
            if (skippedSSTablesWithTombstones != null)
            {
                for (SSTableReader sstable : skippedSSTablesWithTombstones)
                {
                    if (sstable.getMaxTimestamp() <= minTimestamp)
                        continue;

                    @SuppressWarnings("resource") // 'iter' is added to iterators which is close on exception,
                                                  // or through the closing of the final merged iterator
                    UnfilteredRowIteratorWithLowerBound iter = makeIterator(cfs, sstable, false);
                    if (!sstable.isRepaired())
                        oldestUnrepairedTombstone = Math.min(oldestUnrepairedTombstone, sstable.getMinLocalDeletionTime());

                    iterators.add(iter);
                    includedDueToTombstones++;
                }
            }
            if (Tracing.isTracing())
                Tracing.trace("Skipped {}/{} non-slice-intersecting sstables, included {} due to tombstones",
                               nonIntersectingSSTables, view.sstables.size(), includedDueToTombstones);

            if (iterators.isEmpty())
                return EmptyIterators.unfilteredRow(cfs.metadata, partitionKey(), filter.isReversed());

            StorageHook.instance.reportRead(cfs.metadata.cfId, partitionKey());
            return withStateTracking(withSSTablesIterated(iterators, cfs.metric));
        }
        catch (RuntimeException | Error e)
        {
            try
            {
                FBUtilities.closeAll(iterators);
            }
            catch (Exception suppressed)
            {
                e.addSuppressed(suppressed);
            }
            throw e;
        }
    }

    private boolean shouldInclude(SSTableReader sstable)
    {
        // If some static columns are queried, we should always include the sstable: the clustering values stats of the sstable
        // don't tell us if the sstable contains static values in particular.
        // TODO: we could record if a sstable contains any static value at all.
        if (!columnFilter().fetchedColumns().statics.isEmpty())
            return true;

        return clusteringIndexFilter().shouldInclude(sstable);
    }

<<<<<<< HEAD
    private UnfilteredRowIteratorWithLowerBound makeIterator(ColumnFamilyStore cfs, final SSTableReader sstable, boolean applyThriftTransformation)
    {
        return StorageHook.instance.makeRowIteratorWithLowerBound(cfs,
                                                                  partitionKey(),
                                                                  sstable,
                                                                  clusteringIndexFilter(),
                                                                  columnFilter(),
                                                                  isForThrift(),
                                                                  nowInSec(),
                                                                  applyThriftTransformation);

    }

    /**
     * Return a wrapped iterator that when closed will update the sstables iterated and READ sample metrics.
     * Note that we cannot use the Transformations framework because they greedily get the static row, which
     * would cause all iterators to be initialized and hence all sstables to be accessed.
     */
    private UnfilteredRowIterator withSSTablesIterated(List<UnfilteredRowIterator> iterators,
                                                       TableMetrics metrics)
    {
        @SuppressWarnings("resource") //  Closed through the closing of the result of the caller method.
        UnfilteredRowIterator merged = UnfilteredRowIterators.merge(iterators, nowInSec());

        if (!merged.isEmpty())
        {
            DecoratedKey key = merged.partitionKey();
            metrics.samplers.get(TableMetrics.Sampler.READS).addSample(key.getKey(), key.hashCode(), 1);
        }

        class UpdateSstablesIterated extends Transformation
        {
           public void onPartitionClose()
           {
               int sstablesIterated = (int)iterators.stream()
                                                    .filter(it -> it instanceof LazilyInitializedUnfilteredRowIterator)
                                                    .filter(it -> ((LazilyInitializedUnfilteredRowIterator)it).initialized())
                                                    .count();

               metrics.updateSSTableIterated(sstablesIterated);
               Tracing.trace("Merged data from memtables and {} sstables", sstablesIterated);
           }
        };
        return Transformation.apply(merged, new UpdateSstablesIterated());
    }

    private boolean queryNeitherCountersNorCollections()
=======
    private boolean queriesMulticellType()
>>>>>>> 21d8a7d3
    {
        for (ColumnDefinition column : columnFilter().fetchedColumns())
        {
            if (column.type.isMultiCell() || column.type.isCounter())
                return true;
        }
        return false;
    }

    /**
     * Do a read by querying the memtable(s) first, and then each relevant sstables sequentially by order of the sstable
     * max timestamp.
     *
     * This is used for names query in the hope of only having to query the 1 or 2 most recent query and then knowing nothing
     * more recent could be in the older sstables (which we can only guarantee if we know exactly which row we queries, and if
     * no collection or counters are included).
     * This method assumes the filter is a {@code ClusteringIndexNamesFilter}.
     */
    private UnfilteredRowIterator queryMemtableAndSSTablesInTimestampOrder(ColumnFamilyStore cfs, ClusteringIndexNamesFilter filter)
    {
        Tracing.trace("Acquiring sstable references");
        ColumnFamilyStore.ViewFragment view = cfs.select(View.select(SSTableSet.LIVE, partitionKey()));

        ImmutableBTreePartition result = null;

        Tracing.trace("Merging memtable contents");
        for (Memtable memtable : view.memtables)
        {
            Partition partition = memtable.getPartition(partitionKey());
            if (partition == null)
                continue;

            try (UnfilteredRowIterator iter = filter.getUnfilteredRowIterator(columnFilter(), partition))
            {
                if (iter.isEmpty())
                    continue;

                result = add(isForThrift() ? ThriftResultsMerger.maybeWrap(iter, nowInSec()) : iter, result, filter, false);
            }
        }

        /* add the SSTables on disk */
        Collections.sort(view.sstables, SSTableReader.maxTimestampComparator);
        int sstablesIterated = 0;
        boolean onlyUnrepaired = true;
        // read sorted sstables
        for (SSTableReader sstable : view.sstables)
        {
            // if we've already seen a partition tombstone with a timestamp greater
            // than the most recent update to this sstable, we're done, since the rest of the sstables
            // will also be older
            if (result != null && sstable.getMaxTimestamp() < result.partitionLevelDeletion().markedForDeleteAt())
                break;

            long currentMaxTs = sstable.getMaxTimestamp();
            filter = reduceFilter(filter, result, currentMaxTs);
            if (filter == null)
                break;

            if (!shouldInclude(sstable))
            {
                // This mean that nothing queried by the filter can be in the sstable. One exception is the top-level partition deletion
                // however: if it is set, it impacts everything and must be included. Getting that top-level partition deletion costs us
                // some seek in general however (unless the partition is indexed and is in the key cache), so we first check if the sstable
                // has any tombstone at all as a shortcut.
                if (!sstable.hasTombstones())
                    continue; // no tombstone at all, we can skip that sstable

                // We need to get the partition deletion and include it if it's live. In any case though, we're done with that sstable.
                sstable.incrementReadCount();
                try (UnfilteredRowIterator iter = StorageHook.instance.makeRowIterator(cfs, sstable, partitionKey(), Slices.ALL, columnFilter(), filter.isReversed(), isForThrift()))
                {
                    if (iter.partitionLevelDeletion().isLive())
                    {
                        sstablesIterated++;
                        result = add(UnfilteredRowIterators.noRowsIterator(iter.metadata(), iter.partitionKey(), Rows.EMPTY_STATIC_ROW, iter.partitionLevelDeletion(), filter.isReversed()), result, filter, sstable.isRepaired());
                    }
                }
                continue;
            }

            Tracing.trace("Merging data from sstable {}", sstable.descriptor.generation);
            sstable.incrementReadCount();
            try (UnfilteredRowIterator iter = StorageHook.instance.makeRowIterator(cfs, sstable, partitionKey(), filter.getSlices(metadata()), columnFilter(), filter.isReversed(), isForThrift()))
            {
                if (iter.isEmpty())
                    continue;

                if (sstable.isRepaired())
                    onlyUnrepaired = false;
                sstablesIterated++;
                result = add(isForThrift() ? ThriftResultsMerger.maybeWrap(iter, nowInSec()) : iter, result, filter, sstable.isRepaired());
            }
        }

        cfs.metric.updateSSTableIterated(sstablesIterated);

        if (result == null || result.isEmpty())
            return EmptyIterators.unfilteredRow(metadata(), partitionKey(), false);

        DecoratedKey key = result.partitionKey();
        cfs.metric.samplers.get(TableMetrics.Sampler.READS).addSample(key.getKey(), key.hashCode(), 1);
        StorageHook.instance.reportRead(cfs.metadata.cfId, partitionKey());

        // "hoist up" the requested data into a more recent sstable
        if (sstablesIterated > cfs.getMinimumCompactionThreshold()
            && onlyUnrepaired
            && !cfs.isAutoCompactionDisabled()
            && cfs.getCompactionStrategyManager().shouldDefragment())
        {
            // !!WARNING!!   if we stop copying our data to a heap-managed object,
            //               we will need to track the lifetime of this mutation as well
            Tracing.trace("Defragmenting requested data");

            try (UnfilteredRowIterator iter = result.unfilteredIterator(columnFilter(), Slices.ALL, false))
            {
                final Mutation mutation = new Mutation(PartitionUpdate.fromIterator(iter, columnFilter()));
                StageManager.getStage(Stage.MUTATION).execute(() -> {
                    // skipping commitlog and index updates is fine since we're just de-fragmenting existing data
                    Keyspace.open(mutation.getKeyspaceName()).apply(mutation, false, false);
                });
            }
        }

        return withStateTracking(result.unfilteredIterator(columnFilter(), Slices.ALL, clusteringIndexFilter().isReversed()));
    }

    private ImmutableBTreePartition add(UnfilteredRowIterator iter, ImmutableBTreePartition result, ClusteringIndexNamesFilter filter, boolean isRepaired)
    {
        if (!isRepaired)
            oldestUnrepairedTombstone = Math.min(oldestUnrepairedTombstone, iter.stats().minLocalDeletionTime);

        int maxRows = Math.max(filter.requestedRows().size(), 1);
        if (result == null)
            return ImmutableBTreePartition.create(iter, maxRows);

        try (UnfilteredRowIterator merged = UnfilteredRowIterators.merge(Arrays.asList(iter, result.unfilteredIterator(columnFilter(), Slices.ALL, filter.isReversed())), nowInSec()))
        {
            return ImmutableBTreePartition.create(merged, maxRows);
        }
    }

    private ClusteringIndexNamesFilter reduceFilter(ClusteringIndexNamesFilter filter, Partition result, long sstableTimestamp)
    {
        if (result == null)
            return filter;

        SearchIterator<Clustering, Row> searchIter = result.searchIterator(columnFilter(), false);

        PartitionColumns columns = columnFilter().fetchedColumns();
        NavigableSet<Clustering> clusterings = filter.requestedRows();

        // We want to remove rows for which we have values for all requested columns. We have to deal with both static and regular rows.
        // TODO: we could also remove a selected column if we've found values for every requested row but we'll leave
        // that for later.

        boolean removeStatic = false;
        if (!columns.statics.isEmpty())
        {
            Row staticRow = searchIter.next(Clustering.STATIC_CLUSTERING);
            removeStatic = staticRow != null && canRemoveRow(staticRow, columns.statics, sstableTimestamp);
        }

        NavigableSet<Clustering> toRemove = null;
        for (Clustering clustering : clusterings)
        {
            if (!searchIter.hasNext())
                break;

            Row row = searchIter.next(clustering);
            if (row == null || !canRemoveRow(row, columns.regulars, sstableTimestamp))
                continue;

            if (toRemove == null)
                toRemove = new TreeSet<>(result.metadata().comparator);
            toRemove.add(clustering);
        }

        if (!removeStatic && toRemove == null)
            return filter;

        // Check if we have everything we need
        boolean hasNoMoreStatic = columns.statics.isEmpty() || removeStatic;
        boolean hasNoMoreClusterings = clusterings.isEmpty() || (toRemove != null && toRemove.size() == clusterings.size());
        if (hasNoMoreStatic && hasNoMoreClusterings)
            return null;

        if (toRemove != null)
        {
            BTreeSet.Builder<Clustering> newClusterings = BTreeSet.builder(result.metadata().comparator);
            newClusterings.addAll(Sets.difference(clusterings, toRemove));
            clusterings = newClusterings.build();
        }
        return new ClusteringIndexNamesFilter(clusterings, filter.isReversed());
    }

    private boolean canRemoveRow(Row row, Columns requestedColumns, long sstableTimestamp)
    {
        // We can remove a row if it has data that is more recent that the next sstable to consider for the data that the query
        // cares about. And the data we care about is 1) the row timestamp (since every query cares if the row exists or not)
        // and 2) the requested columns.
        if (row.primaryKeyLivenessInfo().isEmpty() || row.primaryKeyLivenessInfo().timestamp() <= sstableTimestamp)
            return false;

        for (ColumnDefinition column : requestedColumns)
        {
            Cell cell = row.getCell(column);
            if (cell == null || cell.timestamp() <= sstableTimestamp)
                return false;
        }
        return true;
    }

    @Override
    public String toString()
    {
        return String.format("Read(%s.%s columns=%s rowFilter=%s limits=%s key=%s filter=%s, nowInSec=%d)",
                             metadata().ksName,
                             metadata().cfName,
                             columnFilter(),
                             rowFilter(),
                             limits(),
                             metadata().getKeyValidator().getString(partitionKey().getKey()),
                             clusteringIndexFilter.toString(metadata()),
                             nowInSec());
    }

    public MessageOut<ReadCommand> createMessage(int version)
    {
        return new MessageOut<>(MessagingService.Verb.READ, this, readSerializer);
    }

    protected void appendCQLWhereClause(StringBuilder sb)
    {
        sb.append(" WHERE ");

        sb.append(ColumnDefinition.toCQLString(metadata().partitionKeyColumns())).append(" = ");
        DataRange.appendKeyString(sb, metadata().getKeyValidator(), partitionKey().getKey());

        // We put the row filter first because the clustering index filter can end by "ORDER BY"
        if (!rowFilter().isEmpty())
            sb.append(" AND ").append(rowFilter());

        String filterString = clusteringIndexFilter().toCQLString(metadata());
        if (!filterString.isEmpty())
            sb.append(" AND ").append(filterString);
    }

    protected void serializeSelection(DataOutputPlus out, int version) throws IOException
    {
        metadata().getKeyValidator().writeValue(partitionKey().getKey(), out);
        ClusteringIndexFilter.serializer.serialize(clusteringIndexFilter(), out, version);
    }

    protected long selectionSerializedSize(int version)
    {
        return metadata().getKeyValidator().writtenLength(partitionKey().getKey())
             + ClusteringIndexFilter.serializer.serializedSize(clusteringIndexFilter(), version);
    }

    /**
     * Groups multiple single partition read commands.
     */
    public static class Group implements ReadQuery
    {
        public final List<SinglePartitionReadCommand> commands;
        private final DataLimits limits;
        private final int nowInSec;

        public Group(List<SinglePartitionReadCommand> commands, DataLimits limits)
        {
            assert !commands.isEmpty();
            this.commands = commands;
            this.limits = limits;
            this.nowInSec = commands.get(0).nowInSec();
            for (int i = 1; i < commands.size(); i++)
                assert commands.get(i).nowInSec() == nowInSec;
        }

        public static Group one(SinglePartitionReadCommand command)
        {
            return new Group(Collections.singletonList(command), command.limits());
        }

        public PartitionIterator execute(ConsistencyLevel consistency, ClientState clientState, long queryStartNanoTime) throws RequestExecutionException
        {
            return StorageProxy.read(this, consistency, clientState, queryStartNanoTime);
        }

        public int nowInSec()
        {
            return nowInSec;
        }

        public DataLimits limits()
        {
            return limits;
        }

        public CFMetaData metadata()
        {
            return commands.get(0).metadata();
        }

        public ReadExecutionController executionController()
        {
            // Note that the only difference between the command in a group must be the partition key on which
            // they applied. So as far as ReadOrderGroup is concerned, we can use any of the commands to start one.
            return commands.get(0).executionController();
        }

        public PartitionIterator executeInternal(ReadExecutionController controller)
        {
            return limits.filter(UnfilteredPartitionIterators.filter(executeLocally(controller, false), nowInSec), nowInSec);
        }

        public UnfilteredPartitionIterator executeLocally(ReadExecutionController executionController)
        {
            return executeLocally(executionController, true);
        }

        /**
         * Implementation of {@link ReadQuery#executeLocally(ReadExecutionController)}.
         *
         * @param executionController - the {@code ReadExecutionController} protecting the read.
         * @param sort - whether to sort the inner commands by partition key, required for merging the iterator
         *               later on. This will be false when called by {@link ReadQuery#executeInternal(ReadExecutionController)}
         *               because in this case it is safe to do so as there is no merging involved and we don't want to
         *               change the old behavior which was to not sort by partition.
         *
         * @return - the iterator that can be used to retrieve the query result.
         */
        private UnfilteredPartitionIterator executeLocally(ReadExecutionController executionController, boolean sort)
        {
            List<Pair<DecoratedKey, UnfilteredPartitionIterator>> partitions = new ArrayList<>(commands.size());
            for (SinglePartitionReadCommand cmd : commands)
                partitions.add(Pair.of(cmd.partitionKey, cmd.executeLocally(executionController)));

            if (sort)
                Collections.sort(partitions, (p1, p2) -> p1.getLeft().compareTo(p2.getLeft()));

            return UnfilteredPartitionIterators.concat(partitions.stream().map(p -> p.getRight()).collect(Collectors.toList()));
        }

        public QueryPager getPager(PagingState pagingState, int protocolVersion)
        {
            if (commands.size() == 1)
                return SinglePartitionReadCommand.getPager(commands.get(0), pagingState, protocolVersion);

            return new MultiPartitionPager(this, pagingState, protocolVersion);
        }

        public boolean selectsKey(DecoratedKey key)
        {
            return Iterables.any(commands, c -> c.selectsKey(key));
        }

        public boolean selectsClustering(DecoratedKey key, Clustering clustering)
        {
            return Iterables.any(commands, c -> c.selectsClustering(key, clustering));
        }

        @Override
        public String toString()
        {
            return commands.toString();
        }
    }

    private static class Deserializer extends SelectionDeserializer
    {
        public ReadCommand deserialize(DataInputPlus in, int version, boolean isDigest, int digestVersion, boolean isForThrift, CFMetaData metadata, int nowInSec, ColumnFilter columnFilter, RowFilter rowFilter, DataLimits limits, Optional<IndexMetadata> index)
        throws IOException
        {
            DecoratedKey key = metadata.decorateKey(metadata.getKeyValidator().readValue(in, DatabaseDescriptor.getMaxValueSize()));
            ClusteringIndexFilter filter = ClusteringIndexFilter.serializer.deserialize(in, version, metadata);
            return new SinglePartitionReadCommand(isDigest, digestVersion, isForThrift, metadata, nowInSec, columnFilter, rowFilter, limits, key, filter);
        }
    }
}<|MERGE_RESOLUTION|>--- conflicted
+++ resolved
@@ -531,13 +531,8 @@
          *      we can't guarantee an older sstable won't have some elements that weren't in the most recent sstables,
          *      and counters are intrinsically a collection of shards and so have the same problem).
          */
-<<<<<<< HEAD
-        if (clusteringIndexFilter() instanceof ClusteringIndexNamesFilter && queryNeitherCountersNorCollections())
+        if (clusteringIndexFilter() instanceof ClusteringIndexNamesFilter && !queriesMulticellType())
             return queryMemtableAndSSTablesInTimestampOrder(cfs, (ClusteringIndexNamesFilter)clusteringIndexFilter());
-=======
-        if (clusteringIndexFilter() instanceof ClusteringIndexNamesFilter && !queriesMulticellType())
-            return queryMemtableAndSSTablesInTimestampOrder(cfs, copyOnHeap, (ClusteringIndexNamesFilter)clusteringIndexFilter());
->>>>>>> 21d8a7d3
 
         Tracing.trace("Acquiring sstable references");
         ColumnFamilyStore.ViewFragment view = cfs.select(View.select(SSTableSet.LIVE, partitionKey()));
@@ -664,7 +659,6 @@
         return clusteringIndexFilter().shouldInclude(sstable);
     }
 
-<<<<<<< HEAD
     private UnfilteredRowIteratorWithLowerBound makeIterator(ColumnFamilyStore cfs, final SSTableReader sstable, boolean applyThriftTransformation)
     {
         return StorageHook.instance.makeRowIteratorWithLowerBound(cfs,
@@ -711,10 +705,7 @@
         return Transformation.apply(merged, new UpdateSstablesIterated());
     }
 
-    private boolean queryNeitherCountersNorCollections()
-=======
     private boolean queriesMulticellType()
->>>>>>> 21d8a7d3
     {
         for (ColumnDefinition column : columnFilter().fetchedColumns())
         {
