/*
 * Licensed to the Apache Software Foundation (ASF) under one
 * or more contributor license agreements.  See the NOTICE file
 * distributed with this work for additional information
 * regarding copyright ownership.  The ASF licenses this file
 * to you under the Apache License, Version 2.0 (the
 * "License"); you may not use this file except in compliance
 * with the License.  You may obtain a copy of the License at
 *
 *     http://www.apache.org/licenses/LICENSE-2.0
 *
 * Unless required by applicable law or agreed to in writing, software
 * distributed under the License is distributed on an "AS IS" BASIS,
 * WITHOUT WARRANTIES OR CONDITIONS OF ANY KIND, either express or implied.
 * See the License for the specific language governing permissions and
 * limitations under the License.
 */
package org.apache.cassandra.db.columniterator;

import java.io.IOException;
import java.nio.ByteBuffer;
import java.util.ArrayDeque;
import java.util.Deque;
import java.util.Iterator;
import java.util.List;

import com.google.common.collect.AbstractIterator;

import org.apache.cassandra.db.*;
import org.apache.cassandra.db.filter.ColumnSlice;
import org.apache.cassandra.db.marshal.AbstractType;
import org.apache.cassandra.io.sstable.CorruptSSTableException;
import org.apache.cassandra.io.sstable.IndexHelper;
import org.apache.cassandra.io.sstable.IndexHelper.IndexInfo;
import org.apache.cassandra.io.sstable.SSTableReader;
import org.apache.cassandra.io.util.FileDataInput;
import org.apache.cassandra.io.util.FileMark;
import org.apache.cassandra.tracing.Tracing;
import org.apache.cassandra.utils.ByteBufferUtil;

/**
 * This is a reader that finds the block for a starting column and returns blocks before/after it for each next call.
 * This function assumes that the CF is sorted by name and exploits the name index.
 */
class IndexedSliceReader extends AbstractIterator<OnDiskAtom> implements OnDiskAtomIterator
{
    private final ColumnFamily emptyColumnFamily;

    private final SSTableReader sstable;
    private final List<IndexHelper.IndexInfo> indexes;
    private final FileDataInput originalInput;
    private FileDataInput file;
    private final boolean reversed;
    private final ColumnSlice[] slices;
    private final BlockFetcher fetcher;
    private final Deque<OnDiskAtom> blockColumns = new ArrayDeque<OnDiskAtom>();
    private final AbstractType<?> comparator;

    // Holds range tombstone in reverse queries. See addColumn()
    private final Deque<OnDiskAtom> rangeTombstonesReversed;

    /**
     * This slice reader assumes that slices are sorted correctly, e.g. that for forward lookup slices are in
     * lexicographic order of start elements and that for reverse lookup they are in reverse lexicographic order of
     * finish (reverse start) elements. i.e. forward: [a,b],[d,e],[g,h] reverse: [h,g],[e,d],[b,a]. This reader also
     * assumes that validation has been performed in terms of intervals (no overlapping intervals).
     */
    public IndexedSliceReader(SSTableReader sstable, RowIndexEntry indexEntry, FileDataInput input, ColumnSlice[] slices, boolean reversed)
    {
        Tracing.trace("Seeking to partition indexed section in data file");
        this.sstable = sstable;
        this.originalInput = input;
        this.reversed = reversed;
        this.slices = slices;
        this.comparator = sstable.metadata.comparator;
        this.rangeTombstonesReversed = reversed ? new ArrayDeque<OnDiskAtom>() : null;

        try
        {
            this.indexes = indexEntry.columnsIndex();
            emptyColumnFamily = EmptyColumns.factory.create(sstable.metadata);
            if (indexes.isEmpty())
            {
                setToRowStart(indexEntry, input);
                emptyColumnFamily.delete(DeletionTime.serializer.deserialize(file));
                fetcher = new SimpleBlockFetcher();
            }
            else
            {
                emptyColumnFamily.delete(indexEntry.deletionTime());
                fetcher = new IndexedBlockFetcher(indexEntry.position);
            }
        }
        catch (IOException e)
        {
            sstable.markSuspect();
            throw new CorruptSSTableException(e, file.getPath());
        }
    }

    /**
     * Sets the seek position to the start of the row for column scanning.
     */
    private void setToRowStart(RowIndexEntry rowEntry, FileDataInput in) throws IOException
    {
        if (in == null)
        {
            this.file = sstable.getFileDataInput(rowEntry.position);
        }
        else
        {
            this.file = in;
            in.seek(rowEntry.position);
        }
        sstable.partitioner.decorateKey(ByteBufferUtil.readWithShortLength(file));
        if (sstable.descriptor.version.hasRowSizeAndColumnCount)
            file.readLong();
    }

    public ColumnFamily getColumnFamily()
    {
        return emptyColumnFamily;
    }

    public DecoratedKey getKey()
    {
        throw new UnsupportedOperationException();
    }

    protected OnDiskAtom computeNext()
    {
        while (true)
        {
            if (reversed)
            {
                // Return all tombstone for the block first (see addColumn() below)
                OnDiskAtom column = rangeTombstonesReversed.poll();
                if (column != null)
                    return column;
            }

            OnDiskAtom column = blockColumns.poll();
            if (column == null)
            {
                if (!fetcher.fetchMoreData())
                    return endOfData();
            }
            else
            {
                return column;
            }
        }
    }

    public void close() throws IOException
    {
        if (originalInput == null && file != null)
            file.close();
    }

    protected void addColumn(OnDiskAtom col)
    {
        if (reversed)
        {
            /*
             * We put range tomstone markers at the beginning of the range they delete. But for reversed queries,
             * the caller still need to know about a RangeTombstone before it sees any column that it covers.
             * To make that simple, we keep said tombstones separate and return them all before any column for
             * a given block.
             */
            if (col instanceof RangeTombstone)
                rangeTombstonesReversed.addFirst(col);
            else
                blockColumns.addFirst(col);
        }
        else
        {
            blockColumns.addLast(col);
        }
    }

    private abstract class BlockFetcher
    {
        protected int currentSliceIdx;

        protected BlockFetcher(int sliceIdx)
        {
            this.currentSliceIdx = sliceIdx;
        }

        /*
         * Return the smallest key selected by the current ColumnSlice.
         */
        protected ByteBuffer currentStart()
        {
            return reversed ? slices[currentSliceIdx].finish : slices[currentSliceIdx].start;
        }

        /*
         * Return the biggest key selected by the current ColumnSlice.
         */
        protected ByteBuffer currentFinish()
        {
            return reversed ? slices[currentSliceIdx].start : slices[currentSliceIdx].finish;
        }

        protected abstract boolean setNextSlice();

        protected abstract boolean fetchMoreData();

        protected boolean isColumnBeforeSliceStart(OnDiskAtom column)
        {
            return isBeforeSliceStart(column.name());
        }

        protected boolean isBeforeSliceStart(ByteBuffer name)
        {
            ByteBuffer start = currentStart();
            return start.remaining() != 0 && comparator.compare(name, start) < 0;
        }

        protected boolean isColumnBeforeSliceFinish(OnDiskAtom column)
        {
            ByteBuffer finish = currentFinish();
            return finish.remaining() == 0 || comparator.compare(column.name(), finish) <= 0;
        }

        protected boolean isAfterSliceFinish(ByteBuffer name)
        {
            ByteBuffer finish = currentFinish();
            return finish.remaining() != 0 && comparator.compare(name, finish) > 0;
        }
    }

    private class IndexedBlockFetcher extends BlockFetcher
    {
        // where this row starts
        private final long columnsStart;

        // the index entry for the next block to deserialize
        private int nextIndexIdx = -1;

        // index of the last block we've read from disk;
        private int lastDeserializedBlock = -1;

        // For reversed, keep columns at the beginning of the last deserialized block that
        // may still match a slice
        private final Deque<OnDiskAtom> prefetched;

        public IndexedBlockFetcher(long columnsStart)
        {
            super(-1);
            this.columnsStart = columnsStart;
            this.prefetched = reversed ? new ArrayDeque<OnDiskAtom>() : null;
            setNextSlice();
        }

        protected boolean setNextSlice()
        {
            while (++currentSliceIdx < slices.length)
            {
                nextIndexIdx = IndexHelper.indexFor(slices[currentSliceIdx].start, indexes, comparator, reversed, nextIndexIdx);
                if (nextIndexIdx < 0 || nextIndexIdx >= indexes.size())
                    // no index block for that slice
                    continue;

                // Check if we can exclude this slice entirely from the index
                IndexInfo info = indexes.get(nextIndexIdx);
                if (reversed)
                {
                    if (!isBeforeSliceStart(info.lastName))
                        return true;
                }
                else
                {
                    if (!isAfterSliceFinish(info.firstName))
                        return true;
                }
            }
            nextIndexIdx = -1;
            return false;
        }

        protected boolean hasMoreSlice()
        {
            return currentSliceIdx < slices.length;
        }

        protected boolean fetchMoreData()
        {
            if (!hasMoreSlice())
                return false;

            // If we read blocks in reversed disk order, we may have columns from the previous block to handle.
            // Note that prefetched keeps columns in reversed disk order.
            if (reversed && !prefetched.isEmpty())
            {
                boolean gotSome = false;
                // Avoids some comparison when we know it's not useful
                boolean inSlice = false;

                OnDiskAtom prefetchedCol;
                while ((prefetchedCol = prefetched.peek() ) != null)
                {
                    // col is before slice, we update the slice
                    if (isColumnBeforeSliceStart(prefetchedCol))
                    {
                        inSlice = false;
                        if (!setNextSlice())
                            return false;
                    }
                    // col is within slice, all columns
                    // (we go in reverse, so as soon as we are in a slice, no need to check
                    // we're after the slice until we change slice)
                    else if (inSlice || isColumnBeforeSliceFinish(prefetchedCol))
                    {
                        blockColumns.addLast(prefetched.poll());
                        gotSome = true;
                        inSlice = true;
                    }
                    // if col is after slice, ignore
                    else
                    {
                        prefetched.poll();
                    }
                }
                if (gotSome)
                    return true;
            }
            try
            {
                return getNextBlock();
            }
            catch (IOException e)
            {
                throw new CorruptSSTableException(e, file.getPath());
            }
        }

        private boolean getNextBlock() throws IOException
        {
            if (lastDeserializedBlock == nextIndexIdx)
            {
                if (reversed)
                    nextIndexIdx--;
                else
                    nextIndexIdx++;
            }
            lastDeserializedBlock = nextIndexIdx;

            // Are we done?
            if (lastDeserializedBlock < 0 || lastDeserializedBlock >= indexes.size())
                return false;

            IndexInfo currentIndex = indexes.get(lastDeserializedBlock);

            /* seek to the correct offset to the data, and calculate the data size */
            long positionToSeek = columnsStart + currentIndex.offset;

            // With new promoted indexes, our first seek in the data file will happen at that point.
            if (file == null)
                file = originalInput == null ? sstable.getFileDataInput(positionToSeek) : originalInput;

            // Give a bogus atom count since we'll deserialize as long as we're
            // within the index block but we don't know how much atom is there
            Iterator<OnDiskAtom> atomIterator = emptyColumnFamily.metadata().getOnDiskIterator(file, Integer.MAX_VALUE, sstable.descriptor.version);
            file.seek(positionToSeek);
            FileMark mark = file.mark();

            // We remenber when we are whithin a slice to avoid some comparison
            boolean inSlice = false;

            // scan from index start
            OnDiskAtom column = null;
            while (file.bytesPastMark(mark) < currentIndex.width || column != null)
            {
                // Only fetch a new column if we haven't dealt with the previous one.
                if (column == null)
                    column = atomIterator.next();

                // col is before slice
                // (If in slice, don't bother checking that until we change slice)
                if (!inSlice && isColumnBeforeSliceStart(column))
                {
                    if (reversed)
                    {
                        // the next slice select columns that are before the current one, so it may
                        // match this column, so keep it around.
                        prefetched.addFirst(column);
                    }
                    column = null;
                }
                // col is within slice
                else if (isColumnBeforeSliceFinish(column))
                {
                    inSlice = true;
                    addColumn(column);
                    column = null;
                }
                // col is after slice.
                else
                {
                    // When reading forward, if we hit a column that sorts after the current slice, it means we're done with this slice.
                    // For reversed, this may either mean that we're done with the current slice, or that we need to read the previous
                    // index block. However, we can be sure that we are in the first case though (the current slice is done) if the first
                    // columns of the block were not part of the current slice, i.e. if we have columns in prefetched.
                    if (reversed && prefetched.isEmpty())
                        break;

                    if (!setNextSlice())
                        break;

                    inSlice = false;

                    // The next index block now corresponds to the first block that may have columns for the newly set slice.
                    // So if it's different from the current block, we're done with this block. And in that case, we know
                    // that our prefetched columns won't match.
                    if (nextIndexIdx != lastDeserializedBlock)
                    {
                        if (reversed)
                            prefetched.clear();
                        break;
                    }

                    // Even if the next slice may have column in this blocks, if we're reversed, those columns have been
                    // prefetched and we're done with that block
                    if (reversed)
                        break;

                    // otherwise, we will deal with that column at the next iteration
                }
            }
            return true;
        }
    }

    private class SimpleBlockFetcher extends BlockFetcher
    {
        public SimpleBlockFetcher() throws IOException
        {
            // Since we have to deserialize in order and will read all slices might as well reverse the slices and
            // behave as if it was not reversed
            super(reversed ? slices.length - 1 : 0);

            // We remenber when we are whithin a slice to avoid some comparison
            boolean inSlice = false;

<<<<<<< HEAD
            int columnCount = sstable.descriptor.version.hasRowSizeAndColumnCount ? file.readInt() : Integer.MAX_VALUE;
            Iterator<OnDiskAtom> atomIterator = emptyColumnFamily.metadata().getOnDiskIterator(file, columnCount, sstable.descriptor.version);
            while (atomIterator.hasNext())
            {
                OnDiskAtom column = atomIterator.next();
=======
            OnDiskAtom.Serializer atomSerializer = emptyColumnFamily.getOnDiskSerializer();
            int columns = file.readInt();

            OnDiskAtom column = null;
            int i = 0;
            while (i < columns || column != null)
            {
                // Only fetch a new column if we haven't dealt with the previous one.
                if (column == null)
                {
                    column = atomSerializer.deserializeFromSSTable(file, sstable.descriptor.version);
                    i++;
                }
>>>>>>> 20a80502

                // col is before slice
                // (If in slice, don't bother checking that until we change slice)
                if (!inSlice && isColumnBeforeSliceStart(column))
                {
                    column = null;
                    continue;
                }

                // col is within slice
                if (isColumnBeforeSliceFinish(column))
                {
                    inSlice = true;
                    addColumn(column);
                    column = null;
                }
                // col is after slice. more slices?
                else
                {
                    inSlice = false;
                    if (!setNextSlice())
                        break;
                }
            }
        }

        protected boolean setNextSlice()
        {
            if (reversed)
            {
                if (currentSliceIdx <= 0)
                    return false;

                currentSliceIdx--;
            }
            else
            {
                if (currentSliceIdx >= slices.length - 1)
                    return false;

                currentSliceIdx++;
            }
            return true;
        }

        protected boolean fetchMoreData()
        {
            return false;
        }
    }
}<|MERGE_RESOLUTION|>--- conflicted
+++ resolved
@@ -445,27 +445,14 @@
             // We remenber when we are whithin a slice to avoid some comparison
             boolean inSlice = false;
 
-<<<<<<< HEAD
             int columnCount = sstable.descriptor.version.hasRowSizeAndColumnCount ? file.readInt() : Integer.MAX_VALUE;
             Iterator<OnDiskAtom> atomIterator = emptyColumnFamily.metadata().getOnDiskIterator(file, columnCount, sstable.descriptor.version);
-            while (atomIterator.hasNext())
-            {
-                OnDiskAtom column = atomIterator.next();
-=======
-            OnDiskAtom.Serializer atomSerializer = emptyColumnFamily.getOnDiskSerializer();
-            int columns = file.readInt();
-
             OnDiskAtom column = null;
-            int i = 0;
-            while (i < columns || column != null)
+            while (atomIterator.hasNext() || column != null)
             {
                 // Only fetch a new column if we haven't dealt with the previous one.
                 if (column == null)
-                {
-                    column = atomSerializer.deserializeFromSSTable(file, sstable.descriptor.version);
-                    i++;
-                }
->>>>>>> 20a80502
+                    column = atomIterator.next();
 
                 // col is before slice
                 // (If in slice, don't bother checking that until we change slice)
