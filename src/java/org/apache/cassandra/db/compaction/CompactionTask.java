/*
 * Licensed to the Apache Software Foundation (ASF) under one
 * or more contributor license agreements.  See the NOTICE file
 * distributed with this work for additional information
 * regarding copyright ownership.  The ASF licenses this file
 * to you under the Apache License, Version 2.0 (the
 * "License"); you may not use this file except in compliance
 * with the License.  You may obtain a copy of the License at
 *
 *     http://www.apache.org/licenses/LICENSE-2.0
 *
 * Unless required by applicable law or agreed to in writing, software
 * distributed under the License is distributed on an "AS IS" BASIS,
 * WITHOUT WARRANTIES OR CONDITIONS OF ANY KIND, either express or implied.
 * See the License for the specific language governing permissions and
 * limitations under the License.
 */
package org.apache.cassandra.db.compaction;

import java.io.File;
import java.io.IOException;
import java.util.Collection;
import java.util.HashMap;
import java.util.Iterator;
import java.util.List;
import java.util.Map;
import java.util.Set;
import java.util.UUID;
import java.util.concurrent.TimeUnit;

import com.google.common.base.Predicate;
import com.google.common.collect.Iterables;
import com.google.common.collect.Sets;
import org.apache.cassandra.io.sstable.Descriptor;
import org.apache.cassandra.io.sstable.format.SSTableFormat;
import org.apache.cassandra.io.sstable.format.SSTableReader;
import org.apache.cassandra.io.sstable.format.SSTableWriter;
import org.apache.commons.lang3.StringUtils;
import org.slf4j.Logger;
import org.slf4j.LoggerFactory;

import org.apache.cassandra.config.DatabaseDescriptor;
import org.apache.cassandra.db.ColumnFamilyStore;
import org.apache.cassandra.db.SystemKeyspace;
import org.apache.cassandra.db.compaction.CompactionManager.CompactionExecutorStatsCollector;
import org.apache.cassandra.io.sstable.SSTableRewriter;
import org.apache.cassandra.io.sstable.metadata.MetadataCollector;
import org.apache.cassandra.service.ActiveRepairService;
import org.apache.cassandra.utils.UUIDGen;

public class CompactionTask extends AbstractCompactionTask
{
    protected static final Logger logger = LoggerFactory.getLogger(CompactionTask.class);
    protected final int gcBefore;
    private final boolean offline;
    protected static long totalBytesCompacted = 0;
    private CompactionExecutorStatsCollector collector;

    public CompactionTask(ColumnFamilyStore cfs, Iterable<SSTableReader> sstables, int gcBefore, boolean offline)
    {
        super(cfs, Sets.newHashSet(sstables));
        this.gcBefore = gcBefore;
        this.offline = offline;
    }

    public static synchronized long addToTotalBytesCompacted(long bytesCompacted)
    {
        return totalBytesCompacted += bytesCompacted;
    }

    protected int executeInternal(CompactionExecutorStatsCollector collector)
    {
        this.collector = collector;
        run();
        return sstables.size();
    }

    public long getExpectedWriteSize()
    {
        return cfs.getExpectedCompactedFileSize(sstables, compactionType);
    }

    public boolean reduceScopeForLimitedSpace()
    {
        if (partialCompactionsAcceptable() && sstables.size() > 1)
        {
            // Try again w/o the largest one.
            logger.warn("insufficient space to compact all requested files {}", StringUtils.join(sstables, ", "));
            // Note that we have removed files that are still marked as compacting.
            // This suboptimal but ok since the caller will unmark all the sstables at the end.
            return sstables.remove(cfs.getMaxSizeFile(sstables));
        }
        else
        {
            return false;
        }
    }

    /**
     * For internal use and testing only.  The rest of the system should go through the submit* methods,
     * which are properly serialized.
     * Caller is in charge of marking/unmarking the sstables as compacting.
     */
    protected void runMayThrow() throws Exception
    {
        // The collection of sstables passed may be empty (but not null); even if
        // it is not empty, it may compact down to nothing if all rows are deleted.
        assert sstables != null;

        if (sstables.size() == 0)
            return;

        // Note that the current compaction strategy, is not necessarily the one this task was created under.
        // This should be harmless; see comments to CFS.maybeReloadCompactionStrategy.
        AbstractCompactionStrategy strategy = cfs.getCompactionStrategy();

        if (DatabaseDescriptor.isSnapshotBeforeCompaction())
            cfs.snapshotWithoutFlush(System.currentTimeMillis() + "-compact-" + cfs.name);

        // sanity check: all sstables must belong to the same cfs
        assert !Iterables.any(sstables, new Predicate<SSTableReader>()
        {
            @Override
            public boolean apply(SSTableReader sstable)
            {
                return !sstable.descriptor.cfname.equals(cfs.name);
            }
        });

        UUID taskId = SystemKeyspace.startCompaction(cfs, sstables);

        // new sstables from flush can be added during a compaction, but only the compaction can remove them,
        // so in our single-threaded compaction world this is a valid way of determining if we're compacting
        // all the sstables (that existed when we started)
        StringBuilder ssTableLoggerMsg = new StringBuilder("[");
        for (SSTableReader sstr : sstables)
        {
            ssTableLoggerMsg.append(String.format("%s:level=%d, ", sstr.getFilename(), sstr.getSSTableLevel()));
        }
        ssTableLoggerMsg.append("]");
        String taskIdLoggerMsg = taskId == null ? UUIDGen.getTimeUUID().toString() : taskId.toString();
        logger.info("Compacting ({}) {}", taskIdLoggerMsg, ssTableLoggerMsg);

        long start = System.nanoTime();
        long totalKeysWritten = 0;

        try (CompactionController controller = getCompactionController(sstables);)
        {

            Set<SSTableReader> actuallyCompact = Sets.difference(sstables, controller.getFullyExpiredSSTables());

            long estimatedTotalKeys = Math.max(cfs.metadata.getMinIndexInterval(), SSTableReader.getApproximateKeyCount(actuallyCompact));
            long estimatedSSTables = Math.max(1, SSTableReader.getTotalBytes(actuallyCompact) / strategy.getMaxSSTableBytes());
            long keysPerSSTable = (long) Math.ceil((double) estimatedTotalKeys / estimatedSSTables);
<<<<<<< HEAD
            SSTableFormat.Type sstableFormat = getFormatType(sstables);

=======
            long expectedSSTableSize = Math.min(getExpectedWriteSize(), strategy.getMaxSSTableBytes());
>>>>>>> 4e1e92b3
            logger.debug("Expected bloom filter size : {}", keysPerSSTable);

            try (AbstractCompactionStrategy.ScannerList scanners = strategy.getScanners(actuallyCompact))
            {
                AbstractCompactionIterable ci = new CompactionIterable(compactionType, scanners.scanners, controller, sstableFormat);
                Iterator<AbstractCompactedRow> iter = ci.iterator();
                List<SSTableReader> newSStables;
                // we can't preheat until the tracker has been set. This doesn't happen until we tell the cfs to
                // replace the old entries.  Track entries to preheat here until then.
                long minRepairedAt = getMinRepairedAt(actuallyCompact);
                // we only need the age of the data that we're actually retaining
                long maxAge = getMaxDataAge(actuallyCompact);
                if (collector != null)
                    collector.beginCompaction(ci);
                long lastCheckObsoletion = start;
                SSTableRewriter writer = new SSTableRewriter(cfs, sstables, maxAge, offline);
                try
                {
                    if (!iter.hasNext())
                    {
                        // don't mark compacted in the finally block, since if there _is_ nondeleted data,
                        // we need to sync it (via closeAndOpen) first, so there is no period during which
                        // a crash could cause data loss.
                        cfs.markObsolete(sstables, compactionType);
                        return;
                    }

<<<<<<< HEAD
                    writer.switchWriter(createCompactionWriter(cfs.directories.getLocationForDisk(getWriteDirectory(estimatedTotalKeys/estimatedSSTables)), keysPerSSTable, minRepairedAt, sstableFormat));
=======
                    writer.switchWriter(createCompactionWriter(cfs.directories.getLocationForDisk(getWriteDirectory(expectedSSTableSize)), keysPerSSTable, minRepairedAt));
>>>>>>> 4e1e92b3
                    while (iter.hasNext())
                    {
                        if (ci.isStopRequested())
                            throw new CompactionInterruptedException(ci.getCompactionInfo());

                        AbstractCompactedRow row = iter.next();
                        if (writer.append(row) != null)
                        {
                            totalKeysWritten++;
                            if (newSSTableSegmentThresholdReached(writer.currentWriter()))
                            {
<<<<<<< HEAD
                                writer.switchWriter(createCompactionWriter(cfs.directories.getLocationForDisk(getWriteDirectory(estimatedTotalKeys/estimatedSSTables)), keysPerSSTable, minRepairedAt, sstableFormat));
=======
                                writer.switchWriter(createCompactionWriter(cfs.directories.getLocationForDisk(getWriteDirectory(expectedSSTableSize)), keysPerSSTable, minRepairedAt));
>>>>>>> 4e1e92b3
                            }
                        }

                        if (System.nanoTime() - lastCheckObsoletion > TimeUnit.MINUTES.toNanos(1L))
                        {
                            controller.maybeRefreshOverlaps();
                            lastCheckObsoletion = System.nanoTime();
                        }
                    }

                    // don't replace old sstables yet, as we need to mark the compaction finished in the system table
                    newSStables = writer.finish();
                }
                catch (Throwable t)
                {
                    writer.abort();
                    throw t;
                }
                finally
                {
                    // point of no return -- the new sstables are live on disk; next we'll start deleting the old ones
                    // (in replaceCompactedSSTables)
                    if (taskId != null)
                        SystemKeyspace.finishCompaction(taskId);

                    if (collector != null)
                        collector.finishCompaction(ci);
                }

                Collection<SSTableReader> oldSStables = this.sstables;
                if (!offline)
                    cfs.getDataTracker().markCompactedSSTablesReplaced(oldSStables, newSStables, compactionType);

                // log a bunch of statistics about the result and save to system table compaction_history
                long dTime = TimeUnit.NANOSECONDS.toMillis(System.nanoTime() - start);
                long startsize = SSTableReader.getTotalBytes(oldSStables);
                long endsize = SSTableReader.getTotalBytes(newSStables);
                double ratio = (double) endsize / (double) startsize;

                StringBuilder newSSTableNames = new StringBuilder();
                for (SSTableReader reader : newSStables)
                    newSSTableNames.append(reader.descriptor.baseFilename()).append(",");

                double mbps = dTime > 0 ? (double) endsize / (1024 * 1024) / ((double) dTime / 1000) : 0;
                long totalSourceRows = 0;
                long[] counts = ci.getMergedRowCounts();
                StringBuilder mergeSummary = new StringBuilder(counts.length * 10);
                Map<Integer, Long> mergedRows = new HashMap<>();
                for (int i = 0; i < counts.length; i++)
                {
                    long count = counts[i];
                    if (count == 0)
                        continue;

                    int rows = i + 1;
                    totalSourceRows += rows * count;
                    mergeSummary.append(String.format("%d:%d, ", rows, count));
                    mergedRows.put(rows, count);
                }

                SystemKeyspace.updateCompactionHistory(cfs.keyspace.getName(), cfs.name, System.currentTimeMillis(), startsize, endsize, mergedRows);
                logger.info(String.format("Compacted (%s) %d sstables to [%s] to level=%d.  %,d bytes to %,d (~%d%% of original) in %,dms = %fMB/s.  %,d total partitions merged to %,d.  Partition merge counts were {%s}",
                                          taskIdLoggerMsg, oldSStables.size(), newSSTableNames.toString(), getLevel(), startsize, endsize, (int) (ratio * 100), dTime, mbps, totalSourceRows, totalKeysWritten, mergeSummary.toString()));
                logger.debug(String.format("CF Total Bytes Compacted: %,d", CompactionTask.addToTotalBytesCompacted(endsize)));
                logger.debug("Actual #keys: {}, Estimated #keys:{}, Err%: {}", totalKeysWritten, estimatedTotalKeys, ((double)(totalKeysWritten - estimatedTotalKeys)/totalKeysWritten));
            }
        }
    }

    private long getMinRepairedAt(Set<SSTableReader> actuallyCompact)
    {
        long minRepairedAt= Long.MAX_VALUE;
        for (SSTableReader sstable : actuallyCompact)
            minRepairedAt = Math.min(minRepairedAt, sstable.getSSTableMetadata().repairedAt);
        if (minRepairedAt == Long.MAX_VALUE)
            return ActiveRepairService.UNREPAIRED_SSTABLE;
        return minRepairedAt;
    }

    private SSTableWriter createCompactionWriter(File sstableDirectory, long keysPerSSTable, long repairedAt, SSTableFormat.Type type)
    {
        return SSTableWriter.create(Descriptor.fromFilename(cfs.getTempSSTablePath(sstableDirectory), type),
                keysPerSSTable,
                repairedAt,
                cfs.metadata,
                cfs.partitioner,
                new MetadataCollector(sstables, cfs.metadata.comparator, getLevel()));
    }

    protected int getLevel()
    {
        return 0;
    }

    protected CompactionController getCompactionController(Set<SSTableReader> toCompact)
    {
        return new CompactionController(cfs, toCompact, gcBefore);
    }

    protected boolean partialCompactionsAcceptable()
    {
        return !isUserDefined;
    }

    // extensibility point for other strategies that may want to limit the upper bounds of the sstable segment size
    protected boolean newSSTableSegmentThresholdReached(SSTableWriter writer)
    {
        return false;
    }

    public static long getMaxDataAge(Collection<SSTableReader> sstables)
    {
        long max = 0;
        for (SSTableReader sstable : sstables)
        {
            if (sstable.maxDataAge > max)
                max = sstable.maxDataAge;
        }
        return max;
    }

    public static SSTableFormat.Type getFormatType(Collection<SSTableReader> sstables)
    {
        if (sstables.isEmpty() || !SSTableFormat.enableSSTableDevelopmentTestMode)
            return DatabaseDescriptor.getSSTableFormat();

        //Allows us to test compaction of non-default formats
        return sstables.iterator().next().descriptor.formatType;
    }
}<|MERGE_RESOLUTION|>--- conflicted
+++ resolved
@@ -152,12 +152,9 @@
             long estimatedTotalKeys = Math.max(cfs.metadata.getMinIndexInterval(), SSTableReader.getApproximateKeyCount(actuallyCompact));
             long estimatedSSTables = Math.max(1, SSTableReader.getTotalBytes(actuallyCompact) / strategy.getMaxSSTableBytes());
             long keysPerSSTable = (long) Math.ceil((double) estimatedTotalKeys / estimatedSSTables);
-<<<<<<< HEAD
             SSTableFormat.Type sstableFormat = getFormatType(sstables);
 
-=======
             long expectedSSTableSize = Math.min(getExpectedWriteSize(), strategy.getMaxSSTableBytes());
->>>>>>> 4e1e92b3
             logger.debug("Expected bloom filter size : {}", keysPerSSTable);
 
             try (AbstractCompactionStrategy.ScannerList scanners = strategy.getScanners(actuallyCompact))
@@ -185,11 +182,7 @@
                         return;
                     }
 
-<<<<<<< HEAD
-                    writer.switchWriter(createCompactionWriter(cfs.directories.getLocationForDisk(getWriteDirectory(estimatedTotalKeys/estimatedSSTables)), keysPerSSTable, minRepairedAt, sstableFormat));
-=======
-                    writer.switchWriter(createCompactionWriter(cfs.directories.getLocationForDisk(getWriteDirectory(expectedSSTableSize)), keysPerSSTable, minRepairedAt));
->>>>>>> 4e1e92b3
+                    writer.switchWriter(createCompactionWriter(cfs.directories.getLocationForDisk(getWriteDirectory(expectedSSTableSize)), keysPerSSTable, minRepairedAt, sstableFormat));
                     while (iter.hasNext())
                     {
                         if (ci.isStopRequested())
@@ -201,11 +194,7 @@
                             totalKeysWritten++;
                             if (newSSTableSegmentThresholdReached(writer.currentWriter()))
                             {
-<<<<<<< HEAD
-                                writer.switchWriter(createCompactionWriter(cfs.directories.getLocationForDisk(getWriteDirectory(estimatedTotalKeys/estimatedSSTables)), keysPerSSTable, minRepairedAt, sstableFormat));
-=======
-                                writer.switchWriter(createCompactionWriter(cfs.directories.getLocationForDisk(getWriteDirectory(expectedSSTableSize)), keysPerSSTable, minRepairedAt));
->>>>>>> 4e1e92b3
+                                writer.switchWriter(createCompactionWriter(cfs.directories.getLocationForDisk(getWriteDirectory(expectedSSTableSize)), keysPerSSTable, minRepairedAt, sstableFormat));
                             }
                         }
 
