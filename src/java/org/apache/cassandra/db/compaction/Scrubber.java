--- conflicted
+++ resolved
@@ -109,14 +109,9 @@
             outputHandler.warn("Missing component: " + sstable.descriptor.filenameFor(Component.PRIMARY_INDEX));
         }
 
-<<<<<<< HEAD
         this.expectedBloomFilterSize = Math.max(
             cfs.metadata.getMinIndexInterval(),
-            hasIndexFile ? (int)(SSTableReader.getApproximateKeyCount(toScrub)) : 0);
-=======
-        this.expectedBloomFilterSize = Math.max(cfs.metadata.getIndexInterval(),
-                hasIndexFile ? SSTableReader.getApproximateKeyCount(toScrub, cfs.metadata) : 0);
->>>>>>> 45bd07f6
+            hasIndexFile ? SSTableReader.getApproximateKeyCount(toScrub) : 0);
 
         // loop through each row, deserializing to check for damage.
         // we'll also loop through the index at the same time, using the position from the index to recover if the
