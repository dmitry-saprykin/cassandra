--- conflicted
+++ resolved
@@ -61,13 +61,8 @@
         if (logger.isDebugEnabled())
             logger.debug("Requesting from {} ranges {}", source, StringUtils.join(ranges, ", "));
         StreamInSession session = StreamInSession.create(source, callback);
-<<<<<<< HEAD
         Message message = new StreamRequestMessage(FBUtilities.getLocalAddress(), ranges, tableName, session.getSessionId(), type).makeMessage();
-        MessagingService.instance.sendOneWay(message, source);
-=======
-        Message message = new StreamRequestMessage(FBUtilities.getLocalAddress(), ranges, tableName, session.getSessionId()).makeMessage();
         MessagingService.instance().sendOneWay(message, source);
->>>>>>> 37ec7d32
     }
 
     /** Translates remote files to local files by creating a local sstable per remote sstable. */
