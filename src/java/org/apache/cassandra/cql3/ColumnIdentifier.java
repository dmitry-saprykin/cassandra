/*
 * Licensed to the Apache Software Foundation (ASF) under one
 * or more contributor license agreements.  See the NOTICE file
 * distributed with this work for additional information
 * regarding copyright ownership.  The ASF licenses this file
 * to you under the Apache License, Version 2.0 (the
 * "License"); you may not use this file except in compliance
 * with the License.  You may obtain a copy of the License at
 *
 *     http://www.apache.org/licenses/LICENSE-2.0
 *
 * Unless required by applicable law or agreed to in writing, software
 * distributed under the License is distributed on an "AS IS" BASIS,
 * WITHOUT WARRANTIES OR CONDITIONS OF ANY KIND, either express or implied.
 * See the License for the specific language governing permissions and
 * limitations under the License.
 */
package org.apache.cassandra.cql3;

import java.nio.ByteBuffer;
import java.util.Locale;
import java.util.concurrent.ConcurrentMap;
import java.util.regex.Matcher;
import java.util.regex.Pattern;

import com.google.common.annotations.VisibleForTesting;
import com.google.common.collect.MapMaker;

import org.apache.cassandra.cache.IMeasurableMemory;
import org.apache.cassandra.db.marshal.AbstractType;
import org.apache.cassandra.db.marshal.UTF8Type;
import org.apache.cassandra.utils.ByteBufferUtil;
import org.apache.cassandra.utils.ObjectSizes;
import org.apache.cassandra.utils.memory.AbstractAllocator;

/**
 * Represents an identifer for a CQL column definition.
 * TODO : should support light-weight mode without text representation for when not interned
 */
public class ColumnIdentifier implements IMeasurableMemory, Comparable<ColumnIdentifier>
{
    private static final Pattern PATTERN_DOUBLE_QUOTE = Pattern.compile("\"", Pattern.LITERAL);
    private static final String ESCAPED_DOUBLE_QUOTE = Matcher.quoteReplacement("\"\"");
    
    public final ByteBuffer bytes;
    private final String text;
    /**
     * since these objects are compared frequently, we stash an efficiently compared prefix of the bytes, in the expectation
     * that the majority of comparisons can be answered by this value only
     */
    public final long prefixComparison;
    private final boolean interned;

    private static final Pattern UNQUOTED_IDENTIFIER = Pattern.compile("[a-z][a-z0-9_]*");

    private static final long EMPTY_SIZE = ObjectSizes.measure(new ColumnIdentifier(ByteBufferUtil.EMPTY_BYTE_BUFFER, "", false));

    private static final ConcurrentMap<InternedKey, ColumnIdentifier> internedInstances = new MapMaker().weakValues().makeMap();

    private static final class InternedKey
    {
        private final AbstractType<?> type;
        private final ByteBuffer bytes;

        InternedKey(AbstractType<?> type, ByteBuffer bytes)
        {
            this.type = type;
            this.bytes = bytes;
        }

        @Override
        public boolean equals(Object o)
        {
            if (this == o)
                return true;

            if (o == null || getClass() != o.getClass())
                return false;

            InternedKey that = (InternedKey) o;
            return bytes.equals(that.bytes) && type.equals(that.type);
        }

        @Override
        public int hashCode()
        {
            return bytes.hashCode() + 31 * type.hashCode();
        }
    }

    private static long prefixComparison(ByteBuffer bytes)
    {
        long prefix = 0;
        ByteBuffer read = bytes.duplicate();
        int i = 0;
        while (read.hasRemaining() && i < 8)
        {
            prefix <<= 8;
            prefix |= read.get() & 0xFF;
            i++;
        }
        prefix <<= (8 - i) * 8;
        // by flipping the top bit (==Integer.MIN_VALUE), we ensure that signed comparison gives the same result
        // as an unsigned without the bit flipped
        prefix ^= Long.MIN_VALUE;
        return prefix;
    }

    public ColumnIdentifier(String rawText, boolean keepCase)
    {
        this.text = keepCase ? rawText : rawText.toLowerCase(Locale.US);
        this.bytes = ByteBufferUtil.bytes(this.text);
        this.prefixComparison = prefixComparison(bytes);
        this.interned = false;
    }

    public ColumnIdentifier(ByteBuffer bytes, AbstractType<?> type)
    {
        this(bytes, type.getString(bytes), false);
    }

    private ColumnIdentifier(ByteBuffer bytes, String text, boolean interned)
    {
        this.bytes = bytes;
        this.text = text;
        this.interned = interned;
        this.prefixComparison = prefixComparison(bytes);
    }

    public static ColumnIdentifier getInterned(ByteBuffer bytes, AbstractType<?> type)
    {
        return getInterned(type, bytes, type.getString(bytes));
    }

    public static ColumnIdentifier getInterned(String rawText, boolean keepCase)
    {
        String text = keepCase ? rawText : rawText.toLowerCase(Locale.US);
        ByteBuffer bytes = ByteBufferUtil.bytes(text);
        return getInterned(UTF8Type.instance, bytes, text);
    }

    public static ColumnIdentifier getInterned(AbstractType<?> type, ByteBuffer bytes, String text)
    {
        InternedKey key = new InternedKey(type, bytes);
        ColumnIdentifier id = internedInstances.get(key);
        if (id != null)
            return id;

        ColumnIdentifier created = new ColumnIdentifier(bytes, text, true);
        ColumnIdentifier previous = internedInstances.putIfAbsent(key, created);
        return previous == null ? created : previous;
    }

    public boolean isInterned()
    {
        return interned;
    }

    @Override
    public final int hashCode()
    {
        return bytes.hashCode();
    }

    @Override
    public final boolean equals(Object o)
    {
        if (this == o)
            return true;

        if(!(o instanceof ColumnIdentifier))
            return false;
        ColumnIdentifier that = (ColumnIdentifier)o;
        return bytes.equals(that.bytes);
    }

    @Override
    public String toString()
    {
        return text;
    }

    /**
     * Returns a string representation of the identifier that is safe to use directly in CQL queries.
     * If necessary, the string will be double-quoted, and any quotes inside the string will be escaped.
     */
    public String toCQLString()
    {
        return maybeQuote(text);
    }

    public long unsharedHeapSize()
    {
        return EMPTY_SIZE
             + ObjectSizes.sizeOnHeapOf(bytes)
             + ObjectSizes.sizeOf(text);
    }

    public long unsharedHeapSizeExcludingData()
    {
        return EMPTY_SIZE
             + ObjectSizes.sizeOnHeapExcludingData(bytes)
             + ObjectSizes.sizeOf(text);
    }

    public ColumnIdentifier clone(AbstractAllocator allocator)
    {
        return interned ? this : new ColumnIdentifier(allocator.clone(bytes), text, false);
    }

    public int compareTo(ColumnIdentifier that)
    {
        int c = Long.compare(this.prefixComparison, that.prefixComparison);
        if (c != 0)
            return c;
        if (this == that)
            return 0;
        return ByteBufferUtil.compareUnsigned(this.bytes, that.bytes);
    }

    @VisibleForTesting
    public static String maybeQuote(String text)
    {
        if (UNQUOTED_IDENTIFIER.matcher(text).matches() && !ReservedKeywords.isReserved(text))
            return text;
<<<<<<< HEAD
        return '"' + PATTERN_DOUBLE_QUOTE.matcher(text).replaceAll(ESCAPED_DOUBLE_QUOTE) + '"';
=======

        return '"' + PATTERN_DOUBLE_QUOTE.matcher(text).replaceAll(Matcher.quoteReplacement("\"\"")) + '"';
>>>>>>> 153583be
    }
}<|MERGE_RESOLUTION|>--- conflicted
+++ resolved
@@ -223,11 +223,6 @@
     {
         if (UNQUOTED_IDENTIFIER.matcher(text).matches() && !ReservedKeywords.isReserved(text))
             return text;
-<<<<<<< HEAD
         return '"' + PATTERN_DOUBLE_QUOTE.matcher(text).replaceAll(ESCAPED_DOUBLE_QUOTE) + '"';
-=======
-
-        return '"' + PATTERN_DOUBLE_QUOTE.matcher(text).replaceAll(Matcher.quoteReplacement("\"\"")) + '"';
->>>>>>> 153583be
     }
 }