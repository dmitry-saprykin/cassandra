/*
* Licensed to the Apache Software Foundation (ASF) under one
* or more contributor license agreements.  See the NOTICE file
* distributed with this work for additional information
* regarding copyright ownership.  The ASF licenses this file
* to you under the Apache License, Version 2.0 (the
* "License"); you may not use this file except in compliance
* with the License.  You may obtain a copy of the License at
*
*    http://www.apache.org/licenses/LICENSE-2.0
*
* Unless required by applicable law or agreed to in writing,
* software distributed under the License is distributed on an
* "AS IS" BASIS, WITHOUT WARRANTIES OR CONDITIONS OF ANY
* KIND, either express or implied.  See the License for the
* specific language governing permissions and limitations
* under the License.
*/
package org.apache.cassandra.db.commitlog;

<<<<<<< HEAD
import static junit.framework.Assert.assertTrue;
import static org.apache.cassandra.utils.ByteBufferUtil.bytes;
import static org.junit.Assert.assertEquals;

import java.io.ByteArrayOutputStream;
import java.io.DataOutputStream;
import java.io.File;
import java.io.FileOutputStream;
import java.io.IOException;
import java.io.OutputStream;
=======
import java.io.*;
>>>>>>> 6c445d6b
import java.nio.ByteBuffer;
import java.util.Arrays;
import java.util.Collection;
import java.util.Collections;
import java.util.UUID;
import java.util.concurrent.Callable;
import java.util.concurrent.ExecutionException;
import java.util.zip.CRC32;
import java.util.zip.Checksum;

<<<<<<< HEAD
import com.google.common.collect.ImmutableMap;

import org.apache.cassandra.db.ColumnFamilyStore;
import org.apache.cassandra.db.Keyspace;
import org.apache.cassandra.db.Mutation;
import org.apache.cassandra.db.RowUpdateBuilder;
import org.apache.cassandra.db.marshal.AsciiType;
import org.apache.cassandra.db.marshal.BytesType;

import org.junit.*;
=======
import org.junit.Assert;
import org.junit.Before;
import org.junit.BeforeClass;
import org.junit.Test;
import org.junit.runner.RunWith;
import org.junit.runners.Parameterized;
import org.junit.runners.Parameterized.Parameters;
>>>>>>> 6c445d6b

import org.apache.cassandra.SchemaLoader;
import org.apache.cassandra.Util;
import org.apache.cassandra.config.Config.CommitFailurePolicy;
import org.apache.cassandra.config.DatabaseDescriptor;
import org.apache.cassandra.config.ParameterizedClass;
<<<<<<< HEAD
import org.apache.cassandra.db.commitlog.CommitLog;
import org.apache.cassandra.db.commitlog.CommitLogDescriptor;
import org.apache.cassandra.db.commitlog.ReplayPosition;
import org.apache.cassandra.db.commitlog.CommitLogSegment;
=======
import org.apache.cassandra.db.*;
>>>>>>> 6c445d6b
import org.apache.cassandra.db.commitlog.CommitLogReplayer.CommitLogReplayException;
import org.apache.cassandra.db.compaction.CompactionManager;
import org.apache.cassandra.exceptions.ConfigurationException;
<<<<<<< HEAD
import org.apache.cassandra.io.util.DataInputBuffer;
=======
import org.apache.cassandra.io.compress.DeflateCompressor;
import org.apache.cassandra.io.compress.LZ4Compressor;
import org.apache.cassandra.io.compress.SnappyCompressor;
import org.apache.cassandra.locator.SimpleStrategy;
>>>>>>> 6c445d6b
import org.apache.cassandra.net.MessagingService;
import org.apache.cassandra.schema.KeyspaceParams;
import org.apache.cassandra.utils.ByteBufferUtil;
import org.apache.cassandra.utils.JVMStabilityInspector;
import org.apache.cassandra.utils.KillerForTests;
import org.apache.cassandra.utils.vint.VIntCoding;

@RunWith(Parameterized.class)
public class CommitLogTest
{
    private static final String KEYSPACE1 = "CommitLogTest";
    private static final String KEYSPACE2 = "CommitLogTestNonDurable";
    private static final String STANDARD1 = "Standard1";
    private static final String STANDARD2 = "Standard2";

    public CommitLogTest(ParameterizedClass commitLogCompression)
    {
        DatabaseDescriptor.setCommitLogCompression(commitLogCompression);
    }

    @Before
    public void setUp() throws IOException
    {
        CommitLog.instance.resetUnsafe(true);
    }

    @Parameters()
    public static Collection<Object[]> generateData()
    {
        return Arrays.asList(new Object[][] {
                { null }, // No compression
                { new ParameterizedClass(LZ4Compressor.class.getName(), Collections.<String, String>emptyMap()) },
                { new ParameterizedClass(SnappyCompressor.class.getName(), Collections.<String, String>emptyMap()) },
                { new ParameterizedClass(DeflateCompressor.class.getName(), Collections.<String, String>emptyMap()) } });
    }

    @BeforeClass
    public static void defineSchema() throws ConfigurationException
    {
        SchemaLoader.prepareServer();
        SchemaLoader.createKeyspace(KEYSPACE1,
                                    KeyspaceParams.simple(1),
                                    SchemaLoader.standardCFMD(KEYSPACE1, STANDARD1, 0, AsciiType.instance, BytesType.instance),
                                    SchemaLoader.standardCFMD(KEYSPACE1, STANDARD2, 0, AsciiType.instance, BytesType.instance));
        SchemaLoader.createKeyspace(KEYSPACE2,
                                    KeyspaceParams.simpleTransient(1),
                                    SchemaLoader.standardCFMD(KEYSPACE1, STANDARD1, 0, AsciiType.instance, BytesType.instance),
                                    SchemaLoader.standardCFMD(KEYSPACE1, STANDARD2, 0, AsciiType.instance, BytesType.instance));
        CompactionManager.instance.disableAutoCompaction();
    }

    @Test
    public void testRecoveryWithEmptyLog() throws Exception
    {
        runExpecting(() -> {
            CommitLog.instance.recover(new File[]{ tmpFile(CommitLogDescriptor.current_version) });
            return null;
        }, CommitLogReplayException.class);
    }

    @Test
    public void testRecoveryWithEmptyLog20() throws Exception
    {
        CommitLog.instance.recover(new File[]{ tmpFile(CommitLogDescriptor.VERSION_20) });
    }

    @Test
    public void testRecoveryWithZeroLog() throws Exception
    {
        testRecovery(new byte[10], null);
    }

    @Test
    public void testRecoveryWithShortLog() throws Exception
    {
        // force EOF while reading log
        testRecoveryWithBadSizeArgument(100, 10);
    }

    @Test
    public void testRecoveryWithShortSize() throws Exception
    {
        runExpecting(() -> {
            testRecovery(new byte[2], CommitLogDescriptor.VERSION_20);
            return null;
        }, CommitLogReplayException.class);
    }

    @Test
    public void testRecoveryWithShortCheckSum() throws Exception
    {
        byte[] data = new byte[8];
        data[3] = 10;   // make sure this is not a legacy end marker.
        testRecovery(data, CommitLogReplayException.class);
    }

    @Test
    public void testRecoveryWithShortMutationSize() throws Exception
    {
        testRecoveryWithBadSizeArgument(9, 10);
    }

    private void testRecoveryWithGarbageLog() throws Exception
    {
        byte[] garbage = new byte[100];
        (new java.util.Random()).nextBytes(garbage);
        testRecovery(garbage, CommitLogDescriptor.current_version);
    }

    @Test
    public void testRecoveryWithGarbageLog_fail() throws Exception
    {
        runExpecting(() -> {
            testRecoveryWithGarbageLog();
            return null;
        }, CommitLogReplayException.class);
    }

    @Test
    public void testRecoveryWithGarbageLog_ignoredByProperty() throws Exception
    {
        try {
            System.setProperty(CommitLogReplayer.IGNORE_REPLAY_ERRORS_PROPERTY, "true");
            testRecoveryWithGarbageLog();
        } finally {
            System.clearProperty(CommitLogReplayer.IGNORE_REPLAY_ERRORS_PROPERTY);
        }
    }

    @Test
    public void testRecoveryWithBadSizeChecksum() throws Exception
    {
        Checksum checksum = new CRC32();
        checksum.update(100);
        testRecoveryWithBadSizeArgument(100, 100, ~checksum.getValue());
    }

    @Test
    public void testRecoveryWithNegativeSizeArgument() throws Exception
    {
        // garbage from a partial/bad flush could be read as a negative size even if there is no EOF
        testRecoveryWithBadSizeArgument(-10, 10); // negative size, but no EOF
    }

    @Test
    public void testDontDeleteIfDirty() throws Exception
    {
<<<<<<< HEAD
        CommitLog.instance.resetUnsafe(true);
        ColumnFamilyStore cfs1 = Keyspace.open(KEYSPACE1).getColumnFamilyStore(STANDARD1);
        ColumnFamilyStore cfs2 = Keyspace.open(KEYSPACE1).getColumnFamilyStore(STANDARD2);

=======
>>>>>>> 6c445d6b
        // Roughly 32 MB mutation
        Mutation m = new RowUpdateBuilder(cfs1.metadata, 0, "k")
                     .clustering("bytes")
                     .add("val", ByteBuffer.allocate(DatabaseDescriptor.getCommitLogSegmentSize()/4))
                     .build();

        // Adding it 5 times
        CommitLog.instance.add(m);
        CommitLog.instance.add(m);
        CommitLog.instance.add(m);
        CommitLog.instance.add(m);
        CommitLog.instance.add(m);

        // Adding new mutation on another CF
        Mutation m2 = new RowUpdateBuilder(cfs2.metadata, 0, "k")
                      .clustering("bytes")
                      .add("val", ByteBuffer.allocate(4))
                      .build();
        CommitLog.instance.add(m2);

        assert CommitLog.instance.activeSegments() == 2 : "Expecting 2 segments, got " + CommitLog.instance.activeSegments();

        UUID cfid2 = m2.getColumnFamilyIds().iterator().next();
        CommitLog.instance.discardCompletedSegments(cfid2, CommitLog.instance.getContext());

        // Assert we still have both our segment
        assert CommitLog.instance.activeSegments() == 2 : "Expecting 2 segments, got " + CommitLog.instance.activeSegments();
    }

    @Test
    public void testDeleteIfNotDirty() throws Exception
    {
        DatabaseDescriptor.getCommitLogSegmentSize();
<<<<<<< HEAD
        CommitLog.instance.resetUnsafe(true);
        ColumnFamilyStore cfs1 = Keyspace.open(KEYSPACE1).getColumnFamilyStore(STANDARD1);
        ColumnFamilyStore cfs2 = Keyspace.open(KEYSPACE1).getColumnFamilyStore(STANDARD2);

=======
>>>>>>> 6c445d6b
        // Roughly 32 MB mutation
        Mutation rm = new RowUpdateBuilder(cfs1.metadata, 0, "k")
                      .clustering("bytes")
                      .add("val", ByteBuffer.allocate((DatabaseDescriptor.getCommitLogSegmentSize()/4) - 1))
                      .build();

        // Adding it twice (won't change segment)
        CommitLog.instance.add(rm);
        CommitLog.instance.add(rm);

        assert CommitLog.instance.activeSegments() == 1 : "Expecting 1 segment, got " + CommitLog.instance.activeSegments();

        // "Flush": this won't delete anything
        UUID cfid1 = rm.getColumnFamilyIds().iterator().next();
        CommitLog.instance.sync(true);
        CommitLog.instance.discardCompletedSegments(cfid1, CommitLog.instance.getContext());

        assert CommitLog.instance.activeSegments() == 1 : "Expecting 1 segment, got " + CommitLog.instance.activeSegments();

        // Adding new mutation on another CF, large enough (including CL entry overhead) that a new segment is created
        Mutation rm2 = new RowUpdateBuilder(cfs2.metadata, 0, "k")
                       .clustering("bytes")
                       .add("val", ByteBuffer.allocate(DatabaseDescriptor.getMaxMutationSize() - 200))
                       .build();
        CommitLog.instance.add(rm2);
        // also forces a new segment, since each entry-with-overhead is just under half the CL size
        CommitLog.instance.add(rm2);
        CommitLog.instance.add(rm2);

        assert CommitLog.instance.activeSegments() == 3 : "Expecting 3 segments, got " + CommitLog.instance.activeSegments();


        // "Flush" second cf: The first segment should be deleted since we
        // didn't write anything on cf1 since last flush (and we flush cf2)

        UUID cfid2 = rm2.getColumnFamilyIds().iterator().next();
        CommitLog.instance.discardCompletedSegments(cfid2, CommitLog.instance.getContext());

        // Assert we still have both our segment
        assert CommitLog.instance.activeSegments() == 1 : "Expecting 1 segment, got " + CommitLog.instance.activeSegments();
    }

    private static int getMaxRecordDataSize(String keyspace, ByteBuffer key, String cfName, String colName)
    {
        ColumnFamilyStore cfs = Keyspace.open(keyspace).getColumnFamilyStore(cfName);
        // We don't want to allocate a size of 0 as this is optimized under the hood and our computation would
        // break testEqualRecordLimit
        int allocSize = 1;
        Mutation rm = new RowUpdateBuilder(cfs.metadata, 0, key)
                      .clustering(colName)
                      .add("val", ByteBuffer.allocate(allocSize)).build();

        int max = DatabaseDescriptor.getMaxMutationSize();
        max -= CommitLogSegment.ENTRY_OVERHEAD_SIZE; // log entry overhead

        // Note that the size of the value if vint encoded. So we first compute the ovehead of the mutation without the value and it's size
        int mutationOverhead = (int)Mutation.serializer.serializedSize(rm, MessagingService.current_version) - (VIntCoding.computeVIntSize(allocSize) + allocSize);
        max -= mutationOverhead;

        // Now, max is the max for both the value and it's size. But we want to know how much we can allocate, i.e. the size of the value.
        int sizeOfMax = VIntCoding.computeVIntSize(max);
        max -= sizeOfMax;
        assert VIntCoding.computeVIntSize(max) == sizeOfMax; // sanity check that we're still encoded with the size we though we would
        return max;
    }

    private static int getMaxRecordDataSize()
    {
        return getMaxRecordDataSize(KEYSPACE1, bytes("k"), STANDARD1, "bytes");
    }

    // CASSANDRA-3615
    @Test
    public void testEqualRecordLimit() throws Exception
    {
<<<<<<< HEAD
        CommitLog.instance.resetUnsafe(true);
        ColumnFamilyStore cfs = Keyspace.open(KEYSPACE1).getColumnFamilyStore(STANDARD1);
        Mutation rm = new RowUpdateBuilder(cfs.metadata, 0, "k")
                      .clustering("bytes")
                      .add("val", ByteBuffer.allocate(getMaxRecordDataSize()))
                      .build();
=======
        Mutation rm = new Mutation(KEYSPACE1, bytes("k"));
        rm.add(CF1, Util.cellname("c1"), ByteBuffer.allocate(getMaxRecordDataSize()), 0);
>>>>>>> 6c445d6b
        CommitLog.instance.add(rm);
    }

    @Test
    public void testExceedRecordLimit() throws Exception
    {
<<<<<<< HEAD
        CommitLog.instance.resetUnsafe(true);
        ColumnFamilyStore cfs = Keyspace.open(KEYSPACE1).getColumnFamilyStore(STANDARD1);
=======
>>>>>>> 6c445d6b
        try
        {
            Mutation rm = new RowUpdateBuilder(cfs.metadata, 0, "k")
                          .clustering("bytes")
                          .add("val", ByteBuffer.allocate(1 + getMaxRecordDataSize()))
                          .build();
            CommitLog.instance.add(rm);
            throw new AssertionError("mutation larger than limit was accepted");
        }
        catch (IllegalArgumentException e)
        {
            // IAE is thrown on too-large mutations
        }
    }

    protected void testRecoveryWithBadSizeArgument(int size, int dataSize) throws Exception
    {
        Checksum checksum = new CRC32();
        checksum.update(size);
        testRecoveryWithBadSizeArgument(size, dataSize, checksum.getValue());
    }

    protected void testRecoveryWithBadSizeArgument(int size, int dataSize, long checksum) throws Exception
    {
        ByteArrayOutputStream out = new ByteArrayOutputStream();
        DataOutputStream dout = new DataOutputStream(out);
        dout.writeInt(size);
        dout.writeLong(checksum);
        dout.write(new byte[dataSize]);
        dout.close();
        testRecovery(out.toByteArray(), CommitLogReplayException.class);
    }

    protected File tmpFile(int version) throws IOException
    {
        File logFile = File.createTempFile("CommitLog-" + version + "-", ".log");
        logFile.deleteOnExit();
        assert logFile.length() == 0;
        return logFile;
    }

    protected Void testRecovery(byte[] logData, int version) throws Exception
    {
        File logFile = tmpFile(version);
        try (OutputStream lout = new FileOutputStream(logFile))
        {
            lout.write(logData);
            //statics make it annoying to test things correctly
            CommitLog.instance.recover(logFile.getPath()); //CASSANDRA-1119 / CASSANDRA-1179 throw on failure*/
        }
        return null;
    }

    protected Void testRecovery(CommitLogDescriptor desc, byte[] logData) throws Exception
    {
        File logFile = tmpFile(desc.version);
        CommitLogDescriptor fromFile = CommitLogDescriptor.fromFileName(logFile.getName());
        // Change id to match file.
        desc = new CommitLogDescriptor(desc.version, fromFile.id, desc.compression);
        ByteBuffer buf = ByteBuffer.allocate(1024);
        CommitLogDescriptor.writeHeader(buf, desc);
        try (OutputStream lout = new FileOutputStream(logFile))
        {
            lout.write(buf.array(), 0, buf.position());
            lout.write(logData);
            //statics make it annoying to test things correctly
            CommitLog.instance.recover(logFile.getPath()); //CASSANDRA-1119 / CASSANDRA-1179 throw on failure*/
        }
        return null;
    }

    @Test
    public void testRecoveryWithIdMismatch() throws Exception
    {
        CommitLogDescriptor desc = new CommitLogDescriptor(4, null);
        File logFile = tmpFile(desc.version);
        ByteBuffer buf = ByteBuffer.allocate(1024);
        CommitLogDescriptor.writeHeader(buf, desc);
        try (OutputStream lout = new FileOutputStream(logFile))
        {
            lout.write(buf.array(), 0, buf.position());

            runExpecting(() -> {
                CommitLog.instance.recover(logFile.getPath()); //CASSANDRA-1119 / CASSANDRA-1179 throw on failure*/
                return null;
            }, CommitLogReplayException.class);
        }
    }

    @Test
    public void testRecoveryWithBadCompressor() throws Exception
    {
        CommitLogDescriptor desc = new CommitLogDescriptor(4, new ParameterizedClass("UnknownCompressor", null));
        runExpecting(() -> {
            testRecovery(desc, new byte[0]);
            return null;
        }, CommitLogReplayException.class);
    }

    protected void runExpecting(Callable<Void> r, Class<?> expected)
    {
        JVMStabilityInspector.Killer originalKiller;
        KillerForTests killerForTests;

        killerForTests = new KillerForTests();
        originalKiller = JVMStabilityInspector.replaceKiller(killerForTests);

        Throwable caught = null;
        try
        {
            r.call();
        }
        catch (Throwable t)
        {
            if (expected != t.getClass())
                throw new AssertionError("Expected exception " + expected + ", got " + t, t);
            caught = t;
        }
        if (expected != null && caught == null)
            Assert.fail("Expected exception " + expected + " but call completed successfully.");

        JVMStabilityInspector.replaceKiller(originalKiller);
        assertEquals("JVM killed", expected != null, killerForTests.wasKilled());
    }

    protected void testRecovery(final byte[] logData, Class<?> expected) throws Exception
    {
        runExpecting(() -> testRecovery(logData, CommitLogDescriptor.VERSION_20), expected);
        runExpecting(() -> testRecovery(new CommitLogDescriptor(4, null), logData), expected);
    }

    @Test
<<<<<<< HEAD
    public void testVersions()
    {
        Assert.assertTrue(CommitLogDescriptor.isValid("CommitLog-1340512736956320000.log"));
        Assert.assertTrue(CommitLogDescriptor.isValid("CommitLog-2-1340512736956320000.log"));
        Assert.assertFalse(CommitLogDescriptor.isValid("CommitLog--1340512736956320000.log"));
        Assert.assertFalse(CommitLogDescriptor.isValid("CommitLog--2-1340512736956320000.log"));
        Assert.assertFalse(CommitLogDescriptor.isValid("CommitLog-2-1340512736956320000-123.log"));

        assertEquals(1340512736956320000L, CommitLogDescriptor.fromFileName("CommitLog-2-1340512736956320000.log").id);

        assertEquals(MessagingService.current_version, new CommitLogDescriptor(1340512736956320000L, null).getMessagingVersion());
        String newCLName = "CommitLog-" + CommitLogDescriptor.current_version + "-1340512736956320000.log";
        assertEquals(MessagingService.current_version, CommitLogDescriptor.fromFileName(newCLName).getMessagingVersion());
    }

    @Test
    public void testTruncateWithoutSnapshot() throws ExecutionException, InterruptedException, IOException
    {
        boolean originalState = DatabaseDescriptor.isAutoSnapshot();
        try
        {
            CommitLog.instance.resetUnsafe(true);
            boolean prev = DatabaseDescriptor.isAutoSnapshot();
            DatabaseDescriptor.setAutoSnapshot(false);
            ColumnFamilyStore cfs1 = Keyspace.open(KEYSPACE1).getColumnFamilyStore(STANDARD1);
            ColumnFamilyStore cfs2 = Keyspace.open(KEYSPACE1).getColumnFamilyStore(STANDARD2);

            new RowUpdateBuilder(cfs1.metadata, 0, "k").clustering("bytes").add("val", ByteBuffer.allocate(100)).build().applyUnsafe();
            cfs1.truncateBlocking();
            DatabaseDescriptor.setAutoSnapshot(prev);
            Mutation m2 = new RowUpdateBuilder(cfs2.metadata, 0, "k")
                          .clustering("bytes")
                          .add("val", ByteBuffer.allocate(DatabaseDescriptor.getCommitLogSegmentSize() / 4))
                          .build();

            for (int i = 0 ; i < 5 ; i++)
                CommitLog.instance.add(m2);

            assertEquals(2, CommitLog.instance.activeSegments());
            ReplayPosition position = CommitLog.instance.getContext();
            for (Keyspace ks : Keyspace.system())
                for (ColumnFamilyStore syscfs : ks.getColumnFamilyStores())
                    CommitLog.instance.discardCompletedSegments(syscfs.metadata.cfId, position);
            CommitLog.instance.discardCompletedSegments(cfs2.metadata.cfId, position);
            assertEquals(1, CommitLog.instance.activeSegments());
        }
        finally
        {
            DatabaseDescriptor.setAutoSnapshot(originalState);
        }
=======
    public void testTruncateWithoutSnapshot() throws ExecutionException, InterruptedException, IOException
    {
        boolean prev = DatabaseDescriptor.isAutoSnapshot();
        DatabaseDescriptor.setAutoSnapshot(false);
        ColumnFamilyStore cfs1 = Keyspace.open(KEYSPACE1).getColumnFamilyStore("Standard1");
        ColumnFamilyStore cfs2 = Keyspace.open(KEYSPACE1).getColumnFamilyStore("Standard2");

        final Mutation rm1 = new Mutation(KEYSPACE1, bytes("k"));
        rm1.add("Standard1", Util.cellname("c1"), ByteBuffer.allocate(100), 0);
        rm1.apply();
        cfs1.truncateBlocking();
        DatabaseDescriptor.setAutoSnapshot(prev);
        final Mutation rm2 = new Mutation(KEYSPACE1, bytes("k"));
        rm2.add("Standard2", Util.cellname("c1"), ByteBuffer.allocate(DatabaseDescriptor.getCommitLogSegmentSize() / 4), 0);

        for (int i = 0 ; i < 5 ; i++)
            CommitLog.instance.add(rm2);

        Assert.assertEquals(2, CommitLog.instance.activeSegments());
        ReplayPosition position = CommitLog.instance.getContext();
        for (Keyspace ks : Keyspace.system())
            for (ColumnFamilyStore syscfs : ks.getColumnFamilyStores())
                CommitLog.instance.discardCompletedSegments(syscfs.metadata.cfId, position);
        CommitLog.instance.discardCompletedSegments(cfs2.metadata.cfId, position);
        Assert.assertEquals(1, CommitLog.instance.activeSegments());
>>>>>>> 6c445d6b
    }

    @Test
    public void testTruncateWithoutSnapshotNonDurable() throws IOException
    {
<<<<<<< HEAD
        CommitLog.instance.resetUnsafe(true);
        boolean originalState = DatabaseDescriptor.getAutoSnapshot();
        try
        {
            DatabaseDescriptor.setAutoSnapshot(false);
            Keyspace notDurableKs = Keyspace.open(KEYSPACE2);
            Assert.assertFalse(notDurableKs.getMetadata().params.durableWrites);

            ColumnFamilyStore cfs = notDurableKs.getColumnFamilyStore("Standard1");
            new RowUpdateBuilder(cfs.metadata, 0, "key1")
                .clustering("bytes").add("val", ByteBufferUtil.bytes("abcd"))
                .build()
                .applyUnsafe();

            assertTrue(Util.getOnlyRow(Util.cmd(cfs).columns("val").build())
                            .cells().iterator().next().value().equals(ByteBufferUtil.bytes("abcd")));

            cfs.truncateBlocking();

            Util.assertEmpty(Util.cmd(cfs).columns("val").build());
        }
        finally
        {
            DatabaseDescriptor.setAutoSnapshot(originalState);
        }
    }

    private void testDescriptorPersistence(CommitLogDescriptor desc) throws IOException
    {
        ByteBuffer buf = ByteBuffer.allocate(1024);
        CommitLogDescriptor.writeHeader(buf, desc);
        // Put some extra data in the stream.
        buf.putDouble(0.1);
        buf.flip();

        DataInputBuffer input = new DataInputBuffer(buf, false);
        CommitLogDescriptor read = CommitLogDescriptor.readHeader(input);
        Assert.assertEquals("Descriptors", desc, read);
    }

    @Test
    public void testDescriptorPersistence() throws IOException
    {
        testDescriptorPersistence(new CommitLogDescriptor(11, null));
        testDescriptorPersistence(new CommitLogDescriptor(CommitLogDescriptor.VERSION_21, 13, null));
        testDescriptorPersistence(new CommitLogDescriptor(CommitLogDescriptor.VERSION_30, 15, null));
        testDescriptorPersistence(new CommitLogDescriptor(CommitLogDescriptor.VERSION_30, 17, new ParameterizedClass("LZ4Compressor", null)));
        testDescriptorPersistence(new CommitLogDescriptor(CommitLogDescriptor.VERSION_30, 19,
                new ParameterizedClass("StubbyCompressor", ImmutableMap.of("parameter1", "value1", "flag2", "55", "argument3", "null"))));
    }

    @Test
    public void testDescriptorInvalidParametersSize() throws IOException
    {
        Map<String, String> params = new HashMap<>();
        for (int i=0; i<65535; ++i)
            params.put("key"+i, Integer.toString(i, 16));
        try {
            CommitLogDescriptor desc = new CommitLogDescriptor(CommitLogDescriptor.VERSION_30,
                                                               21,
                                                               new ParameterizedClass("LZ4Compressor", params));
            ByteBuffer buf = ByteBuffer.allocate(1024000);
            CommitLogDescriptor.writeHeader(buf, desc);
            Assert.fail("Parameter object too long should fail on writing descriptor.");
        } catch (ConfigurationException e)
        {
            // correct path
        }
    }
}
=======
        boolean prevAutoSnapshot = DatabaseDescriptor.isAutoSnapshot();
        DatabaseDescriptor.setAutoSnapshot(false);
        Keyspace notDurableKs = Keyspace.open(KEYSPACE2);
        Assert.assertFalse(notDurableKs.getMetadata().durableWrites);
        ColumnFamilyStore cfs = notDurableKs.getColumnFamilyStore("Standard1");
        CellNameType type = notDurableKs.getColumnFamilyStore("Standard1").getComparator();
        Mutation rm;
        DecoratedKey dk = Util.dk("key1");

        // add data
        rm = new Mutation(KEYSPACE2, dk.getKey());
        rm.add("Standard1", Util.cellname("Column1"), ByteBufferUtil.bytes("abcd"), 0);
        rm.apply();

        ReadCommand command = new SliceByNamesReadCommand(KEYSPACE2, dk.getKey(), "Standard1", System.currentTimeMillis(), new NamesQueryFilter(FBUtilities.singleton(Util.cellname("Column1"), type)));
        Row row = command.getRow(notDurableKs);
        Cell col = row.cf.getColumn(Util.cellname("Column1"));
        Assert.assertEquals(col.value(), ByteBuffer.wrap("abcd".getBytes()));
        cfs.truncateBlocking();
        DatabaseDescriptor.setAutoSnapshot(prevAutoSnapshot);
        row = command.getRow(notDurableKs);
        Assert.assertEquals(null, row.cf);
    }
}
>>>>>>> 6c445d6b
<|MERGE_RESOLUTION|>--- conflicted
+++ resolved
@@ -18,20 +18,12 @@
 */
 package org.apache.cassandra.db.commitlog;
 
-<<<<<<< HEAD
-import static junit.framework.Assert.assertTrue;
-import static org.apache.cassandra.utils.ByteBufferUtil.bytes;
-import static org.junit.Assert.assertEquals;
-
 import java.io.ByteArrayOutputStream;
 import java.io.DataOutputStream;
 import java.io.File;
 import java.io.FileOutputStream;
 import java.io.IOException;
 import java.io.OutputStream;
-=======
-import java.io.*;
->>>>>>> 6c445d6b
 import java.nio.ByteBuffer;
 import java.util.Arrays;
 import java.util.Collection;
@@ -42,18 +34,6 @@
 import java.util.zip.CRC32;
 import java.util.zip.Checksum;
 
-<<<<<<< HEAD
-import com.google.common.collect.ImmutableMap;
-
-import org.apache.cassandra.db.ColumnFamilyStore;
-import org.apache.cassandra.db.Keyspace;
-import org.apache.cassandra.db.Mutation;
-import org.apache.cassandra.db.RowUpdateBuilder;
-import org.apache.cassandra.db.marshal.AsciiType;
-import org.apache.cassandra.db.marshal.BytesType;
-
-import org.junit.*;
-=======
 import org.junit.Assert;
 import org.junit.Before;
 import org.junit.BeforeClass;
@@ -61,38 +41,33 @@
 import org.junit.runner.RunWith;
 import org.junit.runners.Parameterized;
 import org.junit.runners.Parameterized.Parameters;
->>>>>>> 6c445d6b
 
 import org.apache.cassandra.SchemaLoader;
 import org.apache.cassandra.Util;
-import org.apache.cassandra.config.Config.CommitFailurePolicy;
 import org.apache.cassandra.config.DatabaseDescriptor;
 import org.apache.cassandra.config.ParameterizedClass;
-<<<<<<< HEAD
-import org.apache.cassandra.db.commitlog.CommitLog;
-import org.apache.cassandra.db.commitlog.CommitLogDescriptor;
-import org.apache.cassandra.db.commitlog.ReplayPosition;
-import org.apache.cassandra.db.commitlog.CommitLogSegment;
-=======
-import org.apache.cassandra.db.*;
->>>>>>> 6c445d6b
+import org.apache.cassandra.db.ColumnFamilyStore;
+import org.apache.cassandra.db.Keyspace;
+import org.apache.cassandra.db.Mutation;
+import org.apache.cassandra.db.RowUpdateBuilder;
 import org.apache.cassandra.db.commitlog.CommitLogReplayer.CommitLogReplayException;
 import org.apache.cassandra.db.compaction.CompactionManager;
+import org.apache.cassandra.db.marshal.AsciiType;
+import org.apache.cassandra.db.marshal.BytesType;
 import org.apache.cassandra.exceptions.ConfigurationException;
-<<<<<<< HEAD
-import org.apache.cassandra.io.util.DataInputBuffer;
-=======
 import org.apache.cassandra.io.compress.DeflateCompressor;
 import org.apache.cassandra.io.compress.LZ4Compressor;
 import org.apache.cassandra.io.compress.SnappyCompressor;
-import org.apache.cassandra.locator.SimpleStrategy;
->>>>>>> 6c445d6b
 import org.apache.cassandra.net.MessagingService;
 import org.apache.cassandra.schema.KeyspaceParams;
 import org.apache.cassandra.utils.ByteBufferUtil;
 import org.apache.cassandra.utils.JVMStabilityInspector;
 import org.apache.cassandra.utils.KillerForTests;
 import org.apache.cassandra.utils.vint.VIntCoding;
+
+import static org.apache.cassandra.utils.ByteBufferUtil.bytes;
+import static org.junit.Assert.assertEquals;
+import static org.junit.Assert.assertTrue;
 
 @RunWith(Parameterized.class)
 public class CommitLogTest
@@ -118,9 +93,9 @@
     {
         return Arrays.asList(new Object[][] {
                 { null }, // No compression
-                { new ParameterizedClass(LZ4Compressor.class.getName(), Collections.<String, String>emptyMap()) },
-                { new ParameterizedClass(SnappyCompressor.class.getName(), Collections.<String, String>emptyMap()) },
-                { new ParameterizedClass(DeflateCompressor.class.getName(), Collections.<String, String>emptyMap()) } });
+                { new ParameterizedClass(LZ4Compressor.class.getName(), Collections.emptyMap()) },
+                { new ParameterizedClass(SnappyCompressor.class.getName(), Collections.emptyMap()) },
+                { new ParameterizedClass(DeflateCompressor.class.getName(), Collections.emptyMap()) } });
     }
 
     @BeforeClass
@@ -234,13 +209,9 @@
     @Test
     public void testDontDeleteIfDirty() throws Exception
     {
-<<<<<<< HEAD
-        CommitLog.instance.resetUnsafe(true);
         ColumnFamilyStore cfs1 = Keyspace.open(KEYSPACE1).getColumnFamilyStore(STANDARD1);
         ColumnFamilyStore cfs2 = Keyspace.open(KEYSPACE1).getColumnFamilyStore(STANDARD2);
 
-=======
->>>>>>> 6c445d6b
         // Roughly 32 MB mutation
         Mutation m = new RowUpdateBuilder(cfs1.metadata, 0, "k")
                      .clustering("bytes")
@@ -273,14 +244,9 @@
     @Test
     public void testDeleteIfNotDirty() throws Exception
     {
-        DatabaseDescriptor.getCommitLogSegmentSize();
-<<<<<<< HEAD
-        CommitLog.instance.resetUnsafe(true);
         ColumnFamilyStore cfs1 = Keyspace.open(KEYSPACE1).getColumnFamilyStore(STANDARD1);
         ColumnFamilyStore cfs2 = Keyspace.open(KEYSPACE1).getColumnFamilyStore(STANDARD2);
 
-=======
->>>>>>> 6c445d6b
         // Roughly 32 MB mutation
         Mutation rm = new RowUpdateBuilder(cfs1.metadata, 0, "k")
                       .clustering("bytes")
@@ -356,28 +322,20 @@
     @Test
     public void testEqualRecordLimit() throws Exception
     {
-<<<<<<< HEAD
-        CommitLog.instance.resetUnsafe(true);
         ColumnFamilyStore cfs = Keyspace.open(KEYSPACE1).getColumnFamilyStore(STANDARD1);
         Mutation rm = new RowUpdateBuilder(cfs.metadata, 0, "k")
                       .clustering("bytes")
                       .add("val", ByteBuffer.allocate(getMaxRecordDataSize()))
                       .build();
-=======
-        Mutation rm = new Mutation(KEYSPACE1, bytes("k"));
-        rm.add(CF1, Util.cellname("c1"), ByteBuffer.allocate(getMaxRecordDataSize()), 0);
->>>>>>> 6c445d6b
+
         CommitLog.instance.add(rm);
     }
 
     @Test
     public void testExceedRecordLimit() throws Exception
     {
-<<<<<<< HEAD
         CommitLog.instance.resetUnsafe(true);
         ColumnFamilyStore cfs = Keyspace.open(KEYSPACE1).getColumnFamilyStore(STANDARD1);
-=======
->>>>>>> 6c445d6b
         try
         {
             Mutation rm = new RowUpdateBuilder(cfs.metadata, 0, "k")
@@ -510,23 +468,6 @@
     }
 
     @Test
-<<<<<<< HEAD
-    public void testVersions()
-    {
-        Assert.assertTrue(CommitLogDescriptor.isValid("CommitLog-1340512736956320000.log"));
-        Assert.assertTrue(CommitLogDescriptor.isValid("CommitLog-2-1340512736956320000.log"));
-        Assert.assertFalse(CommitLogDescriptor.isValid("CommitLog--1340512736956320000.log"));
-        Assert.assertFalse(CommitLogDescriptor.isValid("CommitLog--2-1340512736956320000.log"));
-        Assert.assertFalse(CommitLogDescriptor.isValid("CommitLog-2-1340512736956320000-123.log"));
-
-        assertEquals(1340512736956320000L, CommitLogDescriptor.fromFileName("CommitLog-2-1340512736956320000.log").id);
-
-        assertEquals(MessagingService.current_version, new CommitLogDescriptor(1340512736956320000L, null).getMessagingVersion());
-        String newCLName = "CommitLog-" + CommitLogDescriptor.current_version + "-1340512736956320000.log";
-        assertEquals(MessagingService.current_version, CommitLogDescriptor.fromFileName(newCLName).getMessagingVersion());
-    }
-
-    @Test
     public void testTruncateWithoutSnapshot() throws ExecutionException, InterruptedException, IOException
     {
         boolean originalState = DatabaseDescriptor.isAutoSnapshot();
@@ -561,40 +502,11 @@
         {
             DatabaseDescriptor.setAutoSnapshot(originalState);
         }
-=======
-    public void testTruncateWithoutSnapshot() throws ExecutionException, InterruptedException, IOException
-    {
-        boolean prev = DatabaseDescriptor.isAutoSnapshot();
-        DatabaseDescriptor.setAutoSnapshot(false);
-        ColumnFamilyStore cfs1 = Keyspace.open(KEYSPACE1).getColumnFamilyStore("Standard1");
-        ColumnFamilyStore cfs2 = Keyspace.open(KEYSPACE1).getColumnFamilyStore("Standard2");
-
-        final Mutation rm1 = new Mutation(KEYSPACE1, bytes("k"));
-        rm1.add("Standard1", Util.cellname("c1"), ByteBuffer.allocate(100), 0);
-        rm1.apply();
-        cfs1.truncateBlocking();
-        DatabaseDescriptor.setAutoSnapshot(prev);
-        final Mutation rm2 = new Mutation(KEYSPACE1, bytes("k"));
-        rm2.add("Standard2", Util.cellname("c1"), ByteBuffer.allocate(DatabaseDescriptor.getCommitLogSegmentSize() / 4), 0);
-
-        for (int i = 0 ; i < 5 ; i++)
-            CommitLog.instance.add(rm2);
-
-        Assert.assertEquals(2, CommitLog.instance.activeSegments());
-        ReplayPosition position = CommitLog.instance.getContext();
-        for (Keyspace ks : Keyspace.system())
-            for (ColumnFamilyStore syscfs : ks.getColumnFamilyStores())
-                CommitLog.instance.discardCompletedSegments(syscfs.metadata.cfId, position);
-        CommitLog.instance.discardCompletedSegments(cfs2.metadata.cfId, position);
-        Assert.assertEquals(1, CommitLog.instance.activeSegments());
->>>>>>> 6c445d6b
     }
 
     @Test
     public void testTruncateWithoutSnapshotNonDurable() throws IOException
     {
-<<<<<<< HEAD
-        CommitLog.instance.resetUnsafe(true);
         boolean originalState = DatabaseDescriptor.getAutoSnapshot();
         try
         {
@@ -620,73 +532,4 @@
             DatabaseDescriptor.setAutoSnapshot(originalState);
         }
     }
-
-    private void testDescriptorPersistence(CommitLogDescriptor desc) throws IOException
-    {
-        ByteBuffer buf = ByteBuffer.allocate(1024);
-        CommitLogDescriptor.writeHeader(buf, desc);
-        // Put some extra data in the stream.
-        buf.putDouble(0.1);
-        buf.flip();
-
-        DataInputBuffer input = new DataInputBuffer(buf, false);
-        CommitLogDescriptor read = CommitLogDescriptor.readHeader(input);
-        Assert.assertEquals("Descriptors", desc, read);
-    }
-
-    @Test
-    public void testDescriptorPersistence() throws IOException
-    {
-        testDescriptorPersistence(new CommitLogDescriptor(11, null));
-        testDescriptorPersistence(new CommitLogDescriptor(CommitLogDescriptor.VERSION_21, 13, null));
-        testDescriptorPersistence(new CommitLogDescriptor(CommitLogDescriptor.VERSION_30, 15, null));
-        testDescriptorPersistence(new CommitLogDescriptor(CommitLogDescriptor.VERSION_30, 17, new ParameterizedClass("LZ4Compressor", null)));
-        testDescriptorPersistence(new CommitLogDescriptor(CommitLogDescriptor.VERSION_30, 19,
-                new ParameterizedClass("StubbyCompressor", ImmutableMap.of("parameter1", "value1", "flag2", "55", "argument3", "null"))));
-    }
-
-    @Test
-    public void testDescriptorInvalidParametersSize() throws IOException
-    {
-        Map<String, String> params = new HashMap<>();
-        for (int i=0; i<65535; ++i)
-            params.put("key"+i, Integer.toString(i, 16));
-        try {
-            CommitLogDescriptor desc = new CommitLogDescriptor(CommitLogDescriptor.VERSION_30,
-                                                               21,
-                                                               new ParameterizedClass("LZ4Compressor", params));
-            ByteBuffer buf = ByteBuffer.allocate(1024000);
-            CommitLogDescriptor.writeHeader(buf, desc);
-            Assert.fail("Parameter object too long should fail on writing descriptor.");
-        } catch (ConfigurationException e)
-        {
-            // correct path
-        }
-    }
 }
-=======
-        boolean prevAutoSnapshot = DatabaseDescriptor.isAutoSnapshot();
-        DatabaseDescriptor.setAutoSnapshot(false);
-        Keyspace notDurableKs = Keyspace.open(KEYSPACE2);
-        Assert.assertFalse(notDurableKs.getMetadata().durableWrites);
-        ColumnFamilyStore cfs = notDurableKs.getColumnFamilyStore("Standard1");
-        CellNameType type = notDurableKs.getColumnFamilyStore("Standard1").getComparator();
-        Mutation rm;
-        DecoratedKey dk = Util.dk("key1");
-
-        // add data
-        rm = new Mutation(KEYSPACE2, dk.getKey());
-        rm.add("Standard1", Util.cellname("Column1"), ByteBufferUtil.bytes("abcd"), 0);
-        rm.apply();
-
-        ReadCommand command = new SliceByNamesReadCommand(KEYSPACE2, dk.getKey(), "Standard1", System.currentTimeMillis(), new NamesQueryFilter(FBUtilities.singleton(Util.cellname("Column1"), type)));
-        Row row = command.getRow(notDurableKs);
-        Cell col = row.cf.getColumn(Util.cellname("Column1"));
-        Assert.assertEquals(col.value(), ByteBuffer.wrap("abcd".getBytes()));
-        cfs.truncateBlocking();
-        DatabaseDescriptor.setAutoSnapshot(prevAutoSnapshot);
-        row = command.getRow(notDurableKs);
-        Assert.assertEquals(null, row.cf);
-    }
-}
->>>>>>> 6c445d6b
